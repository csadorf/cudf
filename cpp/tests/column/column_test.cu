/*
 * Copyright (c) 2019, NVIDIA CORPORATION.
 *
 * Licensed under the Apache License, Version 2.0 (the "License");
 * you may not use this file except in compliance with the License.
 * You may obtain a copy of the License at
 *
 *     http://www.apache.org/licenses/LICENSE-2.0
 *
 * Unless required by applicable law or agreed to in writing, software
 * distributed under the License is distributed on an "AS IS" BASIS,
 * WITHOUT WARRANTIES OR CONDITIONS OF ANY KIND, either express or implied.
 * See the License for the specific language governing permissions and
 * limitations under the License.
 */

#include <cudf/column/column.hpp>
#include <cudf/column/column_view.hpp>
#include <cudf/null_mask.hpp>
#include <cudf/types.hpp>
#include <cudf/utilities/type_dispatcher.hpp>
#include <tests/utilities/base_fixture.hpp>
#include <tests/utilities/column_utilities.hpp>
#include <tests/utilities/cudf_gtest.hpp>
#include <tests/utilities/type_list_utilities.hpp>
#include <tests/utilities/type_lists.hpp>

#include <thrust/sequence.h>
#include <random>

#include <gmock/gmock.h>

template <typename T>
struct TypedColumnTest : public cudf::test::BaseFixture {
  static std::size_t data_size() { return 1000; }
  static std::size_t mask_size() { return 100; }
  cudf::data_type type() {
    return cudf::data_type{cudf::experimental::type_to_id<T>()};
  }

  TypedColumnTest()
      : data{_num_elements * cudf::size_of(type())},
        mask{cudf::bitmask_allocation_size_bytes(_num_elements)} {
    auto typed_data = static_cast<char*>(data.data());
    auto typed_mask = static_cast<char*>(mask.data());
    thrust::sequence(thrust::device, typed_data, typed_data + data_size());
    thrust::sequence(thrust::device, typed_mask, typed_mask + mask_size());
  }

  cudf::size_type num_elements() { return _num_elements; }

  std::random_device r;
  std::default_random_engine generator{r()};
  std::uniform_int_distribution<cudf::size_type> distribution{200, 1000};
  cudf::size_type _num_elements{distribution(generator)};
  rmm::device_buffer data{};
  rmm::device_buffer mask{};
  rmm::device_buffer all_valid_mask{
      create_null_mask(num_elements(), cudf::mask_state::ALL_VALID)};
  rmm::device_buffer all_null_mask{
      create_null_mask(num_elements(), cudf::mask_state::ALL_NULL)};
};

TYPED_TEST_CASE(TypedColumnTest, cudf::test::Types<int32_t>);

/**---------------------------------------------------------------------------*
 * @brief Verifies equality of the properties and data of a `column`'s views.
 *
 * @param col The `column` to verify
 *---------------------------------------------------------------------------**/
void verify_column_views(cudf::column col) {
  cudf::column_view view = col;
  cudf::mutable_column_view mutable_view = col;
  EXPECT_EQ(col.type(), view.type());
  EXPECT_EQ(col.type(), mutable_view.type());
  EXPECT_EQ(col.size(), view.size());
  EXPECT_EQ(col.size(), mutable_view.size());
  EXPECT_EQ(col.null_count(), view.null_count());
  EXPECT_EQ(col.null_count(), mutable_view.null_count());
  EXPECT_EQ(col.nullable(), view.nullable());
  EXPECT_EQ(col.nullable(), mutable_view.nullable());
  EXPECT_EQ(col.num_children(), view.num_children());
  EXPECT_EQ(col.num_children(), mutable_view.num_children());
  EXPECT_EQ(view.head(), mutable_view.head());
  EXPECT_EQ(view.data<char>(), mutable_view.data<char>());
  EXPECT_EQ(view.offset(), mutable_view.offset());
}

TYPED_TEST(TypedColumnTest, DefaultNullCountNoMask) {
  cudf::column col{this->type(), this->num_elements(), this->data};
  EXPECT_FALSE(col.nullable());
  EXPECT_FALSE(col.has_nulls());
  EXPECT_EQ(0, col.null_count());
}

TYPED_TEST(TypedColumnTest, DefaultNullCountEmptyMask) {
  cudf::column col{this->type(), this->num_elements(), this->data,
                   rmm::device_buffer{}};
  EXPECT_FALSE(col.nullable());
  EXPECT_FALSE(col.has_nulls());
  EXPECT_EQ(0, col.null_count());
}

TYPED_TEST(TypedColumnTest, DefaultNullCountAllValid) {
  cudf::column col{this->type(), this->num_elements(), this->data,
                   this->all_valid_mask};
  EXPECT_TRUE(col.nullable());
  EXPECT_FALSE(col.has_nulls());
  EXPECT_EQ(0, col.null_count());
}

TYPED_TEST(TypedColumnTest, ExplicitNullCountAllValid) {
  cudf::column col{this->type(), this->num_elements(), this->data,
                   this->all_valid_mask, 0};
  EXPECT_TRUE(col.nullable());
  EXPECT_FALSE(col.has_nulls());
  EXPECT_EQ(0, col.null_count());
}

TYPED_TEST(TypedColumnTest, DefaultNullCountAllNull) {
  cudf::column col{this->type(), this->num_elements(), this->data,
                   this->all_null_mask};
  EXPECT_TRUE(col.nullable());
  EXPECT_TRUE(col.has_nulls());
  EXPECT_EQ(this->num_elements(), col.null_count());
}

TYPED_TEST(TypedColumnTest, ExplicitNullCountAllNull) {
  cudf::column col{this->type(), this->num_elements(), this->data,
                   this->all_null_mask, this->num_elements()};
  EXPECT_TRUE(col.nullable());
  EXPECT_TRUE(col.has_nulls());
  EXPECT_EQ(this->num_elements(), col.null_count());
}

TYPED_TEST(TypedColumnTest, SetNullCountNoMask) {
  cudf::column col{this->type(), this->num_elements(), this->data};
  EXPECT_THROW(col.set_null_count(1), cudf::logic_error);
}

TYPED_TEST(TypedColumnTest, SetNullCountEmptyMask) {
  cudf::column col{this->type(), this->num_elements(), this->data,
                   rmm::device_buffer{}};
  EXPECT_THROW(col.set_null_count(1), cudf::logic_error);
}

TYPED_TEST(TypedColumnTest, SetNullCountAllValid) {
  cudf::column col{this->type(), this->num_elements(), this->data,
                   this->all_valid_mask};
  EXPECT_NO_THROW(col.set_null_count(0));
  EXPECT_EQ(0, col.null_count());
}

TYPED_TEST(TypedColumnTest, SetNullCountAllNull) {
  cudf::column col{this->type(), this->num_elements(), this->data,
                   this->all_null_mask};
  EXPECT_NO_THROW(col.set_null_count(this->num_elements()));
  EXPECT_EQ(this->num_elements(), col.null_count());
}

TYPED_TEST(TypedColumnTest, ResetNullCountAllNull) {
  cudf::column col{this->type(), this->num_elements(), this->data,
                   this->all_null_mask};

  EXPECT_EQ(this->num_elements(), col.null_count());
  EXPECT_NO_THROW(col.set_null_count(cudf::UNKNOWN_NULL_COUNT));
  EXPECT_EQ(this->num_elements(), col.null_count());
}

TYPED_TEST(TypedColumnTest, ResetNullCountAllValid) {
  cudf::column col{this->type(), this->num_elements(), this->data,
                   this->all_valid_mask};
  EXPECT_EQ(0, col.null_count());
  EXPECT_NO_THROW(col.set_null_count(cudf::UNKNOWN_NULL_COUNT));
  EXPECT_EQ(0, col.null_count());
}

TYPED_TEST(TypedColumnTest, CopyDataNoMask) {
  cudf::column col{this->type(), this->num_elements(), this->data};
  EXPECT_EQ(this->type(), col.type());
  EXPECT_FALSE(col.nullable());
  EXPECT_EQ(0, col.null_count());
  EXPECT_EQ(this->num_elements(), col.size());
  EXPECT_EQ(0, col.num_children());

  verify_column_views(col);

  // Verify deep copy
  cudf::column_view v = col;
  EXPECT_NE(v.head(), this->data.data());
  cudf::test::expect_equal_buffers(v.head(), this->data.data(),
                                   this->data.size());
}

TYPED_TEST(TypedColumnTest, MoveDataNoMask) {
  void* original_data = this->data.data();
  cudf::column col{this->type(), this->num_elements(), std::move(this->data)};
  EXPECT_EQ(this->type(), col.type());
  EXPECT_FALSE(col.nullable());
  EXPECT_EQ(0, col.null_count());
  EXPECT_EQ(this->num_elements(), col.size());
  EXPECT_EQ(0, col.num_children());

  verify_column_views(col);

  // Verify shallow copy
  cudf::column_view v = col;
  EXPECT_EQ(v.head(), original_data);
}

TYPED_TEST(TypedColumnTest, CopyDataAndMask) {
  cudf::column col{this->type(), this->num_elements(), this->data,
                   this->all_valid_mask};
  EXPECT_EQ(this->type(), col.type());
  EXPECT_TRUE(col.nullable());
  EXPECT_EQ(0, col.null_count());
  EXPECT_EQ(this->num_elements(), col.size());
  EXPECT_EQ(0, col.num_children());

  verify_column_views(col);

  // Verify deep copy
  cudf::column_view v = col;
  EXPECT_NE(v.head(), this->data.data());
  EXPECT_NE(v.null_mask(), this->all_valid_mask.data());
  cudf::test::expect_equal_buffers(v.head(), this->data.data(),
                                   this->data.size());
  cudf::test::expect_equal_buffers(v.null_mask(), this->all_valid_mask.data(),
                                   this->mask.size());
}

TYPED_TEST(TypedColumnTest, MoveDataAndMask) {
  void* original_data = this->data.data();
  void* original_mask = this->all_valid_mask.data();
  cudf::column col{this->type(), this->num_elements(), std::move(this->data),
                   std::move(this->all_valid_mask)};
  EXPECT_EQ(this->type(), col.type());
  EXPECT_TRUE(col.nullable());
  EXPECT_EQ(0, col.null_count());
  EXPECT_EQ(this->num_elements(), col.size());
  EXPECT_EQ(0, col.num_children());

  verify_column_views(col);

  // Verify shallow copy
  cudf::column_view v = col;
  EXPECT_EQ(v.head(), original_data);
  EXPECT_EQ(v.null_mask(), original_mask);
}

TYPED_TEST(TypedColumnTest, CopyConstructorNoMask) {
  cudf::column original{this->type(), this->num_elements(), this->data};
  cudf::column copy{original};
  verify_column_views(copy);
  cudf::test::expect_columns_equal(original, copy);

  // Verify deep copy
  cudf::column_view original_view = original;
  cudf::column_view copy_view = copy;
  EXPECT_NE(original_view.head(), copy_view.head());
}

TYPED_TEST(TypedColumnTest, CopyConstructorWithMask) {
  cudf::column original{this->type(), this->num_elements(), this->data,
                        this->all_valid_mask};
  cudf::column copy{original};
  verify_column_views(copy);
  cudf::test::expect_columns_equal(original, copy);

  // Verify deep copy
  cudf::column_view original_view = original;
  cudf::column_view copy_view = copy;
  EXPECT_NE(original_view.head(), copy_view.head());
  EXPECT_NE(original_view.null_mask(), copy_view.null_mask());
}

TYPED_TEST(TypedColumnTest, MoveConstructorNoMask) {
  cudf::column original{this->type(), this->num_elements(), this->data};

  auto original_data = original.view().head();

  cudf::column moved_to{std::move(original)};

  EXPECT_EQ(0, original.size());
  EXPECT_EQ(cudf::data_type{cudf::type_id::EMPTY}, original.type());

  verify_column_views(moved_to);

  // Verify move
  cudf::column_view moved_to_view = moved_to;
  EXPECT_EQ(original_data, moved_to_view.head());
}

TYPED_TEST(TypedColumnTest, MoveConstructorWithMask) {
  cudf::column original{this->type(), this->num_elements(), this->data,
                        this->all_valid_mask};
  auto original_data = original.view().head();
  auto original_mask = original.view().null_mask();
  cudf::column moved_to{std::move(original)};
  verify_column_views(moved_to);

  EXPECT_EQ(0, original.size());
  EXPECT_EQ(cudf::data_type{cudf::type_id::EMPTY}, original.type());

  // Verify move
  cudf::column_view moved_to_view = moved_to;
  EXPECT_EQ(original_data, moved_to_view.head());
  EXPECT_EQ(original_mask, moved_to_view.null_mask());
}

<<<<<<< HEAD
TYPED_TEST(TypedColumnTest, ConstructWithChildren) {
  std::vector<std::unique_ptr<cudf::column>> children;
  children.emplace_back(
      std::make_unique<cudf::column>(cudf::data_type{cudf::type_id::INT8}, 42,
                                     this->data, this->all_valid_mask));
  children.emplace_back(
      std::make_unique<cudf::column>(cudf::data_type{cudf::type_id::FLOAT64},
                                     314, this->data, this->all_valid_mask));
  cudf::column col{
      this->type(),         this->num_elements(),     this->data,
      this->all_valid_mask, cudf::UNKNOWN_NULL_COUNT, std::move(children)};

  verify_column_views(col);
  EXPECT_EQ(2, col.num_children());
  EXPECT_EQ(cudf::data_type{cudf::type_id::INT8}, col.child(0).type());
  EXPECT_EQ(42, col.child(0).size());
  EXPECT_EQ(cudf::data_type{cudf::type_id::FLOAT64}, col.child(1).type());
  EXPECT_EQ(314, col.child(1).size());
}

TYPED_TEST(TypedColumnTest, ReleaseNoChildren) {
  cudf::column col{this->type(), this->num_elements(), this->data,
                   this->all_valid_mask};
  auto original_data = col.view().head();
  auto original_mask = col.view().null_mask();

  cudf::column::contents contents = col.release();
  EXPECT_EQ(original_data, contents.data->data());
  EXPECT_EQ(original_mask, contents.null_mask->data());
  EXPECT_EQ(0u, contents.children.size());
  EXPECT_EQ(0, col.size());
  EXPECT_EQ(0, col.null_count());
  EXPECT_EQ(cudf::data_type{cudf::type_id::EMPTY}, col.type());
  EXPECT_EQ(0, col.num_children());
}

TYPED_TEST(TypedColumnTest, ReleaseWithChildren) {
  std::vector<std::unique_ptr<cudf::column>> children;
  children.emplace_back(std::make_unique<cudf::column>(
      this->type(), this->num_elements(), this->data, this->all_valid_mask));
  children.emplace_back(std::make_unique<cudf::column>(
      this->type(), this->num_elements(), this->data, this->all_valid_mask));
  cudf::column col{
      this->type(),         this->num_elements(),     this->data,
      this->all_valid_mask, cudf::UNKNOWN_NULL_COUNT, std::move(children)};

  auto original_data = col.view().head();
  auto original_mask = col.view().null_mask();

  cudf::column::contents contents = col.release();
  EXPECT_EQ(original_data, contents.data->data());
  EXPECT_EQ(original_mask, contents.null_mask->data());
  EXPECT_EQ(2u, contents.children.size());
  EXPECT_EQ(0, col.size());
  EXPECT_EQ(0, col.null_count());
  EXPECT_EQ(cudf::data_type{cudf::type_id::EMPTY}, col.type());
  EXPECT_EQ(0, col.num_children());
=======
TYPED_TEST(TypedColumnTest, ColumnViewConstructorWithMask) {
  cudf::column original{this->type(), this->num_elements(), this->data,
                        this->all_valid_mask};
  cudf::column_view original_view = original;
  cudf::column copy{original_view};
  verify_column_views(copy);
  cudf::test::expect_columns_equal(original, copy);

  // Verify deep copy
  cudf::column_view copy_view = copy;
  EXPECT_NE(original_view.head(), copy_view.head());
  EXPECT_NE(original_view.null_mask(), copy_view.null_mask());
>>>>>>> 68542ef0
}<|MERGE_RESOLUTION|>--- conflicted
+++ resolved
@@ -308,7 +308,6 @@
   EXPECT_EQ(original_mask, moved_to_view.null_mask());
 }
 
-<<<<<<< HEAD
 TYPED_TEST(TypedColumnTest, ConstructWithChildren) {
   std::vector<std::unique_ptr<cudf::column>> children;
   children.emplace_back(
@@ -366,7 +365,8 @@
   EXPECT_EQ(0, col.null_count());
   EXPECT_EQ(cudf::data_type{cudf::type_id::EMPTY}, col.type());
   EXPECT_EQ(0, col.num_children());
-=======
+}
+
 TYPED_TEST(TypedColumnTest, ColumnViewConstructorWithMask) {
   cudf::column original{this->type(), this->num_elements(), this->data,
                         this->all_valid_mask};
@@ -379,5 +379,4 @@
   cudf::column_view copy_view = copy;
   EXPECT_NE(original_view.head(), copy_view.head());
   EXPECT_NE(original_view.null_mask(), copy_view.null_mask());
->>>>>>> 68542ef0
 }