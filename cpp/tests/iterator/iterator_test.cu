/*
 * Copyright (c) 2019, NVIDIA CORPORATION.
 *
 * Licensed under the Apache License, Version 2.0 (the "License");
 * you may not use this file except in compliance with the License.
 * You may obtain a copy of the License at
 *
 *     http://www.apache.org/licenses/LICENSE-2.0
 *
 * Unless required by applicable law or agreed to in writing, software
 * distributed under the License is distributed on an "AS IS" BASIS,
 * WITHOUT WARRANTIES OR CONDITIONS OF ANY KIND, either express or implied.
 * See the License for the specific language governing permissions and
 * limitations under the License.
 */

#include <cudf/detail/iterator.cuh>                // include iterator header
<<<<<<< HEAD
#include <iterator/transform_unary_functions.cuh>  //for meanvar
=======
#include <cudf/detail/utilities/transform_unary_functions.cuh>  //for meanvar
>>>>>>> ed33cb8c

#include <bitset>
#include <cstdint>
#include <iostream>
#include <numeric>
#include <random>

#include <tests/utilities/base_fixture.hpp>
#include <tests/utilities/cudf_gmock.hpp>
#include <gmock/gmock.h>
#include <tests/utilities/type_lists.hpp>
#include <tests/utilities/column_wrapper.hpp>

#include <thrust/equal.h>
#include <thrust/transform.h>
#include <thrust/functional.h>

// for reduction tests
#include <cub/device/device_reduce.cuh>
#include <thrust/device_vector.h>

// ---------------------------------------------------------------------------

template <typename T>
T random_int(T min, T max)
{
  static unsigned seed = 13377331;
  static std::mt19937 engine{seed};
  static std::uniform_int_distribution<T> uniform{min, max};

  return uniform(engine);
}

bool random_bool()
{
  static unsigned seed = 13377331;
  static std::mt19937 engine{seed};
  static std::uniform_int_distribution<int> uniform{0, 1};

  return static_cast<bool>(uniform(engine));
}

template <typename T>
std::ostream& operator<<(std::ostream& os, cudf::meanvar<T> const& rhs)
{
  return os << "[" << rhs.value <<
               ", " << rhs.value_squared << 
               ", " << rhs.count << "] ";
};

auto strings_to_string_views(std::vector<std::string>& input_strings) {
  auto all_valid =
    cudf::test::make_counting_transform_iterator(0, [](auto i) { return true; });
  std::vector<char> chars;
  std::vector<int32_t> offsets;
  std::tie(chars, offsets) = 
    cudf::test::detail::make_chars_and_offsets(
      input_strings.begin(), input_strings.end(), all_valid);
  thrust::device_vector<char> dev_chars(chars);
  char* c_start = thrust::raw_pointer_cast(dev_chars.data());

 // calculate the expected value by CPU. (but contains device pointers)
  std::vector<cudf::string_view> replaced_array(input_strings.size());
  std::transform(thrust::counting_iterator<size_t>(0),
                 thrust::counting_iterator<size_t>(replaced_array.size()),
                 replaced_array.begin(), [c_start, offsets](auto i) {
                   return cudf::string_view(c_start + offsets[i],
                                            offsets[i + 1] - offsets[i]);
                 });
  return std::make_tuple(std::move(dev_chars), replaced_array);
}

// ---------------------------------------------------------------------------

template <typename T>
struct IteratorTest : public cudf::test::BaseFixture
{
  // iterator test case which uses cub
  template <typename InputIterator, typename T_output>
  void iterator_test_cub(T_output expected, InputIterator d_in, int num_items)
  {
    T_output init{0};
    thrust::device_vector<T_output> dev_result(1, init);

    void* d_temp_storage = NULL;
    size_t temp_storage_bytes = 0;

    cub::DeviceReduce::Reduce(d_temp_storage, temp_storage_bytes, d_in,
                              dev_result.begin(), num_items,
                              thrust::minimum<T_output>{},
                              init);
    // Allocate temporary storage
    RMM_TRY(RMM_ALLOC(&d_temp_storage, temp_storage_bytes, 0));

    // Run reduction
    cub::DeviceReduce::Reduce(d_temp_storage, temp_storage_bytes, d_in,
                              dev_result.begin(), num_items,
                              thrust::minimum<T_output>{},
                              init);

    evaluate(expected, dev_result, "cub test");
  }

  // iterator test case which uses thrust
  template <typename InputIterator, typename T_output>
  void iterator_test_thrust(std::vector<T_output>& expected, InputIterator d_in, int num_items) 
  {
    InputIterator d_in_last = d_in + num_items;
    EXPECT_EQ(thrust::distance(d_in, d_in_last), num_items);
    thrust::device_vector<T_output> dev_expected(expected);

    // Can't use this because time_point make_pair bug in libcudacxx
    // bool result = thrust::equal(thrust::device, d_in, d_in_last, dev_expected.begin());
    bool result = thrust::transform_reduce(thrust::device,
        thrust::make_zip_iterator(thrust::make_tuple(d_in, dev_expected.begin())),
        thrust::make_zip_iterator(thrust::make_tuple(d_in_last, dev_expected.end())),
        [] __device__(auto it) { return (thrust::get<0>(it)) == T_output(thrust::get<1>(it)); },
        true,
        thrust::logical_and<bool>());
    #ifndef NDEBUG
    thrust::device_vector<bool> vec(expected.size(), false);
    thrust::transform(thrust::device,
        thrust::make_zip_iterator(thrust::make_tuple(d_in, dev_expected.begin())),
        thrust::make_zip_iterator(thrust::make_tuple(d_in_last, dev_expected.end())),
        vec.begin(),
        [] __device__(auto it) { return (thrust::get<0>(it)) == T_output(thrust::get<1>(it)); }
        );
    thrust::copy(vec.begin(), vec.end(), std::ostream_iterator<bool>(std::cout, " "));
    std::cout<<std::endl;
    #endif

    EXPECT_TRUE(result) << "thrust test";
  }

  template <typename T_output>
  void evaluate(T_output expected, thrust::device_vector<T_output>& dev_result, const char* msg = nullptr) 
  {
    thrust::host_vector<T_output> hos_result(dev_result);

    EXPECT_EQ(expected, hos_result[0]) << msg;
    std::cout << "Done: expected <" << msg << "> = "
      //<< hos_result[0] //TODO uncomment after time_point ostream operator<< 
      << std::endl;
  }

  template <typename T_output>
  void values_equal_test(std::vector<T_output>& expected, const cudf::column_device_view& col)
  {
    if (col.nullable()) {
      auto it_dev = cudf::experimental::detail::make_null_replacement_iterator(col, T_output{0});
      iterator_test_thrust(expected, it_dev, col.size());
    } else {
      auto it_dev = col.begin<T_output>();
      iterator_test_thrust(expected, it_dev, col.size());
    }
  }
};

using TestingTypes = cudf::test::AllTypes;

TYPED_TEST_CASE(IteratorTest, TestingTypes);

// tests for non-null iterator (pointer of device array)
TYPED_TEST(IteratorTest, non_null_iterator) {
  using T = TypeParam;
  std::vector<T> hos_array({0, 6, 0, -14, 13, 64, -13, -20, 45});
  thrust::device_vector<T> dev_array(hos_array);

  // calculate the expected value by CPU.
  std::vector<T> replaced_array(hos_array);

  // driven by iterator as a pointer of device array.
  // FIXME: compilation error for cudf::experimental::bool8
  // auto it_dev = dev_array.begin();
  // this->iterator_test_thrust(replaced_array, it_dev, dev_array.size());
  // this->iterator_test_cub(expected_value, it_dev, dev_array.size());

  // test column input
  cudf::test::fixed_width_column_wrapper<T> w_col(hos_array.begin(),
                                                  hos_array.end());
  this->values_equal_test(replaced_array, *cudf::column_device_view::create(w_col));
}

// Tests for null input iterator (column with null bitmap)
// Actually, we can use cub for reduction with nulls without creating custom
// kernel or multiple steps. We may accelarate the reduction for a column using
// cub
TYPED_TEST(IteratorTest, null_iterator) {
  using T = TypeParam;
  T init = T{0};
  // data and valid arrays
  std::vector<T> host_values({0, 6, 0, -14, 13, 64, -13, -20, 45});
  std::vector<bool> host_bools({1, 1, 0, 1, 1, 1, 0, 1, 1});

  // create a column with bool vector
  cudf::test::fixed_width_column_wrapper<T> w_col(host_values.begin(), host_values.end(),
                                                  host_bools.begin());
  auto d_col = cudf::column_device_view::create(w_col);

  // calculate the expected value by CPU.
  std::vector<T> replaced_array(host_values.size());
  std::transform(host_values.begin(), host_values.end(), host_bools.begin(),
                 replaced_array.begin(),
                 [&](T x, bool b) { return (b) ? x : init; });
  T expected_value =
      *std::min_element(replaced_array.begin(), replaced_array.end());
  // TODO uncomment after time_point ostream operator<<
  // std::cout << "expected <null_iterator> = " << expected_value << std::endl;

  // GPU test
  auto it_dev = cudf::experimental::detail::make_null_replacement_iterator(*d_col, T{0});
  this->iterator_test_cub(expected_value, it_dev, d_col->size());
  this->values_equal_test(replaced_array, *d_col);
}

// Tests up cast reduction with null iterator.
// The up cast iterator will be created by transform_iterator and
// cudf::experimental::detail::make_null_replacement_iterator(col, T{0})
TYPED_TEST(IteratorTest, null_iterator_upcast) {
  const int column_size{1000};
  using T = int8_t;
  using T_upcast = int64_t;
  T init{0};

  // data and valid arrays
  std::vector<T> host_values(column_size);
  std::generate(host_values.begin(), host_values.end(),
                []() { return static_cast<T>(random_int<T>(-128, 127)); });
  std::vector<bool> host_bools(column_size);
  std::generate(host_bools.begin(), host_bools.end(),
                []() { return static_cast<bool>(random_bool()); });

  cudf::test::fixed_width_column_wrapper<T> w_col(host_values.begin(), host_values.end(),
                                                  host_bools.begin());
  auto d_col = cudf::column_device_view::create(w_col);

  // calculate the expected value by CPU.
  std::vector<T> replaced_array(d_col->size());
  std::transform(host_values.begin(), host_values.end(), host_bools.begin(),
                 replaced_array.begin(),
                 [&](T x, bool b) { return (b) ? x : init; });
  T_upcast expected_value =
      *std::min_element(replaced_array.begin(), replaced_array.end());
  // std::cout << "expected <null_iterator> = " << expected_value << std::endl;

  // GPU test
  auto it_dev = cudf::experimental::detail::make_null_replacement_iterator(*d_col, T{0});
  auto it_dev_upcast =
      thrust::make_transform_iterator(it_dev, thrust::identity<T_upcast>());
  this->iterator_test_thrust(replaced_array, it_dev_upcast, d_col->size());
  this->iterator_test_cub(expected_value, it_dev, d_col->size());
}

// Tests for square input iterator using helper strcut
// `cudf::transformer_squared<T, T_upcast>` The up cast iterator will be created
// by make_transform_iterator(
//        cudf::experimental::detail::make_null_replacement_iterator(col, T{0}), 
//        cudf::detail::transformer_squared<T_upcast>)
TYPED_TEST(IteratorTest, null_iterator_square) {
  const int column_size{1000};
  using T = int8_t;
  using T_upcast = int64_t;
  T init{0};
  cudf::transformer_squared<T_upcast> transformer{};

  // data and valid arrays
  std::vector<T> host_values(column_size);
  std::generate(host_values.begin(), host_values.end(),
                []() { return static_cast<T>(random_int(-128, 128)); });
  std::vector<bool> host_bools(column_size);
  std::generate(host_bools.begin(), host_bools.end(),
                []() { return static_cast<bool>(random_bool()); });

  cudf::test::fixed_width_column_wrapper<T> w_col(host_values.begin(), host_values.end(),
                                                  host_bools.begin());
  auto d_col = cudf::column_device_view::create(w_col);

  // calculate the expected value by CPU.
  std::vector<T_upcast> replaced_array(d_col->size());
  std::transform(host_values.begin(), host_values.end(), host_bools.begin(),
                 replaced_array.begin(),
                 [&](T x, bool b) { return (b) ? x * x : init; });
  T_upcast expected_value =
      *std::min_element(replaced_array.begin(), replaced_array.end());
  // std::cout << "expected <null_iterator> = " << expected_value << std::endl;

  // GPU test
  auto it_dev = cudf::experimental::detail::make_null_replacement_iterator(*d_col, T{0});
  auto it_dev_upcast = thrust::make_transform_iterator(it_dev, thrust::identity<T_upcast>());
  auto it_dev_squared = thrust::make_transform_iterator(it_dev_upcast, transformer);
  this->iterator_test_thrust(replaced_array, it_dev_squared, d_col->size());
  this->iterator_test_cub(expected_value, it_dev_squared, d_col->size());
}

TYPED_TEST(IteratorTest, large_size_reduction) {
  using T = TypeParam;

  const int column_size{1000000};
  const T init{0};

  // data and valid arrays
  std::vector<T> host_values(column_size);
  std::generate(host_values.begin(), host_values.end(),
                []() { return static_cast<T>(random_int(-128, 128)); });
  std::vector<bool> host_bools(column_size);
  std::generate(host_bools.begin(), host_bools.end(),
                []() { return static_cast<bool>(random_bool()); });

  cudf::test::fixed_width_column_wrapper<TypeParam> w_col(
      host_values.begin(), host_values.end(), host_bools.begin());
  auto d_col = cudf::column_device_view::create(w_col);

  // calculate by cudf::reduce
  std::vector<T> replaced_array(d_col->size());
  std::transform(host_values.begin(), host_values.end(), host_bools.begin(),
                 replaced_array.begin(),
                 [&](T x, bool b) { return (b) ? x : init; });
  T expected_value = *std::min_element(replaced_array.begin(), replaced_array.end());
  // std::cout << "expected <null_iterator> = " << expected_value << std::endl;

  // GPU test
  auto it_dev = cudf::experimental::detail::make_null_replacement_iterator(*d_col, init);
  this->iterator_test_thrust(replaced_array, it_dev, d_col->size());
  this->iterator_test_cub(expected_value, it_dev, d_col->size());
}

// Transformers and Operators for pair_iterator test
template<typename ElementType>
struct transformer_pair_meanvar
{
    using ResultType = thrust::pair<cudf::meanvar<ElementType>, bool>;

    CUDA_HOST_DEVICE_CALLABLE
    ResultType operator()(thrust::pair<ElementType, bool> const& pair)
    {
        ElementType v = pair.first;
        return {{v, static_cast<ElementType>(v*v), (pair.second)? 1 : 0 }, pair.second};
    };
};

struct sum_if_not_null {
  template <typename T>
  CUDA_HOST_DEVICE_CALLABLE thrust::pair<T, bool> operator()( const thrust::pair<T, bool>& lhs, const thrust::pair<T, bool>& rhs) {
    if (lhs.second & rhs.second)
      return {lhs.first+rhs.first, true};
    else if (lhs.second)
      return {lhs};
    else 
      return {rhs};
  }
};

template <typename T>
struct PairIteratorTest : public cudf::test::BaseFixture {};
TYPED_TEST_CASE(PairIteratorTest, cudf::test::NumericTypes);
// TODO: enable this test also at __CUDACC_DEBUG__
// This test causes fatal compilation error only at device debug mode.
// Workaround: exclude this test only at device debug mode.
#if !defined(__CUDACC_DEBUG__)
// This test computes `count`, `sum`, `sum_of_squares` at a single reduction call.
// It would be useful for `var`, `std` operation
TYPED_TEST(PairIteratorTest, mean_var_output) {
  using T = TypeParam;
  using T_output = cudf::meanvar<T>;
  transformer_pair_meanvar<T> transformer{};

  const int column_size{5000};
  const T init{0};

  // data and valid arrays
  std::vector<T> host_values(column_size);
  std::generate(host_values.begin(), host_values.end(),
                []() { return static_cast<T>(random_int(-128, 128)); });

  std::vector<bool> host_bools(column_size);
  std::generate(host_bools.begin(), host_bools.end(),
                []() { return static_cast<bool>(random_bool()); });

  cudf::test::fixed_width_column_wrapper<TypeParam> w_col(
      host_values.begin(), host_values.end(), host_bools.begin());
  auto d_col = cudf::column_device_view::create(w_col);

  // calculate expected values by CPU
  T_output expected_value;

  expected_value.count = d_col->size() - d_col->null_count();

  std::vector<T> replaced_array(d_col->size());
  std::transform(host_values.begin(), host_values.end(), host_bools.begin(),
                 replaced_array.begin(),
                 [&](T x, bool b) { return (b) ? static_cast<T>(x) : init; });

  expected_value.count = d_col->size() - d_col->null_count();
  expected_value.value = std::accumulate(replaced_array.begin(),
                                         replaced_array.end(), T{0});
  expected_value.value_squared =
      std::accumulate(replaced_array.begin(), replaced_array.end(), T{0},
                      [](T acc, T i) { return acc + i * i; });

  std::cout << "expected <mixed_output> = " << expected_value << std::endl;

  // GPU test
  auto it_dev = d_col->pair_begin<T, true>();
  auto it_dev_squared = thrust::make_transform_iterator(it_dev, transformer);
  auto result = thrust::reduce( it_dev_squared, it_dev_squared+ d_col->size(), thrust::make_pair(T_output{}, true), sum_if_not_null{} );
  EXPECT_EQ(expected_value, result.first) << "pair iterator reduction sum";
}
#endif

TYPED_TEST(IteratorTest, error_handling) {
  using T = TypeParam;
  std::vector<T> hos_array({0, 6, 0, -14, 13, 64, -13, -20, 45});
  std::vector<bool> host_bools({1, 1, 0, 1, 1, 1, 0, 1, 1});

  cudf::test::fixed_width_column_wrapper<T> w_col_no_null(hos_array.begin(),
                                                          hos_array.end());
  cudf::test::fixed_width_column_wrapper<T> w_col_null(hos_array.begin(),
                                                       hos_array.end(),
                                                       host_bools.begin());
  auto d_col_no_null = cudf::column_device_view::create(w_col_no_null);
  auto d_col_null = cudf::column_device_view::create(w_col_null);

  // expects error: data type mismatch
  if (!(std::is_same<T, double>::value)) {
    CUDF_EXPECT_THROW_MESSAGE((d_col_null->begin<double>()),
                              "the data type mismatch");
  }
  // expects error: data type mismatch
  if (!(std::is_same<T, float>::value)) {
    CUDF_EXPECT_THROW_MESSAGE((cudf::experimental::detail::make_null_replacement_iterator(*d_col_null, float{0})),
                              "the data type mismatch");
  }

  CUDF_EXPECT_THROW_MESSAGE((cudf::experimental::detail::make_null_replacement_iterator(*d_col_no_null, T{0})),
                            "Unexpected non-nullable column.");

  CUDF_EXPECT_THROW_MESSAGE((d_col_null->begin<T>()),
                            "Unexpected column with nulls.");

  CUDF_EXPECT_THROW_MESSAGE((d_col_no_null->pair_begin<T, true>()),
                            "Unexpected non-nullable column.");
  CUDF_EXPECT_NO_THROW((d_col_null->pair_begin<T, false>()));
  CUDF_EXPECT_NO_THROW((d_col_null->pair_begin<T, true>()));

  //scalar iterator
  using ScalarType = cudf::experimental::scalar_type_t<T>;
  std::unique_ptr<cudf::scalar> s(new ScalarType{T{1}, false});
  CUDF_EXPECT_THROW_MESSAGE((cudf::experimental::detail::make_scalar_iterator<T>(*s)),
                            "the scalar value must be valid");
  CUDF_EXPECT_NO_THROW((cudf::experimental::detail::make_pair_iterator<T>(*s)));
  // expects error: data type mismatch
  if (!(std::is_same<T, double>::value)) {
    CUDF_EXPECT_THROW_MESSAGE((cudf::experimental::detail::make_scalar_iterator<double>(*s)),
                              "the data type mismatch");
    CUDF_EXPECT_THROW_MESSAGE((cudf::experimental::detail::make_pair_iterator<double>(*s)),
                              "the data type mismatch");
  }
}

struct StringIteratorTest :  public IteratorTest<cudf::string_view> { 
};

TEST_F(StringIteratorTest, string_view_null_iterator ) {
  using T = cudf::string_view;
  // T init = T{"", 0};
  std::string zero("zero");
  // the char data has to be in GPU
  thrust::device_vector<char> initmsg(zero.begin(), zero.end());
  T init = T{initmsg.data().get(), int(initmsg.size())};

  // data and valid arrays
  std::vector<std::string> host_values({"one", "two", "three", "four", "five", "six", "eight", "nine"});
  std::vector<bool> host_bools({1, 1, 0, 1, 1, 1, 0, 1, 1});

  // replace nulls in CPU
  std::vector<std::string> replaced_strings(host_values.size());
  std::transform(host_values.begin(), host_values.end(), host_bools.begin(),
                 replaced_strings.begin(),
                 [zero](auto s, auto b) { return b ? s : zero; });

  thrust::device_vector<char> dev_chars;
  std::vector<T> replaced_array(host_values.size());
  std::tie(dev_chars, replaced_array) = strings_to_string_views(replaced_strings);

  // create a column with bool vector
  cudf::test::strings_column_wrapper w_col(host_values.begin(), host_values.end(),
                                           host_bools.begin());
  auto d_col = cudf::column_device_view::create(w_col);
 
  // GPU test
  auto it_dev = cudf::experimental::detail::make_null_replacement_iterator(*d_col, init);
  this->iterator_test_thrust(replaced_array, it_dev, host_values.size());
  // this->values_equal_test(replaced_array, *d_col); //string_view{0} is invalid
}

TEST_F(StringIteratorTest, string_view_no_null_iterator ) {
  using T = cudf::string_view;
  // T init = T{"", 0};
  std::string zero("zero");
  // the char data has to be in GPU
  thrust::device_vector<char> initmsg(zero.begin(), zero.end());
  T init = T{initmsg.data().get(), int(initmsg.size())};

  // data array
  std::vector<std::string> host_values({"one", "two", "three", "four", "five", "six", "eight", "nine"});

  thrust::device_vector<char> dev_chars;
  std::vector<T> all_array(host_values.size());
  std::tie(dev_chars, all_array) = strings_to_string_views(host_values);

  // create a column with bool vector
  cudf::test::strings_column_wrapper w_col(host_values.begin(), host_values.end());
  auto d_col = cudf::column_device_view::create(w_col);
 
  // GPU test
  auto it_dev = d_col->begin<T>();
  this->iterator_test_thrust(all_array, it_dev, host_values.size());
}

TYPED_TEST(IteratorTest, nonull_pair_iterator) {
  using T = TypeParam;
  // data and valid arrays
  std::vector<T> host_values({0, 6, 0, -14, 13, 64, -13, -20, 45});

  // create a column
  cudf::test::fixed_width_column_wrapper<T> w_col(host_values.begin(), host_values.end());
  auto d_col = cudf::column_device_view::create(w_col);
 
  // calculate the expected value by CPU.
  std::vector<thrust::pair<T,bool> > replaced_array(host_values.size());
  std::transform(host_values.begin(), host_values.end(), 
                 replaced_array.begin(),
                 [](auto s) { return thrust::make_pair(s, true); });

  // GPU test
  auto it_dev = d_col->pair_begin<T, false>();
  this->iterator_test_thrust(replaced_array, it_dev, host_values.size());
}

TYPED_TEST(IteratorTest, null_pair_iterator) {
  using T = TypeParam;
  // data and valid arrays
  std::vector<T> host_values({0, 6, 0, -14, 13, 64, -13, -20, 45});
  std::vector<bool> host_bools({1, 1, 0, 1, 1, 1, 0, 1, 1});

  // create a column with bool vector
  cudf::test::fixed_width_column_wrapper<T> w_col(host_values.begin(), host_values.end(),
                                           host_bools.begin());
  auto d_col = cudf::column_device_view::create(w_col);
 
  // calculate the expected value by CPU.
  std::vector<thrust::pair<T,bool> > value_and_validity(host_values.size());
  std::transform(host_values.begin(), host_values.end(), host_bools.begin(),
                 value_and_validity.begin(),
                 [](auto s, auto b) { return thrust::pair<T, bool>{s, b}; });
  std::vector<thrust::pair<T,bool> > value_all_valid(host_values.size());
  std::transform(host_values.begin(), host_values.end(), host_bools.begin(),
                 value_all_valid.begin(),
                 [](auto s, auto b) { return thrust::pair<T, bool>{s, true}; });

  // GPU test
  auto it_dev = d_col->pair_begin<T, true>();
  this->iterator_test_thrust(value_and_validity, it_dev, host_values.size());

  auto it_hasnonull_dev = d_col->pair_begin<T, false>();
  this->iterator_test_thrust(value_all_valid, it_hasnonull_dev, host_values.size());
  
  auto itb_dev = cudf::experimental::detail::make_validity_iterator(*d_col);
  this->iterator_test_thrust(host_bools, itb_dev, host_values.size());
}

TYPED_TEST(IteratorTest, scalar_iterator) {
  using T = TypeParam;
  T init = static_cast<T>(random_int(-128, 128));
  // data and valid arrays
  std::vector<T> host_values(100, init);
  std::vector<bool> host_bools(100, true);

  // create a scalar
  using ScalarType = cudf::experimental::scalar_type_t<T>;
  std::unique_ptr<cudf::scalar> s(new ScalarType{init, true});
 
  // calculate the expected value by CPU.
  std::vector<thrust::pair<T,bool> > value_and_validity(host_values.size());
  std::transform(host_values.begin(), host_values.end(), host_bools.begin(),
                 value_and_validity.begin(),
                 [](auto v, auto b) { return thrust::pair<T, bool>{v, b}; });

  // GPU test
  auto it_dev = cudf::experimental::detail::make_scalar_iterator<T>(*s);
  this->iterator_test_thrust(host_values, it_dev, host_values.size());

  auto it_pair_dev = cudf::experimental::detail::make_pair_iterator<T>(*s);
  this->iterator_test_thrust(value_and_validity, it_pair_dev, host_values.size());
}

TYPED_TEST(IteratorTest, null_scalar_iterator) {
  using T = TypeParam;
  T init = static_cast<T>(random_int(-128, 128));
  // data and valid arrays
  std::vector<T> host_values(100, init);
  std::vector<bool> host_bools(100, true);

  // create a scalar
  using ScalarType = cudf::experimental::scalar_type_t<T>;
  std::unique_ptr<cudf::scalar> s(new ScalarType{init, true});
 
  // calculate the expected value by CPU.
  std::vector<thrust::pair<T,bool> > value_and_validity(host_values.size());
  std::transform(host_values.begin(), host_values.end(), host_bools.begin(),
                 value_and_validity.begin(),
                 [](auto v, auto b) { return thrust::pair<T, bool>{v, b}; });

  // GPU test
  auto it_pair_dev = cudf::experimental::detail::make_pair_iterator<T>(*s);
  this->iterator_test_thrust(value_and_validity, it_pair_dev, host_values.size());
}<|MERGE_RESOLUTION|>--- conflicted
+++ resolved
@@ -15,11 +15,7 @@
  */
 
 #include <cudf/detail/iterator.cuh>                // include iterator header
-<<<<<<< HEAD
-#include <iterator/transform_unary_functions.cuh>  //for meanvar
-=======
 #include <cudf/detail/utilities/transform_unary_functions.cuh>  //for meanvar
->>>>>>> ed33cb8c
 
 #include <bitset>
 #include <cstdint>
