/*
 * Copyright (c) 2020, NVIDIA CORPORATION.
 *
 * Licensed under the Apache License, Version 2.0 (the "License");
 * you may not use this file except in compliance with the License.
 * You may obtain a copy of the License at
 *
 *     http://www.apache.org/licenses/LICENSE-2.0
 *
 * Unless required by applicable law or agreed to in writing, software
 * distributed under the License is distributed on an "AS IS" BASIS,
 * WITHOUT WARRANTIES OR CONDITIONS OF ANY KIND, either express or implied.
 * See the License for the specific language governing permissions and
 * limitations under the License.
 */

#pragma once

#include <cudf/utilities/traits.hpp>
#include <tests/utilities/cudf_gtest.hpp>
#include <tests/utilities/cxxopts.hpp>

#include <rmm/mr/device/cnmem_memory_resource.hpp>
#include <rmm/mr/device/cuda_memory_resource.hpp>
#include <rmm/mr/device/default_memory_resource.hpp>
#include <rmm/mr/device/managed_memory_resource.hpp>

#include <ftw.h>
#include <random>

namespace cudf {
namespace test {
/**
 * @brief Base test fixture class from which all libcudf tests should inherit.
 *
 * Example:
 * ```
 * class MyTestFixture : public cudf::test::BaseFixture {};
 * ```
 **/
class BaseFixture : public ::testing::Test {
  rmm::mr::device_memory_resource *_mr{rmm::mr::get_default_resource()};

 public:
  /**
   * @brief Returns pointer to `device_memory_resource` that should be used for
   * all tests inheritng from this fixture
   **/
  rmm::mr::device_memory_resource *mr() { return _mr; }
};

template <typename T, typename Enable = void>
struct uniform_distribution_impl {
};
template <typename T>
struct uniform_distribution_impl<
  T,
  std::enable_if_t<std::is_integral<T>::value && not cudf::is_boolean<T>()>> {
  using type = std::uniform_int_distribution<T>;
};

template <typename T>
struct uniform_distribution_impl<T, std::enable_if_t<std::is_floating_point<T>::value>> {
  using type = std::uniform_real_distribution<T>;
};

template <typename T>
struct uniform_distribution_impl<T, std::enable_if_t<cudf::is_boolean<T>()>> {
  using type = std::bernoulli_distribution;
};

template <typename T>
struct uniform_distribution_impl<T, std::enable_if_t<cudf::is_timestamp<T>()>> {
  using type = std::uniform_int_distribution<typename T::duration::rep>;
};

template <typename T>
using uniform_distribution_t = typename uniform_distribution_impl<T>::type;

namespace detail {

/**
 * @brief Returns an incrementing seed value for use with UniformRandomGenerator.
 *
 *  The intent behind this is to handle the following case:
 *
 * auto lhs = make_random_wrapped_column<TypeLhs>(10000);
 * auto rhs = make_random_wrapped_column<TypeRhs>(10000);
 *
 * Previously, the binops test framework had a persistent UniformRandomGenerator
 * that would produce unique values across two calls to make_random_wrapped_column()
 * like this.  However that code has been changed and each call to make_random_wrapped_column()
 * now uses a local UniformRandomGenerator object.  If we didn't generate an incrementing seed
 * for each one, every call to make_random_wrapped_column() would return the same values. This
 * fixes that case and also leaves results across multiple test runs deterministic.
 *
 */
uint64_t random_generator_incrementing_seed();

}  // namespace detail

/**
 * @brief Provides uniform random number generation.
 *
 * It is often useful in testing to have a convenient source of random numbers.
 * This class is intended to serve as a base class for test fixtures to provide
 * random number generation. `UniformRandomGenerator::generate()` will generate
 * the next random number in the sequence.
 *
 * Example:
 * ```c++
 * UniformRandomGenerator g(0,100);
 * g.generate(); // Returns a random number in the range [0,100]
 * ```
 *
 * @tparam T The type of values that will be generated.
 **/
template <typename T = cudf::size_type, typename Engine = std::default_random_engine>
class UniformRandomGenerator {
 public:
  using uniform_distribution = uniform_distribution_t<T>;

  UniformRandomGenerator() : rng{std::mt19937_64{detail::random_generator_incrementing_seed()}()} {}

  /**
   * @brief Construct a new Uniform Random Generator to generate uniformly
   * random numbers in the range `[upper,lower]`
   *
   * @param lower Lower bound of the range
   * @param upper Upper bound of the desired range
<<<<<<< HEAD
   */
  UniformRandomGenerator(T lower, T upper, uint64_t seed)
    : dist{lower, upper}, rng{std::mt19937_64{seed}()}
  {
  }
=======
   **/
  UniformRandomGenerator(T lower, T upper) : dist{lower, upper} {}
>>>>>>> 1046eed3

  /**
   * @brief Returns the next random number.
   **/
  T generate() { return T{dist(rng)}; }

 private:
  uniform_distribution dist{};  ///< Distribution
  Engine rng;                   ///< Random generator
};

/**
 * @brief Provides temporary directory for temporary test files.
 *
 * Example:
 * ```c++
 * ::testing::Environment* const temp_env =
 *    ::testing::AddGlobalTestEnvironment(new TempDirTestEnvironment);
 * ```
 **/
class TempDirTestEnvironment : public ::testing::Environment {
 public:
  std::string tmpdir;

  void SetUp()
  {
    char tmp_format[] = "/tmp/gtest.XXXXXX";
    tmpdir            = mkdtemp(tmp_format);
    tmpdir += "/";
  }

  void TearDown()
  {
    // TODO: should use std::filesystem instead, once C++17 support added
    nftw(tmpdir.c_str(), rm_files, 10, FTW_DEPTH | FTW_MOUNT | FTW_PHYS);
  }

  static int rm_files(const char *pathname, const struct stat *sbuf, int type, struct FTW *ftwb)
  {
    return remove(pathname);
  }

  /**
   * @brief Get directory path to use for temporary files
   *
   * @return std::string The temporary directory path
   */
  std::string get_temp_dir() { return tmpdir; }

  /**
   * @brief Get a temporary filepath to use for the specified filename
   *
   * @return std::string The temporary filepath
   */
  std::string get_temp_filepath(std::string filename) { return tmpdir + filename; }
};

/**
 * @brief Creates a memory resource for the unit test environment
 * given the name of the allocation mode.
 *
 * The returned resource instance must be kept alive for the duration of
 * the tests. Attaching the resource to a TestEnvironment causes
 * issues since the environment objects are not destroyed until
 * after the runtime is shutdown.
 *
 * @throw cudf::logic_error if the `allocation_mode` is unsupported.
 *
 * @param allocation_mode String identifies which resource type.
 *        Accepted types are "pool", "cuda", and "managed" only.
 * @return Memory resource instance
 */
inline std::unique_ptr<rmm::mr::device_memory_resource> create_memory_resource(
  std::string const &allocation_mode)
{
  if (allocation_mode == "cuda") return std::make_unique<rmm::mr::cuda_memory_resource>();
  if (allocation_mode == "pool") return std::make_unique<rmm::mr::cnmem_memory_resource>();
  if (allocation_mode == "managed") return std::make_unique<rmm::mr::managed_memory_resource>();
  CUDF_FAIL("Invalid RMM allocation mode: " + allocation_mode);
}

}  // namespace test
}  // namespace cudf

/**
 * @brief Parses the cuDF test command line options.
 *
 * Currently only supports 'rmm_mode' string paramater, which set the rmm
 * allocation mode. The default value of the parameter is 'pool'.
 *
 * @return Parsing results in the form of unordered map
 */
inline auto parse_cudf_test_opts(int argc, char **argv)
{
  try {
    cxxopts::Options options(argv[0], " - cuDF tests command line options");
    options.allow_unrecognised_options().add_options()(
      "rmm_mode", "RMM allocation mode", cxxopts::value<std::string>()->default_value("pool"));

    return options.parse(argc, argv);
  } catch (const cxxopts::OptionException &e) {
    CUDF_FAIL("Error parsing command line options");
  }
}

/**
 * @brief Macro that defines main function for gtest programs that use rmm
 *
 * Should be included in every test program that uses rmm allocators since
 * it maintains the lifespan of the rmm default memory resource.
 * This `main` function is a wrapper around the google test generated `main`,
 * maintaining the original functionality. In addition, this custom `main`
 * function parses the command line to customize test behavior, like the
 * allocation mode used for creating the default memory resource.
 *
 */
#define CUDF_TEST_PROGRAM_MAIN()                                        \
  int main(int argc, char **argv)                                       \
  {                                                                     \
    ::testing::InitGoogleTest(&argc, argv);                             \
    auto const cmd_opts = parse_cudf_test_opts(argc, argv);             \
    auto const rmm_mode = cmd_opts["rmm_mode"].as<std::string>();       \
    auto resource       = cudf::test::create_memory_resource(rmm_mode); \
    rmm::mr::set_default_resource(resource.get());                      \
    return RUN_ALL_TESTS();                                             \
  }<|MERGE_RESOLUTION|>--- conflicted
+++ resolved
@@ -128,16 +128,14 @@
    *
    * @param lower Lower bound of the range
    * @param upper Upper bound of the desired range
-<<<<<<< HEAD
    */
-  UniformRandomGenerator(T lower, T upper, uint64_t seed)
+  UniformRandomGenerator(T lower,
+                         T upper,
+                         uint64_t seed = detail::random_generator_incrementing_seed())
     : dist{lower, upper}, rng{std::mt19937_64{seed}()}
   {
-  }
-=======
-   **/
-  UniformRandomGenerator(T lower, T upper) : dist{lower, upper} {}
->>>>>>> 1046eed3
+    printf("REAL CONSTRUCTOR %lu\n", seed);
+  }
 
   /**
    * @brief Returns the next random number.
