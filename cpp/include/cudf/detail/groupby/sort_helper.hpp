--- conflicted
+++ resolved
@@ -126,11 +126,7 @@
   /**
    * @brief Get the number of groups in `keys`
    */
-<<<<<<< HEAD
-  size_type num_groups() { return group_offsets().size() -1; }
-=======
   size_type num_groups() { return group_offsets().size() - 1; }
->>>>>>> f7d005e9
 
   /**
    * @brief Return the effective number of keys
