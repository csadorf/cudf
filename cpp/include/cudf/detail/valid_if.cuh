--- conflicted
+++ resolved
@@ -19,10 +19,7 @@
 #include <cudf/detail/utilities/cuda.cuh>
 #include <cudf/null_mask.hpp>
 #include <cudf/types.hpp>
-<<<<<<< HEAD
 #include <cudf/utilities/bit.cuh>
-=======
->>>>>>> 61cf1085
 
 #include <rmm/device_scalar.hpp>
 
@@ -84,19 +81,11 @@
       create_null_mask(size, mask_state::UNINITIALIZED, stream, mr);
   rmm::device_scalar<size_type> valid_count{0, stream, mr};
 
-<<<<<<< HEAD
-  //cudf::grid_1d grid{word_index(size), 256};
-
-  //valid_if_kernel<<<grid.num_blocks, grid.num_threads_per_block, 0, stream>>>(
-  //    static_cast<bitmask_type*>(null_mask.data()), begin, end, p,
-  //    valid_count.data());
-=======
-  cudf::grid_1d grid{word_index(size), 256};
+  grid_1d grid{word_index(size), 256};
 
   valid_if_kernel<<<grid.num_blocks, grid.num_threads_per_block, 0, stream>>>(
       static_cast<bitmask_type*>(null_mask.data()), begin, end, p,
       valid_count.data());
->>>>>>> 61cf1085
 
   return std::make_pair(null_mask, valid_count.value(stream));
 }
