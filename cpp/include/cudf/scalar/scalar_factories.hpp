/*
 * Copyright (c) 2019, NVIDIA CORPORATION.
 *
 * Licensed under the Apache License, Version 2.0 (the "License");
 * you may not use this file except in compliance with the License.
 * You may obtain a copy of the License at
 *
 *     http://www.apache.org/licenses/LICENSE-2.0
 *
 * Unless required by applicable law or agreed to in writing, software
 * distributed under the License is distributed on an "AS IS" BASIS,
 * WITHOUT WARRANTIES OR CONDITIONS OF ANY KIND, either express or implied.
 * See the License for the specific language governing permissions and
 * limitations under the License.
 */
#pragma once

#include <cudf/null_mask.hpp>
#include <cudf/types.hpp>
#include <cudf/utilities/type_dispatcher.hpp>
#include "scalar.hpp"


namespace cudf {
/**
 * @brief Construct scalar with uninitialized storage to hold a value of the
 * specified numeric `data_type`.
 * 
 * @throws std::bad_alloc if device memory allocation fails
 * @throws cudf::logic_error if `type` is not a numeric type
 *
 * @param type The desired numeric element type
 * @param stream Optional stream on which to issue all memory allocations
 * @param mr Optional resource to use for device memory
 *           allocation of the scalar's `data` and `is_valid` bool.
 */
std::unique_ptr<scalar> make_numeric_scalar(
    data_type type,
    cudaStream_t stream = 0,
    rmm::mr::device_memory_resource* mr = rmm::mr::get_default_resource());

/**
 * @brief Construct scalar with uninitialized storage to hold a value of the
 * specified timestamp `data_type`.
 * 
 * @throws std::bad_alloc if device memory allocation fails
 * @throws cudf::logic_error if `type` is not a timestamp type
 *
 * @param type The desired timestamp element type
 * @param stream Optional stream on which to issue all memory allocations
 * @param mr Optional resource to use for device memory
 *           allocation of the scalar's `data` and `is_valid` bool.
 */
std::unique_ptr<scalar> make_timestamp_scalar(
    data_type type,
    cudaStream_t stream = 0,
    rmm::mr::device_memory_resource* mr = rmm::mr::get_default_resource());

/**
 * @brief Construct scalar with uninitialized storage to hold a value of the
 * specified fixed-width `data_type`.
 * 
 * @throws std::bad_alloc if device memory allocation fails
<<<<<<< HEAD
 * @throws cudf::logic_error if `type` is not a timestamp type
=======
 * @throws cudf::logic_error if `type` is not a fixed-width type
>>>>>>> ee7e67d4
 *
 * @param type The desired fixed-width element type
 * @param stream Optional stream on which to issue all memory allocations
 * @param mr Optional resource to use for device memory
 *           allocation of the scalar's `data` and `is_valid` bool.
 */
std::unique_ptr<scalar> make_fixed_width_scalar(
    data_type type,
    cudaStream_t stream = 0,
    rmm::mr::device_memory_resource* mr = rmm::mr::get_default_resource());

/**
 * @brief Construct STRING type scalar given a `std::string`.
 * The size of the `std::string` must not exceed the maximum size of size_type.
 * The string characters are expected to be UTF-8 encoded sequence of char bytes.
 *
 * @throws std::bad_alloc if device memory allocation fails
 *
 * @param string The `std::string` to copy to device
 * @param stream Optional stream for use with all memory allocations
 * @param mr Optional resource to use for device memory
 *           allocation of the scalar's `data` and `is_valid`.
 */
std::unique_ptr<scalar> make_string_scalar(
    std::string const& string,
    cudaStream_t stream = 0,
    rmm::mr::device_memory_resource* mr = rmm::mr::get_default_resource());

/**
 * @brief Constructs default constructed scalar of type `type` 
 *
 * @throws std::bad_alloc if device memory allocation fails
 *
 * @param type The desired element type
 */
std::unique_ptr<scalar> make_default_constructed_scalar(data_type type);

/**
 * @brief Construct scalar using the given value of fixed width type
 * 
 * @tparam T Datatype of the value to be represented by the scalar
 * @param value The value to store in the scalar object
 * @param stream Optional stream on which to issue all memory allocations
 * @param mr Optional resource to use for device memory
 *           allocation of the scalar's `data` and `is_valid` bool.
 */
template<typename T>
std::unique_ptr<scalar> make_fixed_width_scalar(
    T value,
    cudaStream_t stream = 0,
    rmm::mr::device_memory_resource* mr = rmm::mr::get_default_resource())
{
    return std::make_unique<experimental::scalar_type_t<T>>(
        value, true, stream, mr);
}

}  // namespace cudf<|MERGE_RESOLUTION|>--- conflicted
+++ resolved
@@ -61,11 +61,7 @@
  * specified fixed-width `data_type`.
  * 
  * @throws std::bad_alloc if device memory allocation fails
-<<<<<<< HEAD
- * @throws cudf::logic_error if `type` is not a timestamp type
-=======
  * @throws cudf::logic_error if `type` is not a fixed-width type
->>>>>>> ee7e67d4
  *
  * @param type The desired fixed-width element type
  * @param stream Optional stream on which to issue all memory allocations
