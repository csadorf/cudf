#pragma once

/* --------------------------------------------------------------------------*/
/** 
 * @brief  Start a NVTX range with predefined color.
 *
 * This function is useful only for profiling with nvvp or Nsight Systems. It
 * demarcates the begining of a user-defined range with a specified name and
 * color that will show up in the timeline view of nvvp/Nsight Systems. Can be
 * nested within other ranges.
 * 
 * @Param[in] name The name of the NVTX range
 * @Param[in] color The predefined gdf_color enum to use to color this range
 * 
 * @Returns   
 */
/* ----------------------------------------------------------------------------*/
gdf_error gdf_nvtx_range_push(char const * const name, gdf_color color );




/* --------------------------------------------------------------------------*/
/** 
 * @brief  Start a NVTX range with a custom ARGB color code.
 *
 * This function is useful only for profiling with nvvp or Nsight Systems. It
 * demarcates the begining of a user-defined range with a specified name and
 * color that will show up in the timeline view of nvvp/Nsight Systems. Can be
 * nested within other ranges.
 * 
 * @Param[in] name The name of the NVTX range
 * @Param[in] color The ARGB hex color code to use to color this range (e.g., 0xFF00FF00)
 * 
 * @Returns   
 */
/* ----------------------------------------------------------------------------*/
gdf_error gdf_nvtx_range_push_hex(char const * const name, unsigned int color );


/* --------------------------------------------------------------------------*/
/** 
 * @brief Ends the inner-most NVTX range.
 *
 * This function is useful only for profiling with nvvp or Nsight Systems. It
 * will demarcate the end of the inner-most range, i.e., the most recent call to
 * gdf_nvtx_range_push.
 * 
 * @Returns   
 */
/* --------------------------------------------------------------------------*/
gdf_error gdf_nvtx_range_pop();

/* --------------------------------------------------------------------------*/
/** 
 * @brief  Counts the number of valid bits in the mask that corresponds to
 * the specified number of rows.
 * 
 * @Param[in] masks Array of gdf_valid_types with enough bits to represent
 * num_rows number of rows
 * @Param[in] num_rows The number of rows represented in the bit-validity mask.
 * @Param[out] count The number of valid rows in the mask
 * 
 * @Returns  GDF_SUCCESS upon successful completion. 
 */
/* --------------------------------------------------------------------------*/
gdf_error gdf_count_nonzero_mask(gdf_valid_type const *masks,
                                 gdf_size_type num_rows, gdf_size_type *count);


/* column operations */

/* --------------------------------------------------------------------------*/
/** 
 * @brief Return the size of the gdf_column data type.
 *
 * @Returns gdf_size_type Size of the gdf_column data type.
 */
/* ----------------------------------------------------------------------------*/
gdf_size_type gdf_column_sizeof();

/* --------------------------------------------------------------------------*/
/** 
 * @brief Create a GDF column given data and validity bitmask pointers, size, and
 *        datatype
 *
 * @Param[out] column The output column.
 * @Param[in] data Pointer to data.
 * @Param[in] valid Pointer to validity bitmask for the data.
 * @Param[in] size Number of rows in the column.
 * @Param[in] dtype Data type of the column.
 * 
 * @Returns gdf_error Returns GDF_SUCCESS upon successful creation.
 */
/* ----------------------------------------------------------------------------*/
gdf_error gdf_column_view(gdf_column *column, void *data, gdf_valid_type *valid,
                          gdf_size_type size, gdf_dtype dtype);

/* --------------------------------------------------------------------------*/
/** 
 * @brief Create a GDF column given data and validity bitmask pointers, size, and
 *        datatype, and count of null (non-valid) elements
 *
 * @Param[out] column The output column.
 * @Param[in] data Pointer to data.
 * @Param[in] valid Pointer to validity bitmask for the data.
 * @Param[in] size Number of rows in the column.
 * @Param[in] dtype Data type of the column.
 * @Param[in] null_count The number of non-valid elements in the validity bitmask
 * 
 * @Returns gdf_error Returns GDF_SUCCESS upon successful creation.
 */
/* ----------------------------------------------------------------------------*/
gdf_error gdf_column_view_augmented(gdf_column *column, void *data, gdf_valid_type *valid,
                          gdf_size_type size, gdf_dtype dtype, gdf_size_type null_count);

/* --------------------------------------------------------------------------*/
/** 
 * @brief Free the CUDA device memory of a gdf_column
 *
 * @param[in,out] column Data and validity bitmask pointers of this column will be freed
 * 
 * @Returns gdf_error GDF_SUCCESS or GDF_ERROR if there is an error freeing the data
 */
/* ----------------------------------------------------------------------------*/
gdf_error gdf_column_free(gdf_column *column);

/* --------------------------------------------------------------------------*/
/** 
 * @brief  Concatenates the gdf_columns into a single, contiguous column,
 * including the validity bitmasks
 * 
 * @Param[out] output A column whose buffers are already allocated that will 
 * @Param[in] columns_to_conat[] The columns to concatenate
 * @Param[in] num_columns The number of columns to concatenate
 * contain the concatenation of the input columns
 * 
 * @Returns GDF_SUCCESS upon successful completion
 */
/* ----------------------------------------------------------------------------*/
gdf_error gdf_column_concat(gdf_column *output, gdf_column *columns_to_concat[], int num_columns);


/* context operations */

/* --------------------------------------------------------------------------*/
/**
 * @brief  Constructor for the gdf_context struct
 *
 * @Param[out] gdf_context being constructed
 * @Param[in] Indicates if the input data is sorted. 0 = No, 1 = yes
 * @Param[in] the method to be used for the operation (e.g., sort vs hash)
 * @Param[in] for COUNT: DISTINCT = 1, else = 0
 *
 * @Returns GDF_SUCCESS upon successful compute, otherwise returns appropriate error code
 */
/* ----------------------------------------------------------------------------*/
gdf_error gdf_context_view(gdf_context *context, int flag_sorted, gdf_method flag_method,
                           int flag_distinct, int flag_sort_result, int flag_sort_inplace);


/* error handling */

/* --------------------------------------------------------------------------*/
/**
 * @brief  Converts a gdf_error error code into a string
 *
 * @Param[in] gdf_error
 *
 * @Returns  name of the error
 */
/* ----------------------------------------------------------------------------*/
const char * gdf_error_get_name(gdf_error errcode);

/* --------------------------------------------------------------------------*/
/**
 * @brief  Returns the last error from a runtime call.
 *
 * @Returns  last error from a runtime call.
 */
/* ----------------------------------------------------------------------------*/
int gdf_cuda_last_error();

/* --------------------------------------------------------------------------*/
/**
 * @brief  Returns the description string for an error code.
 *
 * @Param[in] cuda error code
 *
 * @Returns  description string for an error code.
 */
/* ----------------------------------------------------------------------------*/
const char * gdf_cuda_error_string(int cuda_error);

/* --------------------------------------------------------------------------*/
/**
 * @brief  Returns the string representation of an error code enum name.
 *
 * @Param[in] cuda error code
 *
 * @Returns  string representation of an error code enum name.
 */
/* ----------------------------------------------------------------------------*/
const char * gdf_cuda_error_name(int cuda_error);


/* ipc */

/* --------------------------------------------------------------------------*/
/**
 * @brief  Opens a parser from a pyarrow RecordBatch schema
 *
 * @Param[in] Pointer to a byte array containing the pyarrow RecordBatch schema
 * @Param[in] Size of the byte array
  *
 * @Returns Pointer to a parsing struct gdf_ipc_parser_type
 */
/* ----------------------------------------------------------------------------*/
gdf_ipc_parser_type* gdf_ipc_parser_open(const uint8_t *schema, size_t length);

/* --------------------------------------------------------------------------*/
/**
 * @brief  Opens a pyarrow RecordBatch bytearray
 *
 * @Param[in] Pointer to a parsing struct gdf_ipc_parser_type
 * @Param[in] Pointer to a pyarrow RecordBatch bytearray
 * @Param[in] Size of the byte array
 *
 * @Returns
 */
/* ----------------------------------------------------------------------------*/
void gdf_ipc_parser_open_recordbatches(gdf_ipc_parser_type *handle,
                                       const uint8_t *recordbatches,
                                       size_t length);

/* --------------------------------------------------------------------------*/
/**
 * @brief  Closes a parser from a pyarrow RecordBatch schema
 *
 * @Param[in] Pointer to a parsing struct gdf_ipc_parser_type
 *
 * @Returns void
 */
/* ----------------------------------------------------------------------------*/
void gdf_ipc_parser_close(gdf_ipc_parser_type *handle);

/* --------------------------------------------------------------------------*/
/**
 * @brief  Checks for a failure in the parser
 *
 * @Param[in] Pointer to a parsing struct gdf_ipc_parser_type
 *
 * @Returns 1 if error
 */
/* ----------------------------------------------------------------------------*/
int gdf_ipc_parser_failed(gdf_ipc_parser_type *handle);

/* --------------------------------------------------------------------------*/
/**
 * @brief  Returns parsed data as json
 *
 * @Param[in] Pointer to a parsing struct gdf_ipc_parser_type
 *
 * @Returns char* of parsed data as json
 */
/* ----------------------------------------------------------------------------*/
const char* gdf_ipc_parser_to_json(gdf_ipc_parser_type *handle);

/* --------------------------------------------------------------------------*/
/**
 * @brief  Gets error from gdf_ipc_parser_type
 *
 * @Param[in] Pointer to a parsing struct gdf_ipc_parser_type
 *
 * @Returns Error message as char*
 */
/* ----------------------------------------------------------------------------*/
const char* gdf_ipc_parser_get_error(gdf_ipc_parser_type *handle);

/* --------------------------------------------------------------------------*/
/**
 * @brief  Gets parsed data from gdf_ipc_parser_type
 *
 * @Param[in] Pointer to a parsing struct gdf_ipc_parser_type
 *
 * @Returns Pointer parsed data
 */
/* ----------------------------------------------------------------------------*/
const void* gdf_ipc_parser_get_data(gdf_ipc_parser_type *handle);

/* --------------------------------------------------------------------------*/
/**
 * @brief  Gets data offset from gdf_ipc_parser_type
 *
 * @Param[in] Pointer to a parsing struct gdf_ipc_parser_type
 *
 * @Returns Data offset
 */
/* ----------------------------------------------------------------------------*/
int64_t gdf_ipc_parser_get_data_offset(gdf_ipc_parser_type *handle);

/* --------------------------------------------------------------------------*/
/**
 * @brief  Returns parsed schema as json
 *
 * @Param[in] Pointer to a parsing struct gdf_ipc_parser_type
 *
 * @Returns char* of parsed schema as json
 */
/* ----------------------------------------------------------------------------*/
const char *gdf_ipc_parser_get_schema_json(gdf_ipc_parser_type *handle);

/* --------------------------------------------------------------------------*/
/**
 * @brief  Returns layout as json
 *
 * @Param[in] Pointer to a parsing struct gdf_ipc_parser_type
 *
 * @Returns char* of layout as json
 */
/* ----------------------------------------------------------------------------*/
const char *gdf_ipc_parser_get_layout_json(gdf_ipc_parser_type *handle);


/* sorting */

/* --------------------------------------------------------------------------*/
/**
 * @brief  Constructor for the gdf_radixsort_plan_type object
 *
 * @Param[in] Number of items to sort
 * @Param[in] Indicates if sort should be ascending or descending. 1 = Descending, 0 = Ascending
 * @Param[in] The least-significant bit index (inclusive) needed for key comparison
 * @Param[in] The most-significant bit index (exclusive) needed for key comparison (e.g., sizeof(unsigned int) * 8)
 *
 * @Returns  gdf_radixsort_plan_type object pointer
 */
/* ----------------------------------------------------------------------------*/
gdf_radixsort_plan_type* gdf_radixsort_plan(size_t num_items, int descending,
                                        unsigned begin_bit, unsigned end_bit);

/* --------------------------------------------------------------------------*/
/**
 * @brief  Allocates device memory for the radixsort
 *
 * @Param[in] Radix sort plan
 * @Param[in] sizeof data type of key
 * @Param[in] sizeof data type of val
 *
 * @Returns GDF_SUCCESS upon successful compute, otherwise returns appropriate error code
 */
/* ----------------------------------------------------------------------------*/
gdf_error gdf_radixsort_plan_setup(gdf_radixsort_plan_type *hdl,
                                   size_t sizeof_key, size_t sizeof_val);

/* --------------------------------------------------------------------------*/
/**
 * @brief  Frees device memory used for the radixsort
 *
 * @Param[in] Radix sort plan
 *
 * @Returns GDF_SUCCESS upon successful compute, otherwise returns appropriate error code
 */
/* ----------------------------------------------------------------------------*/
gdf_error gdf_radixsort_plan_free(gdf_radixsort_plan_type *hdl);


/*
 * The following function performs a sort on the key and value columns.
 * The null_count of the keycol and valcol columns are expected to be 0
 * otherwise a GDF_VALIDITY_UNSUPPORTED error is returned.
 */

/* --------------------------------------------------------------------------*/
/**
 * @brief  Performs a radixsort on the key and value columns where the key is an int8
 *
 * @Param[in] Radix sort plan
 * @Param[in] key gdf_column
 * @Param[in] value gdf_column
 *
 * @Returns GDF_SUCCESS upon successful compute, otherwise returns appropriate error code
 */
/* ----------------------------------------------------------------------------*/
gdf_error gdf_radixsort_i8(gdf_radixsort_plan_type *hdl,
                           gdf_column *keycol,
                           gdf_column *valcol);

/* --------------------------------------------------------------------------*/
/**
 * @brief  Performs a radixsort on the key and value columns where the key is an int32
 *
 * @Param[in] Radix sort plan
 * @Param[in] key gdf_column
 * @Param[in] value gdf_column
 *
 * @Returns GDF_SUCCESS upon successful compute, otherwise returns appropriate error code
 */
/* ----------------------------------------------------------------------------*/
gdf_error gdf_radixsort_i32(gdf_radixsort_plan_type *hdl,
                            gdf_column *keycol,
                            gdf_column *valcol);

/* --------------------------------------------------------------------------*/
/**
 * @brief  performs a radixsort on the key and value columns where the key is an int64
 *
 * @Param[in] Radix sort plan
 * @Param[in] key gdf_column
 * @Param[in] value gdf_column
 *
 * @Returns GDF_SUCCESS upon successful compute, otherwise returns appropriate error code
 */
/* ----------------------------------------------------------------------------*/
gdf_error gdf_radixsort_i64(gdf_radixsort_plan_type *hdl,
                            gdf_column *keycol,
                            gdf_column *valcol);

/* --------------------------------------------------------------------------*/
/**
 * @brief  performs a radixsort on the key and value columns where the key is an float
 *
 * @Param[in] Radix sort plan
 * @Param[in] key gdf_column
 * @Param[in] value gdf_column
 *
 * @Returns GDF_SUCCESS upon successful compute, otherwise returns appropriate error code
 */
/* ----------------------------------------------------------------------------*/
gdf_error gdf_radixsort_f32(gdf_radixsort_plan_type *hdl,
                            gdf_column *keycol,
                            gdf_column *valcol);

/* --------------------------------------------------------------------------*/
/**
 * @brief  performs a radixsort on the key and value columns where the key is an double
 *
 * @Param[in] Radix sort plan
 * @Param[in] key gdf_column
 * @Param[in] value gdf_column
 *
 * @Returns GDF_SUCCESS upon successful compute, otherwise returns appropriate error code
 */
/* ----------------------------------------------------------------------------*/
gdf_error gdf_radixsort_f64(gdf_radixsort_plan_type *hdl,
                            gdf_column *keycol,
                            gdf_column *valcol);

/* --------------------------------------------------------------------------*/
/**
 * @brief  performs a radixsort on the key and value columns where the key is any type
 *
 * @Param[in] Radix sort plan
 * @Param[in] key gdf_column
 * @Param[in] value gdf_column
 *
 * @Returns GDF_SUCCESS upon successful compute, otherwise returns appropriate error code
 */
/* ----------------------------------------------------------------------------*/
gdf_error gdf_radixsort_generic(gdf_radixsort_plan_type *hdl,
                                gdf_column *keycol,
                                gdf_column *valcol);


/* segmented sorting */

/* --------------------------------------------------------------------------*/
/**
 * @brief  Constructor for the gdf_segmented_radixsort_plan_type object
 *
 * @Param[in] Number of items to sort
 * @Param[in] Indicates if sort should be ascending or descending. 1 = Descending, 0 = Ascending
 * @Param[in] The least-significant bit index (inclusive) needed for key comparison
 * @Param[in] The most-significant bit index (exclusive) needed for key comparison (e.g., sizeof(unsigned int) * 8)
 *
 * @Returns  gdf_segmented_radixsort_plan_type object pointer
 */
/* ----------------------------------------------------------------------------*/
gdf_segmented_radixsort_plan_type* gdf_segmented_radixsort_plan(size_t num_items,
                                                                int descending,
                                                                unsigned begin_bit,
                                                                unsigned end_bit);

/* --------------------------------------------------------------------------*/
/**
 * @brief  Allocates device memory for the segmented radixsort
 *
 * @Param[in] Segmented Radix sort plan
 * @Param[in] sizeof data type of key
 * @Param[in] sizeof data type of val
 *
 * @Returns GDF_SUCCESS upon successful compute, otherwise returns appropriate error code
 */
/* ----------------------------------------------------------------------------*/
gdf_error gdf_segmented_radixsort_plan_setup(gdf_segmented_radixsort_plan_type *hdl,
                                            size_t sizeof_key,
                                            size_t sizeof_val);

/* --------------------------------------------------------------------------*/
/**
 * @brief  Frees device memory used for the segmented radixsort
 *
 * @Param[in] Segmented Radix sort plan
 *
 * @Returns GDF_SUCCESS upon successful compute, otherwise returns appropriate error code
 */
/* ----------------------------------------------------------------------------*/
gdf_error gdf_segmented_radixsort_plan_free(gdf_segmented_radixsort_plan_type *hdl);


/*
* The following function performs a sort on the key and value columns.
* The null_count of the keycol and valcol columns are expected to be 0
* otherwise a GDF_VALIDITY_UNSUPPORTED error is returned.
*/

/* --------------------------------------------------------------------------*/
/**
 * @brief  performs a segmented radixsort on the key and value columns where the key is an int8
 *
 * @Param[in] Radix sort plan
 * @Param[in] key gdf_column
 * @Param[in] value gdf_column
 * @Param[in] The number of segments that comprise the sorting data
 * @Param[in] Pointer to the sequence of beginning offsets of length num_segments, such that d_begin_offsets[i] is the first element of the ith data segment in d_keys_* and d_values_*
 * @Param[in] Pointer to the sequence of ending offsets of length num_segments, such that d_end_offsets[i]-1 is the last element of the ith data segment in d_keys_* and d_values_*. If d_end_offsets[i]-1 <= d_begin_offsets[i], the ith is considered empty.
 *
 * @Returns GDF_SUCCESS upon successful compute, otherwise returns appropriate error code
 */
/* ----------------------------------------------------------------------------*/
gdf_error gdf_segmented_radixsort_i8(gdf_segmented_radixsort_plan_type *hdl,
                                     gdf_column *keycol, gdf_column *valcol,
                                     unsigned num_segments,
                                     unsigned *d_begin_offsets,
                                     unsigned *d_end_offsets);

/* --------------------------------------------------------------------------*/
/**
 * @brief  performs a segmented radixsort on the key and value columns where the key is an int32
 *
 * @Param[in] Radix sort plan
 * @Param[in] key gdf_column
 * @Param[in] value gdf_column
 * @Param[in] The number of segments that comprise the sorting data
 * @Param[in] Pointer to the sequence of beginning offsets of length num_segments, such that d_begin_offsets[i] is the first element of the ith data segment in d_keys_* and d_values_*
 * @Param[in] Pointer to the sequence of ending offsets of length num_segments, such that d_end_offsets[i]-1 is the last element of the ith data segment in d_keys_* and d_values_*. If d_end_offsets[i]-1 <= d_begin_offsets[i], the ith is considered empty.
 *
 * @Returns GDF_SUCCESS upon successful compute, otherwise returns appropriate error code
 */
/* ----------------------------------------------------------------------------*/
gdf_error gdf_segmented_radixsort_i32(gdf_segmented_radixsort_plan_type *hdl,
                                     gdf_column *keycol, gdf_column *valcol,
                                     unsigned num_segments,
                                     unsigned *d_begin_offsets,
                                     unsigned *d_end_offsets);

/* --------------------------------------------------------------------------*/
/**
 * @brief  performs a segmented radixsort on the key and value columns where the key is an int64
 *
 * @Param[in] Radix sort plan
 * @Param[in] key gdf_column
 * @Param[in] value gdf_column
 * @Param[in] The number of segments that comprise the sorting data
 * @Param[in] Pointer to the sequence of beginning offsets of length num_segments, such that d_begin_offsets[i] is the first element of the ith data segment in d_keys_* and d_values_*
 * @Param[in] Pointer to the sequence of ending offsets of length num_segments, such that d_end_offsets[i]-1 is the last element of the ith data segment in d_keys_* and d_values_*. If d_end_offsets[i]-1 <= d_begin_offsets[i], the ith is considered empty.
 *
 * @Returns GDF_SUCCESS upon successful compute, otherwise returns appropriate error code
 */
/* ----------------------------------------------------------------------------*/
gdf_error gdf_segmented_radixsort_i64(gdf_segmented_radixsort_plan_type *hdl,
                                     gdf_column *keycol, gdf_column *valcol,
                                     unsigned num_segments,
                                     unsigned *d_begin_offsets,
                                     unsigned *d_end_offsets);

/* --------------------------------------------------------------------------*/
/**
 * @brief  performs a segmented radixsort on the key and value columns where the key is an float
 *
 * @Param[in] Radix sort plan
 * @Param[in] key gdf_column
 * @Param[in] value gdf_column
 * @Param[in] The number of segments that comprise the sorting data
 * @Param[in] Pointer to the sequence of beginning offsets of length num_segments, such that d_begin_offsets[i] is the first element of the ith data segment in d_keys_* and d_values_*
 * @Param[in] Pointer to the sequence of ending offsets of length num_segments, such that d_end_offsets[i]-1 is the last element of the ith data segment in d_keys_* and d_values_*. If d_end_offsets[i]-1 <= d_begin_offsets[i], the ith is considered empty.
 *
 * @Returns GDF_SUCCESS upon successful compute, otherwise returns appropriate error code
 */
/* ----------------------------------------------------------------------------*/
gdf_error gdf_segmented_radixsort_f32(gdf_segmented_radixsort_plan_type *hdl,
                                     gdf_column *keycol, gdf_column *valcol,
                                     unsigned num_segments,
                                     unsigned *d_begin_offsets,
                                     unsigned *d_end_offsets);
                                    
/* --------------------------------------------------------------------------*/
/**
 * @brief  performs a segmented radixsort on the key and value columns where the key is an double
 *
 * @Param[in] Radix sort plan
 * @Param[in] key gdf_column
 * @Param[in] value gdf_column
 * @Param[in] The number of segments that comprise the sorting data
 * @Param[in] Pointer to the sequence of beginning offsets of length num_segments, such that d_begin_offsets[i] is the first element of the ith data segment in d_keys_* and d_values_*
 * @Param[in] Pointer to the sequence of ending offsets of length num_segments, such that d_end_offsets[i]-1 is the last element of the ith data segment in d_keys_* and d_values_*. If d_end_offsets[i]-1 <= d_begin_offsets[i], the ith is considered empty.
 *
 * @Returns GDF_SUCCESS upon successful compute, otherwise returns appropriate error code
 */
/* ----------------------------------------------------------------------------*/
gdf_error gdf_segmented_radixsort_f64(gdf_segmented_radixsort_plan_type *hdl,
                                     gdf_column *keycol, gdf_column *valcol,
                                     unsigned num_segments,
                                     unsigned *d_begin_offsets,
                                     unsigned *d_end_offsets);
                                    
/* --------------------------------------------------------------------------*/
/**
 * @brief  performs a segmented radixsort on the key and value columns where the key is any type
 *
 * @Param[in] Radix sort plan
 * @Param[in] key gdf_column
 * @Param[in] value gdf_column
 * @Param[in] The number of segments that comprise the sorting data
 * @Param[in] Pointer to the sequence of beginning offsets of length num_segments, such that d_begin_offsets[i] is the first element of the ith data segment in d_keys_* and d_values_*
 * @Param[in] Pointer to the sequence of ending offsets of length num_segments, such that d_end_offsets[i]-1 is the last element of the ith data segment in d_keys_* and d_values_*. If d_end_offsets[i]-1 <= d_begin_offsets[i], the ith is considered empty.
 *
 * @Returns GDF_SUCCESS upon successful compute, otherwise returns appropriate error code
 */
/* ----------------------------------------------------------------------------*/
gdf_error gdf_segmented_radixsort_generic(gdf_segmented_radixsort_plan_type *hdl,
                                     gdf_column *keycol, gdf_column *valcol,
                                     unsigned num_segments,
                                     unsigned *d_begin_offsets,
                                     unsigned *d_end_offsets);

<<<<<<< HEAD
=======

// transpose
/**
 * @brief Transposes the table in_cols and copies to out_cols
 * 
 * @param[in] ncols Number of columns in in_cols
 * @param[in] in_cols[] Input table of (ncols) number of columns each of size (nrows)
 * @param[out] out_cols[] Preallocated output_table of (nrows) columns each of size (ncols)
 * @return gdf_error GDF_SUCCESS if successful, else appropriate error code
 */
gdf_error gdf_transpose(gdf_size_type ncols,
                        gdf_column** in_cols,
                        gdf_column** out_cols);

// joins
>>>>>>> 4e291f0a

// joins

/* --------------------------------------------------------------------------*/
/** 
 * @brief  Performs an inner join on the specified columns of two
 * dataframes (left, right)
 * If join_context->flag_method is set to GDF_SORT then the null_count of the
 * columns must be set to 0 otherwise a GDF_VALIDITY_UNSUPPORTED error is
 * returned.
 * 
 * @Param[in] left_cols[] The columns of the left dataframe
 * @Param[in] num_left_cols The number of columns in the left dataframe
 * @Param[in] left_join_cols[] The column indices of columns from the left dataframe
 * to join on
 * @Param[in] right_cols[] The columns of the right dataframe
 * @Param[in] num_right_cols The number of columns in the right dataframe
 * @Param[in] right_join_cols[] The column indices of columns from the right dataframe
 * to join on
 * @Param[in] num_cols_to_join The total number of columns to join on
 * @Param[in] result_num_cols The number of columns in the resulting dataframe
 * @Param[out] gdf_column *result_cols[] If not nullptr, the dataframe that results from joining
 * the left and right tables on the specified columns
 * @Param[out] gdf_column * left_indices If not nullptr, indices of rows from the left table that match rows in the right table
 * @Param[out] gdf_column * right_indices If not nullptr, indices of rows from the right table that match rows in the left table
 * @Param[in] join_context The context to use to control how the join is performed,e.g.,
 * sort vs hash based implementation
 * 
 * @Returns   GDF_SUCCESS if the join operation was successful, otherwise an appropriate
 * error code
 */
/* ----------------------------------------------------------------------------*/
gdf_error gdf_inner_join(
                         gdf_column **left_cols, 
                         int num_left_cols,
                         int left_join_cols[],
                         gdf_column **right_cols,
                         int num_right_cols,
                         int right_join_cols[],
                         int num_cols_to_join,
                         int result_num_cols,
                         gdf_column **result_cols,
                         gdf_column * left_indices,
                         gdf_column * right_indices,
                         gdf_context *join_context);

/* --------------------------------------------------------------------------*/
/** 
 * @brief  Performs a left join (also known as left outer join) on the
 * specified columns of two dataframes (left, right)
 * If join_context->flag_method is set to GDF_SORT then the null_count of the
 * columns must be set to 0 otherwise a GDF_VALIDITY_UNSUPPORTED error is
 * returned.
 * 
 * @Param[in] left_cols[] The columns of the left dataframe
 * @Param[in] num_left_cols The number of columns in the left dataframe
 * @Param[in] left_join_cols[] The column indices of columns from the left dataframe
 * to join on
 * @Param[in] right_cols[] The columns of the right dataframe
 * @Param[in] num_right_cols The number of columns in the right dataframe
 * @Param[in] right_join_cols[] The column indices of columns from the right dataframe
 * to join on
 * @Param[in] num_cols_to_join The total number of columns to join on
 * @Param[in] result_num_cols The number of columns in the resulting dataframe
 * @Param[out] gdf_column *result_cols[] If not nullptr, the dataframe that results from joining
 * the left and right tables on the specified columns
 * @Param[out] gdf_column * left_indices If not nullptr, indices of rows from the left table that match rows in the right table
 * @Param[out] gdf_column * right_indices If not nullptr, indices of rows from the right table that match rows in the left table
 * @Param[in] join_context The context to use to control how the join is performed,e.g.,
 * sort vs hash based implementation
 * 
 * @Returns   GDF_SUCCESS if the join operation was successful, otherwise an appropriate
 * error code
 */
/* ----------------------------------------------------------------------------*/
gdf_error gdf_left_join(
                         gdf_column **left_cols, 
                         int num_left_cols,
                         int left_join_cols[],
                         gdf_column **right_cols,
                         int num_right_cols,
                         int right_join_cols[],
                         int num_cols_to_join,
                         int result_num_cols,
                         gdf_column **result_cols,
                         gdf_column * left_indices,
                         gdf_column * right_indices,
                         gdf_context *join_context);

/* --------------------------------------------------------------------------*/
/** 
 * @brief  Performs a full join (also known as full outer join) on the
 * specified columns of two dataframes (left, right)
 * If join_context->flag_method is set to GDF_SORT then the null_count of the
 * columns must be set to 0 otherwise a GDF_VALIDITY_UNSUPPORTED error is
 * returned.
 * 
 * @Param[in] left_cols[] The columns of the left dataframe
 * @Param[in] num_left_cols The number of columns in the left dataframe
 * @Param[in] left_join_cols[] The column indices of columns from the left dataframe
 * to join on
 * @Param[in] right_cols[] The columns of the right dataframe
 * @Param[in] num_right_cols The number of columns in the right dataframe
 * @Param[in] right_join_cols[] The column indices of columns from the right dataframe
 * to join on
 * @Param[in] num_cols_to_join The total number of columns to join on
 * @Param[in] result_num_cols The number of columns in the resulting dataframe
 * @Param[out] gdf_column *result_cols[] If not nullptr, the dataframe that results from joining
 * the left and right tables on the specified columns
 * @Param[out] gdf_column * left_indices If not nullptr, indices of rows from the left table that match rows in the right table
 * @Param[out] gdf_column * right_indices If not nullptr, indices of rows from the right table that match rows in the left table
 * @Param[in] join_context The context to use to control how the join is performed,e.g.,
 * sort vs hash based implementation
 * 
 * @Returns   GDF_SUCCESS if the join operation was successful, otherwise an appropriate
 * error code
 */
/* ----------------------------------------------------------------------------*/
gdf_error gdf_full_join(
                         gdf_column **left_cols, 
                         int num_left_cols,
                         int left_join_cols[],
                         gdf_column **right_cols,
                         int num_right_cols,
                         int right_join_cols[],
                         int num_cols_to_join,
                         int result_num_cols,
                         gdf_column **result_cols,
                         gdf_column * left_indices,
                         gdf_column * right_indices,
                         gdf_context *join_context);

/* partioning */

/* --------------------------------------------------------------------------*/
/** 
 * @brief Computes the hash values of the rows in the specified columns of the 
 * input columns and bins the hash values into the desired number of partitions. 
 * Rearranges the input columns such that rows with hash values in the same bin 
 * are contiguous.
 * 
 * @Param[in] num_input_cols The number of columns in the input columns
 * @Param[in] input[] The input set of columns
 * @Param[in] columns_to_hash[] Indices of the columns in the input set to hash
 * @Param[in] num_cols_to_hash The number of columns to hash
 * @Param[in] num_partitions The number of partitions to rearrange the input rows into
 * @Param[out] partitioned_output Preallocated gdf_columns to hold the rearrangement 
 * of the input columns into the desired number of partitions
 * @Param[out] partition_offsets Preallocated array the size of the number of
 * partitions. Where partition_offsets[i] indicates the starting position
 * of partition 'i'
 * @Param[in] hash The hash function to use
 * 
 * @Returns  If the operation was successful, returns GDF_SUCCESS
 */
/* ----------------------------------------------------------------------------*/
gdf_error gdf_hash_partition(int num_input_cols, 
                             gdf_column * input[], 
                             int columns_to_hash[],
                             int num_cols_to_hash,
                             int num_partitions, 
                             gdf_column * partitioned_output[],
                             int partition_offsets[],
                             gdf_hash_func hash);

/* prefixsum */

/* --------------------------------------------------------------------------*/
/** 
 * @brief  Computes the prefix sum of a column
 * 
 * @Param[in] inp Input column for prefix sum with null_count = 0
 * @Param[out] out The output column containing the prefix sum of the input
 * @Param[in] inclusive Flag for applying an inclusive prefix sum
 * 
 * @Returns   GDF_SUCCESS if the operation was successful, otherwise an appropriate
 * error code. If inp->null_count is not set to 0 GDF_VALIDITY_UNSUPPORTED is
 * returned.
 */
/* ----------------------------------------------------------------------------*/
gdf_error gdf_prefixsum_generic(gdf_column *inp, gdf_column *out, int inclusive);

/* --------------------------------------------------------------------------*/
/** 
 * @brief  Computes the prefix sum of a column
 * 
 * @Param[in] inp Input column for prefix sum with null_count = 0
 * @Param[out] out The output column containing the prefix sum of the input
 * @Param[in] inclusive Flag for applying an inclusive prefix sum
 * 
 * @Returns   GDF_SUCCESS if the operation was successful, otherwise an appropriate
 * error code. If inp->null_count is not set to 0 GDF_VALIDITY_UNSUPPORTED is
 * returned.
 */
/* ----------------------------------------------------------------------------*/
gdf_error gdf_prefixsum_i8(gdf_column *inp, gdf_column *out, int inclusive);

/* --------------------------------------------------------------------------*/
/** 
 * @brief  Computes the prefix sum of a column
 * 
 * @Param[in] inp Input column for prefix sum with null_count = 0
 * @Param[out] out The output column containing the prefix sum of the input
 * @Param[in] inclusive Flag for applying an inclusive prefix sum
 * 
 * @Returns   GDF_SUCCESS if the operation was successful, otherwise an appropriate
 * error code. If inp->null_count is not set to 0 GDF_VALIDITY_UNSUPPORTED is
 * returned.
 */
/* ----------------------------------------------------------------------------*/
gdf_error gdf_prefixsum_i32(gdf_column *inp, gdf_column *out, int inclusive);

/* --------------------------------------------------------------------------*/
/** 
 * @brief  Computes the prefix sum of a column
 * 
 * @Param[in] inp Input column for prefix sum with null_count = 0
 * @Param[out] out The output column containing the prefix sum of the input
 * @Param[in] inclusive Flag for applying an inclusive prefix sum
 * 
 * @Returns   GDF_SUCCESS if the operation was successful, otherwise an appropriate
 * error code. If inp->null_count is not set to 0 GDF_VALIDITY_UNSUPPORTED is
 * returned.
 */
/* ----------------------------------------------------------------------------*/
gdf_error gdf_prefixsum_i64(gdf_column *inp, gdf_column *out, int inclusive);


/* unary operators */

/* hashing */
<<<<<<< HEAD

/* --------------------------------------------------------------------------*/
/** 
 * @brief  Computes the hash value of each row in the input set of columns.
 * 
 * @Param[in] num_cols The number of columns in the input set
 * @Param[in] input The list of columns whose rows will be hashed
 * @Param[in] hash The hash function to use
 * @Param[out] output The hash value of each row of the input
 * 
 * @Returns   GDF_SUCCESS if the operation was successful, otherwise an appropriate
 * error code
 */
/* ----------------------------------------------------------------------------*/
gdf_error gdf_hash(int num_cols, gdf_column **input, gdf_hash_func hash, gdf_column *output);
=======
/** --------------------------------------------------------------------------*
 * @brief Computes the hash value of each row in the input set of columns.
 *
 * @param[in] num_cols The number of columns in the input set
 * @param[in] input The list of columns whose rows will be hashed
 * @param[in] hash The hash function to use
 * @param[in] initial_hash_values Optional array in device memory specifying an initial hash value for each column
 * that will be combined with the hash of every element in the column. If this argument is `nullptr`,
 * then each element will be hashed as-is.
 * @param[out] output The hash value of each row of the input
 *
 * @return    GDF_SUCCESS if the operation was successful, otherwise an
 *            appropriate error code.
 * ----------------------------------------------------------------------------**/
gdf_error gdf_hash(int num_cols,
                   gdf_column **input,
                   gdf_hash_func hash,
                   uint32_t *initial_hash_values,
                   gdf_column *output);
>>>>>>> 4e291f0a

/* trig */

/* --------------------------------------------------------------------------*/
/**
 * @brief  Computes trigonometric sine function for any floating point data type
 *
 * @Param[in] gdf_column of the input
 * @Param[out] output gdf_column. The output memory needs to be preallocated
 *
* @Returns GDF_SUCCESS upon successful compute, otherwise returns appropriate error code
 */
/* ----------------------------------------------------------------------------*/
gdf_error gdf_sin_generic(gdf_column *input, gdf_column *output);

/* --------------------------------------------------------------------------*/
/**
 * @brief  Computes trigonometric sine function for float data type
 *
 * @Param[in] gdf_column of the input
 * @Param[out] output gdf_column. The output memory needs to be preallocated
 *
* @Returns GDF_SUCCESS upon successful compute, otherwise returns appropriate error code
 */
/* ----------------------------------------------------------------------------*/
gdf_error gdf_sin_f32(gdf_column *input, gdf_column *output);

/* --------------------------------------------------------------------------*/
/**
 * @brief  Computes trigonometric sine function for double data type
 *
 * @Param[in] gdf_column of the input
 * @Param[out] output gdf_column. The output memory needs to be preallocated
 *
* @Returns GDF_SUCCESS upon successful compute, otherwise returns appropriate error code
 */
/* ----------------------------------------------------------------------------*/
gdf_error gdf_sin_f64(gdf_column *input, gdf_column *output);

/* --------------------------------------------------------------------------*/
/**
 * @brief  Computes trigonometric cosine function for any floating point data type
 *
 * @Param[in] gdf_column of the input
 * @Param[out] output gdf_column. The output memory needs to be preallocated
 *
* @Returns GDF_SUCCESS upon successful compute, otherwise returns appropriate error code
 */
/* ----------------------------------------------------------------------------*/
gdf_error gdf_cos_generic(gdf_column *input, gdf_column *output);

/* --------------------------------------------------------------------------*/
/**
 * @brief  Computes trigonometric cosine function for float data type
 *
 * @Param[in] gdf_column of the input
 * @Param[out] output gdf_column. The output memory needs to be preallocated
 *
* @Returns GDF_SUCCESS upon successful compute, otherwise returns appropriate error code
 */
/* ----------------------------------------------------------------------------*/
gdf_error gdf_cos_f32(gdf_column *input, gdf_column *output);

/* --------------------------------------------------------------------------*/
/**
 * @brief  Computes trigonometric cosine function for double data type
 *
 * @Param[in] gdf_column of the input
 * @Param[out] output gdf_column. The output memory needs to be preallocated
 *
* @Returns GDF_SUCCESS upon successful compute, otherwise returns appropriate error code
 */
/* ----------------------------------------------------------------------------*/
gdf_error gdf_cos_f64(gdf_column *input, gdf_column *output);

/* --------------------------------------------------------------------------*/
/**
 * @brief  Computes trigonometric tangent function for any floating point data type
 *
 * @Param[in] gdf_column of the input
 * @Param[out] output gdf_column. The output memory needs to be preallocated
 *
* @Returns GDF_SUCCESS upon successful compute, otherwise returns appropriate error code
 */
/* ----------------------------------------------------------------------------*/
gdf_error gdf_tan_generic(gdf_column *input, gdf_column *output);

/* --------------------------------------------------------------------------*/
/**
 * @brief  Computes trigonometric tangent function for float data type
 *
 * @Param[in] gdf_column of the input
 * @Param[out] output gdf_column. The output memory needs to be preallocated
 *
* @Returns GDF_SUCCESS upon successful compute, otherwise returns appropriate error code
 */
/* ----------------------------------------------------------------------------*/
gdf_error gdf_tan_f32(gdf_column *input, gdf_column *output);

/* --------------------------------------------------------------------------*/
/**
 * @brief  Computes trigonometric tangent function for double data type
 *
 * @Param[in] gdf_column of the input
 * @Param[out] output gdf_column. The output memory needs to be preallocated
 *
* @Returns GDF_SUCCESS upon successful compute, otherwise returns appropriate error code
 */
/* ----------------------------------------------------------------------------*/
gdf_error gdf_tan_f64(gdf_column *input, gdf_column *output);

/* --------------------------------------------------------------------------*/
/**
 * @brief  Computes trigonometric arcsin function for any floating point data type
 *
 * @Param[in] gdf_column of the input
 * @Param[out] output gdf_column. The output memory needs to be preallocated
 *
* @Returns GDF_SUCCESS upon successful compute, otherwise returns appropriate error code
 */
/* ----------------------------------------------------------------------------*/
gdf_error gdf_asin_generic(gdf_column *input, gdf_column *output);

/* --------------------------------------------------------------------------*/
/**
 * @brief  Computes trigonometric arcsin function for float data type
 *
 * @Param[in] gdf_column of the input
 * @Param[out] output gdf_column. The output memory needs to be preallocated
 *
* @Returns GDF_SUCCESS upon successful compute, otherwise returns appropriate error code
 */
/* ----------------------------------------------------------------------------*/
gdf_error gdf_asin_f32(gdf_column *input, gdf_column *output);

/* --------------------------------------------------------------------------*/
/**
 * @brief  Computes trigonometric arcsin function for double data type
 *
 * @Param[in] gdf_column of the input
 * @Param[out] output gdf_column. The output memory needs to be preallocated
 *
* @Returns GDF_SUCCESS upon successful compute, otherwise returns appropriate error code
 */
/* ----------------------------------------------------------------------------*/
gdf_error gdf_asin_f64(gdf_column *input, gdf_column *output);

/* --------------------------------------------------------------------------*/
/**
 * @brief  Computes trigonometric arccos function for any floating point data type
 *
 * @Param[in] gdf_column of the input
 * @Param[out] output gdf_column. The output memory needs to be preallocated
 *
* @Returns GDF_SUCCESS upon successful compute, otherwise returns appropriate error code
 */
/* ----------------------------------------------------------------------------*/
gdf_error gdf_acos_generic(gdf_column *input, gdf_column *output);

/* --------------------------------------------------------------------------*/
/**
 * @brief  Computes trigonometric arccos function for float data type
 *
 * @Param[in] gdf_column of the input
 * @Param[out] output gdf_column. The output memory needs to be preallocated
 *
* @Returns GDF_SUCCESS upon successful compute, otherwise returns appropriate error code
 */
/* ----------------------------------------------------------------------------*/
gdf_error gdf_acos_f32(gdf_column *input, gdf_column *output);

/* --------------------------------------------------------------------------*/
/**
 * @brief  Computes trigonometric arccos function for double data type
 *
 * @Param[in] gdf_column of the input
 * @Param[out] output gdf_column. The output memory needs to be preallocated
 *
* @Returns GDF_SUCCESS upon successful compute, otherwise returns appropriate error code
 */
/* ----------------------------------------------------------------------------*/
gdf_error gdf_acos_f64(gdf_column *input, gdf_column *output);

/* --------------------------------------------------------------------------*/
/**
 * @brief  Computes trigonometric arctan function for any floating point data type
 *
 * @Param[in] gdf_column of the input
 * @Param[out] output gdf_column. The output memory needs to be preallocated
 *
* @Returns GDF_SUCCESS upon successful compute, otherwise returns appropriate error code
 */
/* ----------------------------------------------------------------------------*/
gdf_error gdf_atan_generic(gdf_column *input, gdf_column *output);

/* --------------------------------------------------------------------------*/
/**
 * @brief  Computes trigonometric arctan function for a float data type
 *
 * @Param[in] gdf_column of the input
 * @Param[out] output gdf_column. The output memory needs to be preallocated
 *
* @Returns GDF_SUCCESS upon successful compute, otherwise returns appropriate error code
 */
/* ----------------------------------------------------------------------------*/
gdf_error gdf_atan_f32(gdf_column *input, gdf_column *output);

/* --------------------------------------------------------------------------*/
/**
 * @brief  Computes trigonometric arctan function for a double data type
 *
 * @Param[in] gdf_column of the input
 * @Param[out] output gdf_column. The output memory needs to be preallocated
 *
* @Returns GDF_SUCCESS upon successful compute, otherwise returns appropriate error code
 */
/* ----------------------------------------------------------------------------*/
gdf_error gdf_atan_f64(gdf_column *input, gdf_column *output);


/* exponential */

/* --------------------------------------------------------------------------*/
/**
 * @brief  Computes e (Euler's number, 2.7182818...) raised to the given power arg for any floating point data type
 *
 * @Param[in] gdf_column of the input
 * @Param[out] output gdf_column. The output memory needs to be preallocated
 *
* @Returns GDF_SUCCESS upon successful compute, otherwise returns appropriate error code
 */
/* ----------------------------------------------------------------------------*/
gdf_error gdf_exp_generic(gdf_column *input, gdf_column *output);

/* --------------------------------------------------------------------------*/
/**
 * @brief  Computes e (Euler's number, 2.7182818...) raised to the given power arg float data type
 *
 * @Param[in] gdf_column of the input
 * @Param[out] output gdf_column. The output memory needs to be preallocated
 *
* @Returns GDF_SUCCESS upon successful compute, otherwise returns appropriate error code
 */
/* ----------------------------------------------------------------------------*/
gdf_error gdf_exp_f32(gdf_column *input, gdf_column *output);

/* --------------------------------------------------------------------------*/
/**
 * @brief  Computes e (Euler's number, 2.7182818...) raised to the given power arg for double data type
 *
 * @Param[in] gdf_column of the input
 * @Param[out] output gdf_column. The output memory needs to be preallocated
 *
* @Returns GDF_SUCCESS upon successful compute, otherwise returns appropriate error code
 */
/* ----------------------------------------------------------------------------*/
gdf_error gdf_exp_f64(gdf_column *input, gdf_column *output);

/* --------------------------------------------------------------------------*/
/**
 * @brief  Computes the natural (base e) logarithm of arg for any floating point data type
 *
 * @Param[in] gdf_column of the input
 * @Param[out] output gdf_column. The output memory needs to be preallocated
 *
* @Returns GDF_SUCCESS upon successful compute, otherwise returns appropriate error code
 */
/* ----------------------------------------------------------------------------*/
gdf_error gdf_log_generic(gdf_column *input, gdf_column *output);

/* --------------------------------------------------------------------------*/
/**
 * @brief  Computes the natural (base e) logarithm of arg for float data type
 *
 * @Param[in] gdf_column of the input
 * @Param[out] output gdf_column. The output memory needs to be preallocated
 *
* @Returns GDF_SUCCESS upon successful compute, otherwise returns appropriate error code
 */
/* ----------------------------------------------------------------------------*/
gdf_error gdf_log_f32(gdf_column *input, gdf_column *output);

/* --------------------------------------------------------------------------*/
/**
 * @brief  Computes the natural (base e) logarithm of arg for double data type
 *
 * @Param[in] gdf_column of the input
 * @Param[out] output gdf_column. The output memory needs to be preallocated
 *
* @Returns GDF_SUCCESS upon successful compute, otherwise returns appropriate error code
 */
/* ----------------------------------------------------------------------------*/
gdf_error gdf_log_f64(gdf_column *input, gdf_column *output);


/* power */

/* --------------------------------------------------------------------------*/
/**
 * @brief  Computes the square root for any floating point data type
 *
 * @Param[in] gdf_column of the input
 * @Param[out] output gdf_column. The output memory needs to be preallocated
 *
* @Returns GDF_SUCCESS upon successful compute, otherwise returns appropriate error code
 */
/* ----------------------------------------------------------------------------*/
gdf_error gdf_sqrt_generic(gdf_column *input, gdf_column *output);

/* --------------------------------------------------------------------------*/
/**
 * @brief  Computes the square root for float data type
 *
 * @Param[in] gdf_column of the input
 * @Param[out] output gdf_column. The output memory needs to be preallocated
 *
* @Returns GDF_SUCCESS upon successful compute, otherwise returns appropriate error code
 */
/* ----------------------------------------------------------------------------*/
gdf_error gdf_sqrt_f32(gdf_column *input, gdf_column *output);

/* --------------------------------------------------------------------------*/
/**
 * @brief  Computes the square root for double data type
 *
 * @Param[in] gdf_column of the input
 * @Param[out] output gdf_column. The output memory needs to be preallocated
 *
* @Returns GDF_SUCCESS upon successful compute, otherwise returns appropriate error code
 */
/* ----------------------------------------------------------------------------*/
gdf_error gdf_sqrt_f64(gdf_column *input, gdf_column *output);


/* rounding */

/* --------------------------------------------------------------------------*/
/**
 * @brief  Computes the smallest integer value not less than arg for any floating point data type
 *
 * @Param[in] gdf_column of the input
 * @Param[out] output gdf_column. The output memory needs to be preallocated
 *
* @Returns GDF_SUCCESS upon successful compute, otherwise returns appropriate error code
 */
/* ----------------------------------------------------------------------------*/
gdf_error gdf_ceil_generic(gdf_column *input, gdf_column *output);

/* --------------------------------------------------------------------------*/
/**
 * @brief  Computes the smallest integer value not less than arg for float data type
 *
 * @Param[in] gdf_column of the input
 * @Param[out] output gdf_column. The output memory needs to be preallocated
 *
* @Returns GDF_SUCCESS upon successful compute, otherwise returns appropriate error code
 */
/* ----------------------------------------------------------------------------*/
gdf_error gdf_ceil_f32(gdf_column *input, gdf_column *output);

/* --------------------------------------------------------------------------*/
/**
 * @brief  Computes the smallest integer value not less than arg for double data type
 *
 * @Param[in] gdf_column of the input
 * @Param[out] output gdf_column. The output memory needs to be preallocated
 *
* @Returns GDF_SUCCESS upon successful compute, otherwise returns appropriate error code
 */
/* ----------------------------------------------------------------------------*/
gdf_error gdf_ceil_f64(gdf_column *input, gdf_column *output);

/* --------------------------------------------------------------------------*/
/**
 * @brief  Computes the largest integer value not greater than arg for any floating point data type
 *
 * @Param[in] gdf_column of the input
 * @Param[out] output gdf_column. The output memory needs to be preallocated
 *
* @Returns GDF_SUCCESS upon successful compute, otherwise returns appropriate error code
 */
/* ----------------------------------------------------------------------------*/
gdf_error gdf_floor_generic(gdf_column *input, gdf_column *output);

/* --------------------------------------------------------------------------*/
/**
 * @brief  Computes the largest integer value not greater than arg for float data type
 *
 * @Param[in] gdf_column of the input
 * @Param[out] output gdf_column. The output memory needs to be preallocated
 *
* @Returns GDF_SUCCESS upon successful compute, otherwise returns appropriate error code
 */
/* ----------------------------------------------------------------------------*/
gdf_error gdf_floor_f32(gdf_column *input, gdf_column *output);

/* --------------------------------------------------------------------------*/
/**
 * @brief  Computes the largest integer value not greater than arg for double data type
 *
 * @Param[in] gdf_column of the input
 * @Param[out] output gdf_column. The output memory needs to be preallocated
 *
* @Returns GDF_SUCCESS upon successful compute, otherwise returns appropriate error code
 */
/* ----------------------------------------------------------------------------*/
gdf_error gdf_floor_f64(gdf_column *input, gdf_column *output);


/* casting */

/* --------------------------------------------------------------------------*/
/**
 * @brief  Casts data in a gdf_column of any data type to a GDF_FLOAT32
 *
 * @Param[in] gdf_column of the input
 * @Param[out] output gdf_column. The output memory needs to be preallocated
 *
* @Returns GDF_SUCCESS upon successful compute, otherwise returns appropriate error code
 */
/* ----------------------------------------------------------------------------*/
gdf_error gdf_cast_generic_to_f32(gdf_column *input, gdf_column *output);

/* --------------------------------------------------------------------------*/
/**
 * @brief  Casts data in a gdf_column of type GDF_INT8 to a GDF_FLOAT32
 *
 * @Param[in] gdf_column of the input
 * @Param[out] output gdf_column. The output memory needs to be preallocated
 *
* @Returns GDF_SUCCESS upon successful compute, otherwise returns appropriate error code
 */
/* ----------------------------------------------------------------------------*/
gdf_error gdf_cast_i8_to_f32(gdf_column *input, gdf_column *output);

/* --------------------------------------------------------------------------*/
/**
 * @brief  Casts data in a gdf_column of type GDF_INT32 to a GDF_FLOAT32
 *
 * @Param[in] gdf_column of the input
 * @Param[out] output gdf_column. The output memory needs to be preallocated
 *
* @Returns GDF_SUCCESS upon successful compute, otherwise returns appropriate error code
 */
/* ----------------------------------------------------------------------------*/
gdf_error gdf_cast_i32_to_f32(gdf_column *input, gdf_column *output);

/* --------------------------------------------------------------------------*/
/**
 * @brief  Casts data in a gdf_column of type GDF_INT64 to a GDF_FLOAT32
 *
 * @Param[in] gdf_column of the input
 * @Param[out] output gdf_column. The output memory needs to be preallocated
 *
* @Returns GDF_SUCCESS upon successful compute, otherwise returns appropriate error code
 */
/* ----------------------------------------------------------------------------*/
gdf_error gdf_cast_i64_to_f32(gdf_column *input, gdf_column *output);

/* --------------------------------------------------------------------------*/
/**
 * @brief  Casts data in a gdf_column of type GDF_FLOAT32 to a GDF_FLOAT32
 *
 * @Param[in] gdf_column of the input
 * @Param[out] output gdf_column. The output memory needs to be preallocated
 *
* @Returns GDF_SUCCESS upon successful compute, otherwise returns appropriate error code
 */
/* ----------------------------------------------------------------------------*/
gdf_error gdf_cast_f32_to_f32(gdf_column *input, gdf_column *output);

/* --------------------------------------------------------------------------*/
/**
 * @brief  Casts data in a gdf_column of type GDF_FLOAT64 to a GDF_FLOAT32
 *
 * @Param[in] gdf_column of the input
 * @Param[out] output gdf_column. The output memory needs to be preallocated
 *
* @Returns GDF_SUCCESS upon successful compute, otherwise returns appropriate error code
 */
/* ----------------------------------------------------------------------------*/
gdf_error gdf_cast_f64_to_f32(gdf_column *input, gdf_column *output);

/* --------------------------------------------------------------------------*/
/**
 * @brief  Casts data in a gdf_column of type GDF_DATE32 to a GDF_FLOAT32
 *
 * This is effectively casting the underlying GDF_INT32 physical data type of GDF_DATE32 to GDF_FLOAT32
 *
 * @Param[in] gdf_column of the input
 * @Param[out] output gdf_column. The output memory needs to be preallocated
 *
* @Returns GDF_SUCCESS upon successful compute, otherwise returns appropriate error code
 */
/* ----------------------------------------------------------------------------*/
gdf_error gdf_cast_date32_to_f32(gdf_column *input, gdf_column *output);

/* --------------------------------------------------------------------------*/
/**
 * @brief  Casts data in a gdf_column of type GDF_DATE64 to a GDF_FLOAT32
 *
 * This is effectively casting the underlying GDF_INT64 physical data type of GDF_DATE64 to GDF_FLOAT32
 *
 * @Param[in] gdf_column of the input
 * @Param[out] output gdf_column. The output memory needs to be preallocated
 *
* @Returns GDF_SUCCESS upon successful compute, otherwise returns appropriate error code
 */
/* ----------------------------------------------------------------------------*/
gdf_error gdf_cast_date64_to_f32(gdf_column *input, gdf_column *output);

/* --------------------------------------------------------------------------*/
/**
 * @brief  Casts data in a gdf_column of type GDF_TIMESTAMP to a GDF_FLOAT32
 *
 * This is effectively casting the underlying GDF_INT64 physical data type of GDF_TIMESTAMP to GDF_FLOAT32
 *
 * @Param[in] gdf_column of the input
 * @Param[out] output gdf_column. The output memory needs to be preallocated
 *
* @Returns GDF_SUCCESS upon successful compute, otherwise returns appropriate error code
 */
/* ----------------------------------------------------------------------------*/
gdf_error gdf_cast_timestamp_to_f32(gdf_column *input, gdf_column *output);

/* --------------------------------------------------------------------------*/
/**
 * @brief  Casts data in a gdf_column of any data type to a GDF_FLOAT64
 *
 * @Param[in] gdf_column of the input
 * @Param[out] output gdf_column. The output memory needs to be preallocated
 *
* @Returns GDF_SUCCESS upon successful compute, otherwise returns appropriate error code
 */
/* ----------------------------------------------------------------------------*/
gdf_error gdf_cast_generic_to_f64(gdf_column *input, gdf_column *output);

/* --------------------------------------------------------------------------*/
/**
 * @brief  Casts data in a gdf_column type GDF_INT8 to a GDF_FLOAT64
 *
 * @Param[in] gdf_column of the input
 * @Param[out] output gdf_column. The output memory needs to be preallocated
 *
* @Returns GDF_SUCCESS upon successful compute, otherwise returns appropriate error code
 */
/* ----------------------------------------------------------------------------*/
gdf_error gdf_cast_i8_to_f64(gdf_column *input, gdf_column *output);

/* --------------------------------------------------------------------------*/
/**
 * @brief  Casts data in a gdf_column type GDF_INT32 to a GDF_FLOAT64
 *
 * @Param[in] gdf_column of the input
 * @Param[out] output gdf_column. The output memory needs to be preallocated
 *
* @Returns GDF_SUCCESS upon successful compute, otherwise returns appropriate error code
 */
/* ----------------------------------------------------------------------------*/
gdf_error gdf_cast_i32_to_f64(gdf_column *input, gdf_column *output);

/* --------------------------------------------------------------------------*/
/**
 * @brief  Casts data in a gdf_column type GDF_INT64 to a GDF_FLOAT64
 *
 * @Param[in] gdf_column of the input
 * @Param[out] output gdf_column. The output memory needs to be preallocated
 *
* @Returns GDF_SUCCESS upon successful compute, otherwise returns appropriate error code
 */
/* ----------------------------------------------------------------------------*/
gdf_error gdf_cast_i64_to_f64(gdf_column *input, gdf_column *output);

/* --------------------------------------------------------------------------*/
/**
 * @brief  Casts data in a gdf_column type GDF_FLOAT32 to a GDF_FLOAT64
 *
 * @Param[in] gdf_column of the input
 * @Param[out] output gdf_column. The output memory needs to be preallocated
 *
* @Returns GDF_SUCCESS upon successful compute, otherwise returns appropriate error code
 */
/* ----------------------------------------------------------------------------*/
gdf_error gdf_cast_f32_to_f64(gdf_column *input, gdf_column *output);

/* --------------------------------------------------------------------------*/
/**
 * @brief  Casts data in a gdf_column type GDF_FLOAT64 to a GDF_FLOAT64
 *
 * @Param[in] gdf_column of the input
 * @Param[out] output gdf_column. The output memory needs to be preallocated
 *
* @Returns GDF_SUCCESS upon successful compute, otherwise returns appropriate error code
 */
/* ----------------------------------------------------------------------------*/
gdf_error gdf_cast_f64_to_f64(gdf_column *input, gdf_column *output);

/* --------------------------------------------------------------------------*/
/**
 * @brief  Casts data in a gdf_column type GDF_DATE32 to a GDF_FLOAT64
 *
 * This is effectively casting the underlying GDF_INT32 physical data type of GDF_DATE32 to GDF_FLOAT64
 *
 * @Param[in] gdf_column of the input
 * @Param[out] output gdf_column. The output memory needs to be preallocated
 *
* @Returns GDF_SUCCESS upon successful compute, otherwise returns appropriate error code
 */
/* ----------------------------------------------------------------------------*/
gdf_error gdf_cast_date32_to_f64(gdf_column *input, gdf_column *output);

/* --------------------------------------------------------------------------*/
/**
 * @brief  Casts data in a gdf_column type GDF_DATE64 to a GDF_FLOAT64
 *
 * This is effectively casting the underlying GDF_INT64 physical data type of GDF_DATE64 to GDF_FLOAT64
 *
 * @Param[in] gdf_column of the input
 * @Param[out] output gdf_column. The output memory needs to be preallocated
 *
* @Returns GDF_SUCCESS upon successful compute, otherwise returns appropriate error code
 */
/* ----------------------------------------------------------------------------*/
gdf_error gdf_cast_date64_to_f64(gdf_column *input, gdf_column *output);

/* --------------------------------------------------------------------------*/
/**
 * @brief  Casts data in a gdf_column type GDF_TIMESTAMP to a GDF_FLOAT64
 *
 * This is effectively casting the underlying GDF_INT64 physical data type of GDF_TIMESTAMP to GDF_FLOAT64
 *
 * @Param[in] gdf_column of the input
 * @Param[out] output gdf_column. The output memory needs to be preallocated
 *
* @Returns GDF_SUCCESS upon successful compute, otherwise returns appropriate error code
 */
/* ----------------------------------------------------------------------------*/
gdf_error gdf_cast_timestamp_to_f64(gdf_column *input, gdf_column *output);

/* --------------------------------------------------------------------------*/
/**
 * @brief  Casts data in a gdf_column of any data type to a GDF_INT8
 *
 * @Param[in] gdf_column of the input
 * @Param[out] output gdf_column. The output memory needs to be preallocated
 *
* @Returns GDF_SUCCESS upon successful compute, otherwise returns appropriate error code
 */
/* ----------------------------------------------------------------------------*/
gdf_error gdf_cast_generic_to_i8(gdf_column *input, gdf_column *output);

/* --------------------------------------------------------------------------*/
/**
 * @brief  Casts data in a gdf_column type GDF_INT8 to a GDF_INT8
 *
 * @Param[in] gdf_column of the input
 * @Param[out] output gdf_column. The output memory needs to be preallocated
 *
* @Returns GDF_SUCCESS upon successful compute, otherwise returns appropriate error code
 */
/* ----------------------------------------------------------------------------*/
gdf_error gdf_cast_i8_to_i8(gdf_column *input, gdf_column *output);

/* --------------------------------------------------------------------------*/
/**
 * @brief  Casts data in a gdf_column type GDF_INT32 to a GDF_INT8
 *
 * @Param[in] gdf_column of the input
 * @Param[out] output gdf_column. The output memory needs to be preallocated
 *
* @Returns GDF_SUCCESS upon successful compute, otherwise returns appropriate error code
 */
/* ----------------------------------------------------------------------------*/
gdf_error gdf_cast_i32_to_i8(gdf_column *input, gdf_column *output);

/* --------------------------------------------------------------------------*/
/**
 * @brief  Casts data in a gdf_column type GDF_INT64 to a GDF_INT8
 *
 * @Param[in] gdf_column of the input
 * @Param[out] output gdf_column. The output memory needs to be preallocated
 *
* @Returns GDF_SUCCESS upon successful compute, otherwise returns appropriate error code
 */
/* ----------------------------------------------------------------------------*/
gdf_error gdf_cast_i64_to_i8(gdf_column *input, gdf_column *output);

/* --------------------------------------------------------------------------*/
/**
 * @brief  Casts data in a gdf_column type GDF_FLOAT32 to a GDF_INT8
 *
 * @Param[in] gdf_column of the input
 * @Param[out] output gdf_column. The output memory needs to be preallocated
 *
* @Returns GDF_SUCCESS upon successful compute, otherwise returns appropriate error code
 */
/* ----------------------------------------------------------------------------*/
gdf_error gdf_cast_f32_to_i8(gdf_column *input, gdf_column *output);

/* --------------------------------------------------------------------------*/
/**
 * @brief  Casts data in a gdf_column type GDF_FLOAT64 to a GDF_INT8
 *
 * @Param[in] gdf_column of the input
 * @Param[out] output gdf_column. The output memory needs to be preallocated
 *
* @Returns GDF_SUCCESS upon successful compute, otherwise returns appropriate error code
 */
/* ----------------------------------------------------------------------------*/
gdf_error gdf_cast_f64_to_i8(gdf_column *input, gdf_column *output);

/* --------------------------------------------------------------------------*/
/**
 * @brief  Casts data in a gdf_column type GDF_DATE32 to a GDF_INT8
 *
 * This is effectively casting the underlying GDF_INT32 physical data type of GDF_DATE32 to GDF_INT8
 *
 * @Param[in] gdf_column of the input
 * @Param[out] output gdf_column. The output memory needs to be preallocated
 *
* @Returns GDF_SUCCESS upon successful compute, otherwise returns appropriate error code
 */
/* ----------------------------------------------------------------------------*/
gdf_error gdf_cast_date32_to_i8(gdf_column *input, gdf_column *output);

/* --------------------------------------------------------------------------*/
/**
 * @brief  Casts data in a gdf_column type GDF_DATE64 to a GDF_INT8
 *
 * This is effectively casting the underlying GDF_INT64 physical data type of GDF_DATE64 to GDF_INT8
 *
 * @Param[in] gdf_column of the input
 * @Param[out] output gdf_column. The output memory needs to be preallocated
 *
* @Returns GDF_SUCCESS upon successful compute, otherwise returns appropriate error code
 */
/* ----------------------------------------------------------------------------*/
gdf_error gdf_cast_date64_to_i8(gdf_column *input, gdf_column *output);

/* --------------------------------------------------------------------------*/
/**
 * @brief  Casts data in a gdf_column type GDF_TIMESTAMP to a GDF_INT8
 *
 * This is effectively casting the underlying GDF_INT64 physical data type of GDF_TIMESTAMP to GDF_INT8
 *
 * @Param[in] gdf_column of the input
 * @Param[out] output gdf_column. The output memory needs to be preallocated
 *
* @Returns GDF_SUCCESS upon successful compute, otherwise returns appropriate error code
 */
/* ----------------------------------------------------------------------------*/
gdf_error gdf_cast_timestamp_to_i8(gdf_column *input, gdf_column *output);

/* --------------------------------------------------------------------------*/
/**
 * @brief  Casts data in a gdf_column of any data type to a GDF_INT32
 *
 * @Param[in] gdf_column of the input
 * @Param[out] output gdf_column. The output memory needs to be preallocated
 *
* @Returns GDF_SUCCESS upon successful compute, otherwise returns appropriate error code
 */
/* ----------------------------------------------------------------------------*/
gdf_error gdf_cast_generic_to_i32(gdf_column *input, gdf_column *output);

/* --------------------------------------------------------------------------*/
/**
 * @brief  Casts data in a gdf_column type GDF_INT8 to a GDF_INT32
 *
 * @Param[in] gdf_column of the input
 * @Param[out] output gdf_column. The output memory needs to be preallocated
 *
* @Returns GDF_SUCCESS upon successful compute, otherwise returns appropriate error code
 */
/* ----------------------------------------------------------------------------*/
gdf_error gdf_cast_i8_to_i32(gdf_column *input, gdf_column *output);

/* --------------------------------------------------------------------------*/
/**
 * @brief  Casts data in a gdf_column type GDF_INT32 to a GDF_INT32
 *
 * @Param[in] gdf_column of the input
 * @Param[out] output gdf_column. The output memory needs to be preallocated
 *
* @Returns GDF_SUCCESS upon successful compute, otherwise returns appropriate error code
 */
/* ----------------------------------------------------------------------------*/
gdf_error gdf_cast_i32_to_i32(gdf_column *input, gdf_column *output);

/* --------------------------------------------------------------------------*/
/**
 * @brief  Casts data in a gdf_column type GDF_INT64 to a GDF_INT32
 *
 * @Param[in] gdf_column of the input
 * @Param[out] output gdf_column. The output memory needs to be preallocated
 *
* @Returns GDF_SUCCESS upon successful compute, otherwise returns appropriate error code
 */
/* ----------------------------------------------------------------------------*/
gdf_error gdf_cast_i64_to_i32(gdf_column *input, gdf_column *output);

/* --------------------------------------------------------------------------*/
/**
 * @brief  Casts data in a gdf_column type GDF_FLOAT32 to a GDF_INT32
 *
 * @Param[in] gdf_column of the input
 * @Param[out] output gdf_column. The output memory needs to be preallocated
 *
* @Returns GDF_SUCCESS upon successful compute, otherwise returns appropriate error code
 */
/* ----------------------------------------------------------------------------*/
gdf_error gdf_cast_f32_to_i32(gdf_column *input, gdf_column *output);

/* --------------------------------------------------------------------------*/
/**
 * @brief  Casts data in a gdf_column type GDF_FLOAT64 to a GDF_INT32
 *
 * @Param[in] gdf_column of the input
 * @Param[out] output gdf_column. The output memory needs to be preallocated
 *
* @Returns GDF_SUCCESS upon successful compute, otherwise returns appropriate error code
 */
/* ----------------------------------------------------------------------------*/
gdf_error gdf_cast_f64_to_i32(gdf_column *input, gdf_column *output);

/* --------------------------------------------------------------------------*/
/**
 * @brief  Casts data in a gdf_column type GDF_DATE32 to a GDF_INT32
 *
 * This is effectively casting the underlying GDF_INT32 physical data type of GDF_DATE32 to GDF_INT32
 *
 * @Param[in] gdf_column of the input
 * @Param[out] output gdf_column. The output memory needs to be preallocated
 *
* @Returns GDF_SUCCESS upon successful compute, otherwise returns appropriate error code
 */
/* ----------------------------------------------------------------------------*/
gdf_error gdf_cast_date32_to_i32(gdf_column *input, gdf_column *output);

/* --------------------------------------------------------------------------*/
/**
 * @brief  Casts data in a gdf_column type GDF_DATE64 to a GDF_INT32
 *
 * This is effectively casting the underlying GDF_INT64 physical data type of GDF_DATE64 to GDF_INT32
 *
 * @Param[in] gdf_column of the input
 * @Param[out] output gdf_column. The output memory needs to be preallocated
 *
* @Returns GDF_SUCCESS upon successful compute, otherwise returns appropriate error code
 */
/* ----------------------------------------------------------------------------*/
gdf_error gdf_cast_date64_to_i32(gdf_column *input, gdf_column *output);

/* --------------------------------------------------------------------------*/
/**
 * @brief  Casts data in a gdf_column type GDF_TIMESTAMP to a GDF_INT32
 *
 * This is effectively casting the underlying GDF_INT64 physical data type of GDF_TIMESTAMP to GDF_INT32
 *
 * @Param[in] gdf_column of the input
 * @Param[out] output gdf_column. The output memory needs to be preallocated
 *
* @Returns GDF_SUCCESS upon successful compute, otherwise returns appropriate error code
 */
/* ----------------------------------------------------------------------------*/
gdf_error gdf_cast_timestamp_to_i32(gdf_column *input, gdf_column *output);

/* --------------------------------------------------------------------------*/
/**
 * @brief  Casts data in a gdf_column of any data type to a GDF_INT64
 *
 * @Param[in] gdf_column of the input
 * @Param[out] output gdf_column. The output memory needs to be preallocated
 *
* @Returns GDF_SUCCESS upon successful compute, otherwise returns appropriate error code
 */
/* ----------------------------------------------------------------------------*/
gdf_error gdf_cast_generic_to_i64(gdf_column *input, gdf_column *output);

/* --------------------------------------------------------------------------*/
/**
 * @brief  Casts data in a gdf_column type GDF_INT8 to a GDF_INT64
 *
 * @Param[in] gdf_column of the input
 * @Param[out] output gdf_column. The output memory needs to be preallocated
 *
* @Returns GDF_SUCCESS upon successful compute, otherwise returns appropriate error code
 */
/* ----------------------------------------------------------------------------*/
gdf_error gdf_cast_i8_to_i64(gdf_column *input, gdf_column *output);

/* --------------------------------------------------------------------------*/
/**
 * @brief  Casts data in a gdf_column type GDF_INT32 to a GDF_INT64
 *
 * @Param[in] gdf_column of the input
 * @Param[out] output gdf_column. The output memory needs to be preallocated
 *
* @Returns GDF_SUCCESS upon successful compute, otherwise returns appropriate error code
 */
/* ----------------------------------------------------------------------------*/
gdf_error gdf_cast_i32_to_i64(gdf_column *input, gdf_column *output);

/* --------------------------------------------------------------------------*/
/**
 * @brief  Casts data in a gdf_column type GDF_INT64 to a GDF_INT64
 *
 * @Param[in] gdf_column of the input
 * @Param[out] output gdf_column. The output memory needs to be preallocated
 *
* @Returns GDF_SUCCESS upon successful compute, otherwise returns appropriate error code
 */
/* ----------------------------------------------------------------------------*/
gdf_error gdf_cast_i64_to_i64(gdf_column *input, gdf_column *output);

/* --------------------------------------------------------------------------*/
/**
 * @brief  Casts data in a gdf_column type GDF_FLOAT32 to a GDF_INT64
 *
 * @Param[in] gdf_column of the input
 * @Param[out] output gdf_column. The output memory needs to be preallocated
 *
* @Returns GDF_SUCCESS upon successful compute, otherwise returns appropriate error code
 */
/* ----------------------------------------------------------------------------*/
gdf_error gdf_cast_f32_to_i64(gdf_column *input, gdf_column *output);

/* --------------------------------------------------------------------------*/
/**
 * @brief  Casts data in a gdf_column type GDF_FLOAT64 to a GDF_INT64
 *
 * @Param[in] gdf_column of the input
 * @Param[out] output gdf_column. The output memory needs to be preallocated
 *
* @Returns GDF_SUCCESS upon successful compute, otherwise returns appropriate error code
 */
/* ----------------------------------------------------------------------------*/
gdf_error gdf_cast_f64_to_i64(gdf_column *input, gdf_column *output);

/* --------------------------------------------------------------------------*/
/**
 * @brief  Casts data in a gdf_column type GDF_DATE32 to a GDF_INT64
 *
 * This is effectively casting the underlying GDF_INT32 physical data type of GDF_DATE32 to GDF_INT64
 *
 * @Param[in] gdf_column of the input
 * @Param[out] output gdf_column. The output memory needs to be preallocated
 *
* @Returns GDF_SUCCESS upon successful compute, otherwise returns appropriate error code
 */
/* ----------------------------------------------------------------------------*/
gdf_error gdf_cast_date32_to_i64(gdf_column *input, gdf_column *output);

/* --------------------------------------------------------------------------*/
/**
 * @brief  Casts data in a gdf_column type GDF_DATE64 to a GDF_INT64
 *
 * This is effectively casting the underlying GDF_INT64 physical data type of GDF_DATE64 to GDF_INT64
 *
 * @Param[in] gdf_column of the input
 * @Param[out] output gdf_column. The output memory needs to be preallocated
 *
* @Returns GDF_SUCCESS upon successful compute, otherwise returns appropriate error code
 */
/* ----------------------------------------------------------------------------*/
gdf_error gdf_cast_date64_to_i64(gdf_column *input, gdf_column *output);

/* --------------------------------------------------------------------------*/
/**
 * @brief  Casts data in a gdf_column type GDF_TIMESTAMP to a GDF_INT64
 *
 * This is effectively casting the underlying GDF_INT64 physical data type of GDF_TIMESTAMP to GDF_INT64
 *
 * @Param[in] gdf_column of the input
 * @Param[out] output gdf_column. The output memory needs to be preallocated
 *
* @Returns GDF_SUCCESS upon successful compute, otherwise returns appropriate error code
 */
/* ----------------------------------------------------------------------------*/
gdf_error gdf_cast_timestamp_to_i64(gdf_column *input, gdf_column *output);

/* --------------------------------------------------------------------------*/
/**
 * @brief  Casts data in a gdf_column of any data type to a GDF_DATE32
 *
 * @Param[in] gdf_column of the input
 * @Param[out] output gdf_column. The output memory needs to be preallocated
 *
* @Returns GDF_SUCCESS upon successful compute, otherwise returns appropriate error code
 */
/* ----------------------------------------------------------------------------*/
gdf_error gdf_cast_generic_to_date32(gdf_column *input, gdf_column *output);

/* --------------------------------------------------------------------------*/
/**
 * @brief  Casts data in a gdf_column type GDF_INT8 to a GDF_DATE32
 *
 * This is effectively casting the GDF_INT8 to the underlying GDF_INT32 physical data type of GDF_DATE32
 *
 * @Param[in] gdf_column of the input
 * @Param[out] output gdf_column. The output memory needs to be preallocated
 *
* @Returns GDF_SUCCESS upon successful compute, otherwise returns appropriate error code
 */
/* ----------------------------------------------------------------------------*/
gdf_error gdf_cast_i8_to_date32(gdf_column *input, gdf_column *output);

/* --------------------------------------------------------------------------*/
/**
 * @brief  Casts data in a gdf_column type GDF_INT32 to a GDF_DATE32
 *
 * This is effectively casting the GDF_INT32 to the underlying GDF_INT32 physical data type of GDF_DATE32
 *
 * @Param[in] gdf_column of the input
 * @Param[out] output gdf_column. The output memory needs to be preallocated
 *
* @Returns GDF_SUCCESS upon successful compute, otherwise returns appropriate error code
 */
/* ----------------------------------------------------------------------------*/
gdf_error gdf_cast_i32_to_date32(gdf_column *input, gdf_column *output);

/* --------------------------------------------------------------------------*/
/**
 * @brief  Casts data in a gdf_column type GDF_INT64 to a GDF_DATE32
 *
 * This is effectively casting the GDF_INT64 to the underlying GDF_INT32 physical data type of GDF_DATE32
 *
 * @Param[in] gdf_column of the input
 * @Param[out] output gdf_column. The output memory needs to be preallocated
 *
* @Returns GDF_SUCCESS upon successful compute, otherwise returns appropriate error code
 */
/* ----------------------------------------------------------------------------*/
gdf_error gdf_cast_i64_to_date32(gdf_column *input, gdf_column *output);

/* --------------------------------------------------------------------------*/
/**
 * @brief  Casts data in a gdf_column type GDF_FLOAT32 to a GDF_DATE32
 *
 * This is effectively casting the GDF_FLOAT32 to the underlying GDF_INT32 physical data type of GDF_DATE32
 *
 * @Param[in] gdf_column of the input
 * @Param[out] output gdf_column. The output memory needs to be preallocated
 *
* @Returns GDF_SUCCESS upon successful compute, otherwise returns appropriate error code
 */
/* ----------------------------------------------------------------------------*/
gdf_error gdf_cast_f32_to_date32(gdf_column *input, gdf_column *output);

/* --------------------------------------------------------------------------*/
/**
 * @brief  Casts data in a gdf_column type GDF_FLOAT64 to a GDF_DATE32
 *
 * This is effectively casting the GDF_FLOAT64 to the underlying GDF_INT32 physical data type of GDF_DATE32
 *
 * @Param[in] gdf_column of the input
 * @Param[out] output gdf_column. The output memory needs to be preallocated
 *
* @Returns GDF_SUCCESS upon successful compute, otherwise returns appropriate error code
 */
/* ----------------------------------------------------------------------------*/
gdf_error gdf_cast_f64_to_date32(gdf_column *input, gdf_column *output);

/* --------------------------------------------------------------------------*/
/**
 * @brief  Casts data in a gdf_column type GDF_DATE32 to a GDF_DATE32
 *
 * @Param[in] gdf_column of the input
 * @Param[out] output gdf_column. The output memory needs to be preallocated
 *
* @Returns GDF_SUCCESS upon successful compute, otherwise returns appropriate error code
 */
/* ----------------------------------------------------------------------------*/
gdf_error gdf_cast_date32_to_date32(gdf_column *input, gdf_column *output);

/* --------------------------------------------------------------------------*/
/**
 * @brief  Casts data in a gdf_column type GDF_DATE64 to a GDF_DATE32
 *
 * This casting converts from milliseconds since the UNIX epoch to days since the UNIX epoch
 *
 * @Param[in] gdf_column of the input
 * @Param[out] output gdf_column. The output memory needs to be preallocated
 *
* @Returns GDF_SUCCESS upon successful compute, otherwise returns appropriate error code
 */
/* ----------------------------------------------------------------------------*/
gdf_error gdf_cast_date64_to_date32(gdf_column *input, gdf_column *output);

/* --------------------------------------------------------------------------*/
/**
 * @brief  Casts data in a gdf_column type GDF_TIMESTAMP to a GDF_DATE32
 *
 * This casting converts from gdf_time_unit since the UNIX epoch to days since the UNIX epoch
 *
 * @Param[in] gdf_column of the input
 * @Param[out] output gdf_column. The output memory needs to be preallocated
 *
* @Returns GDF_SUCCESS upon successful compute, otherwise returns appropriate error code
 */
/* ----------------------------------------------------------------------------*/
gdf_error gdf_cast_timestamp_to_date32(gdf_column *input, gdf_column *output);

/* --------------------------------------------------------------------------*/
/**
 * @brief  Casts data in a gdf_column of any data type to a GDF_FLOAT64
 *
 * @Param[in] gdf_column of the input
 * @Param[out] output gdf_column. The output memory needs to be preallocated
 *
* @Returns GDF_SUCCESS upon successful compute, otherwise returns appropriate error code
 */
/* ----------------------------------------------------------------------------*/
gdf_error gdf_cast_generic_to_date64(gdf_column *input, gdf_column *output);

/* --------------------------------------------------------------------------*/
/**
 * @brief  Casts data in a gdf_column type GDF_INT8 to a GDF_DATE64
 *
 * This is effectively casting the GDF_INT8 to the underlying GDF_INT64 physical data type of GDF_DATE64
 *
 * @Param[in] gdf_column of the input
 * @Param[out] output gdf_column. The output memory needs to be preallocated
 *
* @Returns GDF_SUCCESS upon successful compute, otherwise returns appropriate error code
 */
/* ----------------------------------------------------------------------------*/
gdf_error gdf_cast_i8_to_date64(gdf_column *input, gdf_column *output);

/* --------------------------------------------------------------------------*/
/**
 * @brief  Casts data in a gdf_column type GDF_INT32 to a GDF_DATE64
 *
 * This is effectively casting the GDF_INT32 to the underlying GDF_INT64 physical data type of GDF_DATE64
 *
 * @Param[in] gdf_column of the input
 * @Param[out] output gdf_column. The output memory needs to be preallocated
 *
* @Returns GDF_SUCCESS upon successful compute, otherwise returns appropriate error code
 */
/* ----------------------------------------------------------------------------*/
gdf_error gdf_cast_i32_to_date64(gdf_column *input, gdf_column *output);

/* --------------------------------------------------------------------------*/
/**
 * @brief  Casts data in a gdf_column type GDF_INT64 to a GDF_DATE64
 *
 * This is effectively casting the GDF_INT64 to the underlying GDF_INT64 physical data type of GDF_DATE64
 *
 * @Param[in] gdf_column of the input
 * @Param[out] output gdf_column. The output memory needs to be preallocated
 *
* @Returns GDF_SUCCESS upon successful compute, otherwise returns appropriate error code
 */
/* ----------------------------------------------------------------------------*/
gdf_error gdf_cast_i64_to_date64(gdf_column *input, gdf_column *output);

/* --------------------------------------------------------------------------*/
/**
 * @brief  Casts data in a gdf_column type GDF_FLOAT32 to a GDF_DATE64
 *
 * This is effectively casting the GDF_FLOAT32 to the underlying GDF_INT64 physical data type of GDF_DATE64
 *
 * @Param[in] gdf_column of the input
 * @Param[out] output gdf_column. The output memory needs to be preallocated
 *
* @Returns GDF_SUCCESS upon successful compute, otherwise returns appropriate error code
 */
/* ----------------------------------------------------------------------------*/
gdf_error gdf_cast_f32_to_date64(gdf_column *input, gdf_column *output);

/* --------------------------------------------------------------------------*/
/**
 * @brief  Casts data in a gdf_column type GDF_FLOAT64 to a GDF_DATE64
 *
 * This is effectively casting the GDF_FLOAT64 to the underlying GDF_INT64 physical data type of GDF_DATE64
 *
 * @Param[in] gdf_column of the input
 * @Param[out] output gdf_column. The output memory needs to be preallocated
 *
* @Returns GDF_SUCCESS upon successful compute, otherwise returns appropriate error code
 */
/* ----------------------------------------------------------------------------*/
gdf_error gdf_cast_f64_to_date64(gdf_column *input, gdf_column *output);

/* --------------------------------------------------------------------------*/
/**
 * @brief  Casts data in a gdf_column type GDF_DATE32 to a GDF_DATE64
 *
 * This casting converts from days since the UNIX epoch to milliseconds since the UNIX epoch
 *
 * @Param[in] gdf_column of the input
 * @Param[out] output gdf_column. The output memory needs to be preallocated
 *
* @Returns GDF_SUCCESS upon successful compute, otherwise returns appropriate error code
 */
/* ----------------------------------------------------------------------------*/
gdf_error gdf_cast_date32_to_date64(gdf_column *input, gdf_column *output);

/* --------------------------------------------------------------------------*/
/**
 * @brief  Casts data in a gdf_column type GDF_DATE64 to a GDF_DATE64
 *
 * @Param[in] gdf_column of the input
 * @Param[out] output gdf_column. The output memory needs to be preallocated
 *
* @Returns GDF_SUCCESS upon successful compute, otherwise returns appropriate error code
 */
/* ----------------------------------------------------------------------------*/
gdf_error gdf_cast_date64_to_date64(gdf_column *input, gdf_column *output);

/* --------------------------------------------------------------------------*/
/**
 * @brief  Casts data in a gdf_column type GDF_TIMESTAMP to a GDF_DATE32
 *
 * This casting converts from gdf_time_unit since the UNIX epoch to milliseconds since the UNIX epoch
 *
 * @Param[in] gdf_column of the input
 * @Param[out] output gdf_column. The output memory needs to be preallocated
 *
* @Returns GDF_SUCCESS upon successful compute, otherwise returns appropriate error code
 */
/* ----------------------------------------------------------------------------*/
gdf_error gdf_cast_timestamp_to_date64(gdf_column *input, gdf_column *output);

/* --------------------------------------------------------------------------*/
/**
 * @brief  Casts data in a gdf_column of any data type to a GDF_TIMESTAMP
 *
 * @Param[in] gdf_column of the input
 * @Param[out] output gdf_column. The output memory needs to be preallocated
 *
* @Returns GDF_SUCCESS upon successful compute, otherwise returns appropriate error code
 */
/* ----------------------------------------------------------------------------*/
gdf_error gdf_cast_generic_to_timestamp(gdf_column *input, gdf_column *output, gdf_time_unit time_unit);

/* --------------------------------------------------------------------------*/
/**
 * @brief  Casts data in a gdf_column type GDF_INT8 to a GDF_TIMESTAMP
 *
 * This is effectively casting the GDF_INT8 to the underlying GDF_INT64 physical data type of GDF_TIMESTAMP
 *
 * @Param[in] gdf_column of the input
 * @Param[out] output gdf_column. The output memory needs to be preallocated
 *
* @Returns GDF_SUCCESS upon successful compute, otherwise returns appropriate error code
 */
/* ----------------------------------------------------------------------------*/
gdf_error gdf_cast_i8_to_timestamp(gdf_column *input, gdf_column *output, gdf_time_unit time_unit);

/* --------------------------------------------------------------------------*/
/**
 * @brief  Casts data in a gdf_column type GDF_INT32 to a GDF_TIMESTAMP
 *
 * This is effectively casting the GDF_INT32 to the underlying GDF_INT64 physical data type of GDF_TIMESTAMP
 *
 * @Param[in] gdf_column of the input
 * @Param[out] output gdf_column. The output memory needs to be preallocated
 *
* @Returns GDF_SUCCESS upon successful compute, otherwise returns appropriate error code
 */
/* ----------------------------------------------------------------------------*/
gdf_error gdf_cast_i32_to_timestamp(gdf_column *input, gdf_column *output, gdf_time_unit time_unit);

/* --------------------------------------------------------------------------*/
/**
 * @brief  Casts data in a gdf_column type GDF_INT64 to a GDF_TIMESTAMP
 *
 * This is effectively casting the GDF_INT64 to the underlying GDF_INT64 physical data type of GDF_TIMESTAMP
 *
 * @Param[in] gdf_column of the input
 * @Param[out] output gdf_column. The output memory needs to be preallocated
 *
* @Returns GDF_SUCCESS upon successful compute, otherwise returns appropriate error code
 */
/* ----------------------------------------------------------------------------*/
gdf_error gdf_cast_i64_to_timestamp(gdf_column *input, gdf_column *output, gdf_time_unit time_unit);

/* --------------------------------------------------------------------------*/
/**
 * @brief  Casts data in a gdf_column type GDF_FLOAT32 to a GDF_TIMESTAMP
 *
 * This is effectively casting the GDF_FLOAT32 to the underlying GDF_INT64 physical data type of GDF_TIMESTAMP
 *
 * @Param[in] gdf_column of the input
 * @Param[out] output gdf_column. The output memory needs to be preallocated
 *
* @Returns GDF_SUCCESS upon successful compute, otherwise returns appropriate error code
 */
/* ----------------------------------------------------------------------------*/
gdf_error gdf_cast_f32_to_timestamp(gdf_column *input, gdf_column *output, gdf_time_unit time_unit);

/* --------------------------------------------------------------------------*/
/**
 * @brief  Casts data in a gdf_column type GDF_FLOAT64 to a GDF_TIMESTAMP
 *
 * This is effectively casting the GDF_FLOAT64 to the underlying GDF_INT64 physical data type of GDF_TIMESTAMP
 *
 * @Param[in] gdf_column of the input
 * @Param[out] output gdf_column. The output memory needs to be preallocated
 *
* @Returns GDF_SUCCESS upon successful compute, otherwise returns appropriate error code
 */
/* ----------------------------------------------------------------------------*/
gdf_error gdf_cast_f64_to_timestamp(gdf_column *input, gdf_column *output, gdf_time_unit time_unit);

/* --------------------------------------------------------------------------*/
/**
 * @brief  Casts data in a gdf_column type GDF_DATE32 to a GDF_TIMESTAMP
 *
 * This casting converts from days since UNIX epoch to gdf_time_unit since the UNIX epoch
 *
 * @Param[in] gdf_column of the input
 * @Param[out] output gdf_column. The output memory needs to be preallocated
 *
* @Returns GDF_SUCCESS upon successful compute, otherwise returns appropriate error code
 */
/* ----------------------------------------------------------------------------*/
gdf_error gdf_cast_date32_to_timestamp(gdf_column *input, gdf_column *output, gdf_time_unit time_unit);

/* --------------------------------------------------------------------------*/
/**
 * @brief  Casts data in a gdf_column type GDF_DATE64 to a GDF_TIMESTAMP
 *
 * This casting converts from milliseconds days since UNIX epoch to gdf_time_unit since the UNIX epoch
 *
 * @Param[in] gdf_column of the input
 * @Param[out] output gdf_column. The output memory needs to be preallocated
 *
* @Returns GDF_SUCCESS upon successful compute, otherwise returns appropriate error code
 */
/* ----------------------------------------------------------------------------*/
gdf_error gdf_cast_date64_to_timestamp(gdf_column *input, gdf_column *output, gdf_time_unit time_unit);

/* --------------------------------------------------------------------------*/
/**
 * @brief  Casts data in a gdf_column type GDF_TIMESTAMP to a GDF_TIMESTAMP
 *
 * @Param[in] gdf_column of the input
 * @Param[out] output gdf_column. The output memory needs to be preallocated
 *
* @Returns GDF_SUCCESS upon successful compute, otherwise returns appropriate error code
 */
/* ----------------------------------------------------------------------------*/
gdf_error gdf_cast_timestamp_to_timestamp(gdf_column *input, gdf_column *output, gdf_time_unit time_unit);


/* datetime extract*/

/* --------------------------------------------------------------------------*/
/**
 * @brief  Extracts year from any date time type and places results into a preallocated GDF_INT16 column
 *
 * @Param[in] gdf_column of the input
 * @Param[out] output gdf_column. The output memory needs to be preallocated
 *
* @Returns GDF_SUCCESS upon successful compute, otherwise returns appropriate error code
 */
/* ----------------------------------------------------------------------------*/
gdf_error gdf_extract_datetime_year(gdf_column *input, gdf_column *output);

/* --------------------------------------------------------------------------*/
/**
 * @brief  Extracts month from any date time type and places results into a preallocated GDF_INT16 column
 *
 * @Param[in] gdf_column of the input
 * @Param[out] output gdf_column. The output memory needs to be preallocated
 *
* @Returns GDF_SUCCESS upon successful compute, otherwise returns appropriate error code
 */
/* ----------------------------------------------------------------------------*/
gdf_error gdf_extract_datetime_month(gdf_column *input, gdf_column *output);

/* --------------------------------------------------------------------------*/
/**
 * @brief  Extracts day from any date time type and places results into a preallocated GDF_INT16 column
 *
 * @Param[in] gdf_column of the input
 * @Param[out] output gdf_column. The output memory needs to be preallocated
 *
* @Returns GDF_SUCCESS upon successful compute, otherwise returns appropriate error code
 */
/* ----------------------------------------------------------------------------*/
gdf_error gdf_extract_datetime_day(gdf_column *input, gdf_column *output);

/* --------------------------------------------------------------------------*/
/**
 * @brief  Extracts hour from either GDF_DATE64 or GDF_TIMESTAMP type and places results into a preallocated GDF_INT16 column
 *
 * @Param[in] gdf_column of the input
 * @Param[out] output gdf_column. The output memory needs to be preallocated
 *
* @Returns GDF_SUCCESS upon successful compute, otherwise returns appropriate error code
 */
/* ----------------------------------------------------------------------------*/
gdf_error gdf_extract_datetime_hour(gdf_column *input, gdf_column *output);

/* --------------------------------------------------------------------------*/
/**
 * @brief  Extracts minute from either GDF_DATE64 or GDF_TIMESTAMP type and places results into a preallocated GDF_INT16 column
 *
 * @Param[in] gdf_column of the input
 * @Param[out] output gdf_column. The output memory needs to be preallocated
 *
* @Returns GDF_SUCCESS upon successful compute, otherwise returns appropriate error code
 */
/* ----------------------------------------------------------------------------*/
gdf_error gdf_extract_datetime_minute(gdf_column *input, gdf_column *output);

/* --------------------------------------------------------------------------*/
/**
 * @brief  Extracts second from either GDF_DATE64 or GDF_TIMESTAMP type and places results into a preallocated GDF_INT16 column
 *
 * @Param[in] gdf_column of the input
 * @Param[out] output gdf_column. The output memory needs to be preallocated
 *
* @Returns GDF_SUCCESS upon successful compute, otherwise returns appropriate error code
 */
/* ----------------------------------------------------------------------------*/
gdf_error gdf_extract_datetime_second(gdf_column *input, gdf_column *output);


/* binary operators */

/* arith */

gdf_error gdf_add_generic(gdf_column *lhs, gdf_column *rhs, gdf_column *output);
gdf_error gdf_add_i32(gdf_column *lhs, gdf_column *rhs, gdf_column *output);
gdf_error gdf_add_i64(gdf_column *lhs, gdf_column *rhs, gdf_column *output);
gdf_error gdf_add_f32(gdf_column *lhs, gdf_column *rhs, gdf_column *output);
gdf_error gdf_add_f64(gdf_column *lhs, gdf_column *rhs, gdf_column *output);

gdf_error gdf_sub_generic(gdf_column *lhs, gdf_column *rhs, gdf_column *output);
gdf_error gdf_sub_i32(gdf_column *lhs, gdf_column *rhs, gdf_column *output);
gdf_error gdf_sub_i64(gdf_column *lhs, gdf_column *rhs, gdf_column *output);
gdf_error gdf_sub_f32(gdf_column *lhs, gdf_column *rhs, gdf_column *output);
gdf_error gdf_sub_f64(gdf_column *lhs, gdf_column *rhs, gdf_column *output);

gdf_error gdf_mul_generic(gdf_column *lhs, gdf_column *rhs, gdf_column *output);
gdf_error gdf_mul_i32(gdf_column *lhs, gdf_column *rhs, gdf_column *output);
gdf_error gdf_mul_i64(gdf_column *lhs, gdf_column *rhs, gdf_column *output);
gdf_error gdf_mul_f32(gdf_column *lhs, gdf_column *rhs, gdf_column *output);
gdf_error gdf_mul_f64(gdf_column *lhs, gdf_column *rhs, gdf_column *output);

gdf_error gdf_floordiv_generic(gdf_column *lhs, gdf_column *rhs, gdf_column *output);
gdf_error gdf_floordiv_i32(gdf_column *lhs, gdf_column *rhs, gdf_column *output);
gdf_error gdf_floordiv_i64(gdf_column *lhs, gdf_column *rhs, gdf_column *output);
gdf_error gdf_floordiv_f32(gdf_column *lhs, gdf_column *rhs, gdf_column *output);
gdf_error gdf_floordiv_f64(gdf_column *lhs, gdf_column *rhs, gdf_column *output);

gdf_error gdf_div_generic(gdf_column *lhs, gdf_column *rhs, gdf_column *output);
gdf_error gdf_div_f32(gdf_column *lhs, gdf_column *rhs, gdf_column *output);
gdf_error gdf_div_f64(gdf_column *lhs, gdf_column *rhs, gdf_column *output);

/* logical */

gdf_error gdf_gt_generic(gdf_column *lhs, gdf_column *rhs, gdf_column *output);
gdf_error gdf_gt_i8(gdf_column *lhs, gdf_column *rhs, gdf_column *output);
gdf_error gdf_gt_i32(gdf_column *lhs, gdf_column *rhs, gdf_column *output);
gdf_error gdf_gt_i64(gdf_column *lhs, gdf_column *rhs, gdf_column *output);
gdf_error gdf_gt_f32(gdf_column *lhs, gdf_column *rhs, gdf_column *output);
gdf_error gdf_gt_f64(gdf_column *lhs, gdf_column *rhs, gdf_column *output);

gdf_error gdf_ge_generic(gdf_column *lhs, gdf_column *rhs, gdf_column *output);
gdf_error gdf_ge_i8(gdf_column *lhs, gdf_column *rhs, gdf_column *output);
gdf_error gdf_ge_i32(gdf_column *lhs, gdf_column *rhs, gdf_column *output);
gdf_error gdf_ge_i64(gdf_column *lhs, gdf_column *rhs, gdf_column *output);
gdf_error gdf_ge_f32(gdf_column *lhs, gdf_column *rhs, gdf_column *output);
gdf_error gdf_ge_f64(gdf_column *lhs, gdf_column *rhs, gdf_column *output);

gdf_error gdf_lt_generic(gdf_column *lhs, gdf_column *rhs, gdf_column *output);
gdf_error gdf_lt_i8(gdf_column *lhs, gdf_column *rhs, gdf_column *output);
gdf_error gdf_lt_i32(gdf_column *lhs, gdf_column *rhs, gdf_column *output);
gdf_error gdf_lt_i64(gdf_column *lhs, gdf_column *rhs, gdf_column *output);
gdf_error gdf_lt_f32(gdf_column *lhs, gdf_column *rhs, gdf_column *output);
gdf_error gdf_lt_f64(gdf_column *lhs, gdf_column *rhs, gdf_column *output);

gdf_error gdf_le_generic(gdf_column *lhs, gdf_column *rhs, gdf_column *output);
gdf_error gdf_le_i8(gdf_column *lhs, gdf_column *rhs, gdf_column *output);
gdf_error gdf_le_i32(gdf_column *lhs, gdf_column *rhs, gdf_column *output);
gdf_error gdf_le_i64(gdf_column *lhs, gdf_column *rhs, gdf_column *output);
gdf_error gdf_le_f32(gdf_column *lhs, gdf_column *rhs, gdf_column *output);
gdf_error gdf_le_f64(gdf_column *lhs, gdf_column *rhs, gdf_column *output);

gdf_error gdf_eq_generic(gdf_column *lhs, gdf_column *rhs, gdf_column *output);
gdf_error gdf_eq_i8(gdf_column *lhs, gdf_column *rhs, gdf_column *output);
gdf_error gdf_eq_i32(gdf_column *lhs, gdf_column *rhs, gdf_column *output);
gdf_error gdf_eq_i64(gdf_column *lhs, gdf_column *rhs, gdf_column *output);
gdf_error gdf_eq_f32(gdf_column *lhs, gdf_column *rhs, gdf_column *output);
gdf_error gdf_eq_f64(gdf_column *lhs, gdf_column *rhs, gdf_column *output);

gdf_error gdf_ne_generic(gdf_column *lhs, gdf_column *rhs, gdf_column *output);
gdf_error gdf_ne_i8(gdf_column *lhs, gdf_column *rhs, gdf_column *output);
gdf_error gdf_ne_i32(gdf_column *lhs, gdf_column *rhs, gdf_column *output);
gdf_error gdf_ne_i64(gdf_column *lhs, gdf_column *rhs, gdf_column *output);
gdf_error gdf_ne_f32(gdf_column *lhs, gdf_column *rhs, gdf_column *output);
gdf_error gdf_ne_f64(gdf_column *lhs, gdf_column *rhs, gdf_column *output);

/* bitwise */

gdf_error gdf_bitwise_and_generic(gdf_column *lhs, gdf_column *rhs, gdf_column *output);
gdf_error gdf_bitwise_and_i8(gdf_column *lhs, gdf_column *rhs, gdf_column *output);
gdf_error gdf_bitwise_and_i32(gdf_column *lhs, gdf_column *rhs, gdf_column *output);
gdf_error gdf_bitwise_and_i64(gdf_column *lhs, gdf_column *rhs, gdf_column *output);

gdf_error gdf_bitwise_or_generic(gdf_column *lhs, gdf_column *rhs, gdf_column *output);
gdf_error gdf_bitwise_or_i8(gdf_column *lhs, gdf_column *rhs, gdf_column *output);
gdf_error gdf_bitwise_or_i32(gdf_column *lhs, gdf_column *rhs, gdf_column *output);
gdf_error gdf_bitwise_or_i64(gdf_column *lhs, gdf_column *rhs, gdf_column *output);


/*
 * Filtering and comparison operators
 */

gdf_error gdf_bitwise_xor_generic(gdf_column *lhs, gdf_column *rhs, gdf_column *output);
gdf_error gdf_bitwise_xor_i8(gdf_column *lhs, gdf_column *rhs, gdf_column *output);
gdf_error gdf_bitwise_xor_i32(gdf_column *lhs, gdf_column *rhs, gdf_column *output);
gdf_error gdf_bitwise_xor_i64(gdf_column *lhs, gdf_column *rhs, gdf_column *output);

/* validity */

gdf_error gdf_validity_and(gdf_column *lhs, gdf_column *rhs, gdf_column *output);

/* reductions

The following reduction functions use the result array as a temporary working
space.  Use gdf_reduce_optimal_output_size() to get its optimal size.
*/


/* --------------------------------------------------------------------------*
 * @brief  Reports the intermediate buffer size in elements required for 
 *         all cuDF reduction operations (gdf_sum, gdf_product, 
 *         gdf_sum_of_squares, gdf_min and gdf_max)
 * * 
 * @return  The size of output/intermediate buffer to allocate for reductions
 * 
 * @todo Reductions should be re-implemented to use an atomic add for each
 *       block sum rather than launch a second kernel. When that happens, this
 *       function can go away and the output can be a single element.
 * --------------------------------------------------------------------------*/
unsigned int gdf_reduce_optimal_output_size();

/* --------------------------------------------------------------------------*
 * @brief  Computes the sum of the values in all rows of a column
 * 
 * @Param[in] col Input column
 * @Param[out] dev_result The output sum 
 * @Param[in] dev_result_size The size of dev_result in elements, which should
 *                            be computed using gdf_reduce_optimal_output_size
 *                            This is used as intermediate storage, and the 
 *                            first element contains the total result
 * 
 * @return    GDF_SUCCESS if the operation was successful, otherwise an 
 *            appropriate error code. 
 * 
 * --------------------------------------------------------------------------*/
gdf_error gdf_sum(gdf_column *col, void *dev_result, gdf_size_type dev_result_size);

/* --------------------------------------------------------------------------*
 * @brief  Computes the multiplicative product of the values in all rows of 
 *         a column
 * 
 * @Param[in] col Input column
 * @Param[out] dev_result The output product
 * @Param[in] dev_result_size The size of dev_result in elements, which should
 *                            be computed using gdf_reduce_optimal_output_size
 *                            This is used as intermediate storage, and the 
 *                            first element contains the total result
 * 
 * @return    GDF_SUCCESS if the operation was successful, otherwise an 
 *            appropriate error code. 
 * --------------------------------------------------------------------------*/
gdf_error gdf_product(gdf_column *col, void *dev_result, gdf_size_type dev_result_size);

/* --------------------------------------------------------------------------*
 * @brief  Computes the sum of squares of the values in all rows of a column
 * 
 * Sum of squares is useful for variance implementation.
 * 
 * @Param[in] col Input column
 * @Param[out] dev_result The output sum of squares
 * @Param[in] dev_result_size The size of dev_result in elements, which should
 *                            be computed using gdf_reduce_optimal_output_size
 *                            This is used as intermediate storage, and the 
 *                            first element contains the total result
 * 
 * @return    GDF_SUCCESS if the operation was successful, otherwise an 
 *            appropriate error code. 
 * 
 * @todo could be implemented using inner_product if that function is 
 *       implemented
 * --------------------------------------------------------------------------*/
gdf_error gdf_sum_of_squares(gdf_column *col, void *dev_result, gdf_size_type dev_result_size);

/* --------------------------------------------------------------------------*
 * @brief  Computes the minimum of the values in all rows of a column
 * 
 * @Param[in] col Input column
 * @Param[out] dev_result The output minimum
 * @Param[in] dev_result_size The size of dev_result in elements, which should
 *                            be computed using gdf_reduce_optimal_output_size
 *                            This is used as intermediate storage, and the 
 *                            first element contains the total result
 * 
 * @return    GDF_SUCCESS if the operation was successful, otherwise an 
 *            appropriate error code. 
 * 
 * --------------------------------------------------------------------------*/
gdf_error gdf_min(gdf_column *col, void *dev_result, gdf_size_type dev_result_size);

/* --------------------------------------------------------------------------*
 * @brief  Computes the maximum of the values in all rows of a column
 * 
 * @Param[in] col Input column
 * @Param[out] dev_result The output maximum
 * @Param[in] dev_result_size The size of dev_result in elements, which should
 *                            be computed using gdf_reduce_optimal_output_size
 *                            This is used as intermediate storage, and the 
 *                            first element contains the total result
 * 
 * @return    GDF_SUCCESS if the operation was successful, otherwise an 
 *            appropriate error code. 
 * 
 * --------------------------------------------------------------------------*/
gdf_error gdf_max(gdf_column *col, void *dev_result, gdf_size_type dev_result_size);


/*
 * Filtering and comparison operators
 */

<<<<<<< HEAD
/* --------------------------------------------------------------------------*/
/**
 * @brief  Compare every value on the left hand side to a static value and return a stencil in output which will have 1 when the comparison operation returns 1 and 0 otherwise
 *
 * @Param[in] gdf_column of the input of type GDF_INT8
 * @Param[in] Static value to compare against the input
 * @Param[out] output gdf_column of type GDF_INT8. The output memory needs to be preallocated
 * @Param[in] gdf_comparison_operator enum defining the comparison operator to be used
 *
* @Returns GDF_SUCCESS upon successful compute, otherwise returns appropriate error code
 */
/* ----------------------------------------------------------------------------*/
gdf_error gpu_comparison_static_i8(gdf_column *lhs, int8_t value, gdf_column *output,gdf_comparison_operator operation);

/* --------------------------------------------------------------------------*/
/**
 * @brief  Compare every value on the left hand side to a static value and return a stencil in output which will have 1 when the comparison operation returns 1 and 0 otherwise
 *
 * @Param[in] gdf_column of the input of type GDF_INT16
 * @Param[in] Static value to compare against the input
 * @Param[out] output gdf_column of type GDF_INT8. The output memory needs to be preallocated
 * @Param[in] gdf_comparison_operator enum defining the comparison operator to be used
 *
* @Returns GDF_SUCCESS upon successful compute, otherwise returns appropriate error code
 */
/* ----------------------------------------------------------------------------*/
gdf_error gpu_comparison_static_i16(gdf_column *lhs, int16_t value, gdf_column *output,gdf_comparison_operator operation);

/* --------------------------------------------------------------------------*/
/**
 * @brief  Compare every value on the left hand side to a static value and return a stencil in output which will have 1 when the comparison operation returns 1 and 0 otherwise
 *
 * @Param[in] gdf_column of the input of type GDF_INT32
 * @Param[in] Static value to compare against the input
 * @Param[out] output gdf_column of type GDF_INT8. The output memory needs to be preallocated
 * @Param[in] gdf_comparison_operator enum defining the comparison operator to be used
 *
* @Returns GDF_SUCCESS upon successful compute, otherwise returns appropriate error code
 */
/* ----------------------------------------------------------------------------*/
gdf_error gpu_comparison_static_i32(gdf_column *lhs, int32_t value, gdf_column *output,gdf_comparison_operator operation);

/* --------------------------------------------------------------------------*/
/**
 * @brief  Compare every value on the left hand side to a static value and return a stencil in output which will have 1 when the comparison operation returns 1 and 0 otherwise
 *
 * @Param[in] gdf_column of the input of type GDF_INT64
 * @Param[in] Static value to compare against the input
 * @Param[out] output gdf_column of type GDF_INT8. The output memory needs to be preallocated
 * @Param[in] gdf_comparison_operator enum defining the comparison operator to be used
 *
* @Returns GDF_SUCCESS upon successful compute, otherwise returns appropriate error code
 */
/* ----------------------------------------------------------------------------*/
gdf_error gpu_comparison_static_i64(gdf_column *lhs, int64_t value, gdf_column *output,gdf_comparison_operator operation);

/* --------------------------------------------------------------------------*/
/**
 * @brief  Compare every value on the left hand side to a static value and return a stencil in output which will have 1 when the comparison operation returns 1 and 0 otherwise
 *
 * @Param[in] gdf_column of the input of type GDF_FLOAT32
 * @Param[in] Static value to compare against the input
 * @Param[out] output gdf_column of type GDF_INT8. The output memory needs to be preallocated
 * @Param[in] gdf_comparison_operator enum defining the comparison operator to be used
 *
* @Returns GDF_SUCCESS upon successful compute, otherwise returns appropriate error code
 */
/* ----------------------------------------------------------------------------*/
gdf_error gpu_comparison_static_f32(gdf_column *lhs, float value, gdf_column *output,gdf_comparison_operator operation);

/* --------------------------------------------------------------------------*/
/**
 * @brief  Compare every value on the left hand side to a static value and return a stencil in output which will have 1 when the comparison operation returns 1 and 0 otherwise
 *
 * @Param[in] gdf_column of the input of type GDF_FLOAT64
 * @Param[in] Static value to compare against the input
 * @Param[out] output gdf_column of type GDF_INT8. The output memory needs to be preallocated
 * @Param[in] gdf_comparison_operator enum defining the comparison operator to be used
 *
* @Returns GDF_SUCCESS upon successful compute, otherwise returns appropriate error code
 */
/* ----------------------------------------------------------------------------*/
gdf_error gpu_comparison_static_f64(gdf_column *lhs, double value, gdf_column *output,gdf_comparison_operator operation);

/* --------------------------------------------------------------------------*/
/**
 * @brief  Compare two columns of any types against each other using a comparison operation, returns a stencil in output which will have 1 when the comparison operation returns 1 and 0 otherwise
 *
 * @Param[in] gdf_column of one input of any type
 * @Param[in] gdf_column of second input of any type
 * @Param[out] output gdf_column of type GDF_INT8. The output memory needs to be preallocated
 * @Param[in] gdf_comparison_operator enum defining the comparison operator to be used
 *
* @Returns GDF_SUCCESS upon successful compute, otherwise returns appropriate error code
 */
/* ----------------------------------------------------------------------------*/
gdf_error gpu_comparison(gdf_column *lhs, gdf_column *rhs, gdf_column *output,gdf_comparison_operator operation);

/* --------------------------------------------------------------------------*/
/**
 * @brief  takes a stencil and uses it to compact a colum e.g. remove all values for which the stencil = 0
 *
 * @Param[in] gdf_column of input of any type
 * @Param[in] gdf_column holding the stencil
 * @Param[out] output gdf_column of same type as input. The output memory needs to be preallocated to be the same size as input
 *
* @Returns GDF_SUCCESS upon successful compute, otherwise returns appropriate error code
 */
/* ----------------------------------------------------------------------------*/
gdf_error gpu_apply_stencil(gdf_column *lhs, gdf_column * stencil, gdf_column * output);

/* --------------------------------------------------------------------------*/
/**
 * @brief  Concatenates two gdf_columns
 *
 * @Param[in] gdf_column of one input of any type
 * @Param[in] gdf_column of same type as the first
 * @Param[out] output gdf_column of same type as inputs. The output memory needs to be preallocated to be the same size as the sum of both inputs
 *
* @Returns GDF_SUCCESS upon successful compute, otherwise returns appropriate error code
 */
/* ----------------------------------------------------------------------------*/
gdf_error gpu_concat(gdf_column *lhs, gdf_column *rhs, gdf_column *output);
=======

//These compare every value on the left hand side to a static value and return a stencil in output which will have 1 when the comparison operation returns 1 and 0 otherwise
gdf_error gdf_comparison_static_i8(gdf_column *lhs, int8_t value, gdf_column *output,gdf_comparison_operator operation);
gdf_error gdf_comparison_static_i16(gdf_column *lhs, int16_t value, gdf_column *output,gdf_comparison_operator operation);
gdf_error gdf_comparison_static_i32(gdf_column *lhs, int32_t value, gdf_column *output,gdf_comparison_operator operation);
gdf_error gdf_comparison_static_i64(gdf_column *lhs, int64_t value, gdf_column *output,gdf_comparison_operator operation);
gdf_error gdf_comparison_static_f32(gdf_column *lhs, float value, gdf_column *output,gdf_comparison_operator operation);
gdf_error gdf_comparison_static_f64(gdf_column *lhs, double value, gdf_column *output,gdf_comparison_operator operation);

//allows you two compare two columns against each other using a comparison operation, retunrs a stencil like functions above
gdf_error gdf_comparison(gdf_column *lhs, gdf_column *rhs, gdf_column *output,gdf_comparison_operator operation);

//takes a stencil and uses it to compact a colum e.g. remove all values for which the stencil = 0
//The lhs column is expected to have 0 null_count otherwise GDF_VALIDITY_UNSUPPORTED is returned
gdf_error gdf_apply_stencil(gdf_column *lhs, gdf_column * stencil, gdf_column * output);

gdf_error gdf_concat(gdf_column *lhs, gdf_column *rhs, gdf_column *output);
>>>>>>> 4e291f0a


/*
 * Hashing
 */

<<<<<<< HEAD
/* --------------------------------------------------------------------------*/
/**
 * @brief  Creates a hash of multiple gdf_columns
 *
 * @Param[in] an array of gdf_columns to be hashes together
 * @Param[in] the number of columns in the array of gdf_columns to be hashes together
 * @Param[out] output gdf_column of type GDF_INT64. The output memory needs to be preallocated
 * @Param[in] A pointer to a cudaStream_t. If nullptr, the function will create a stream to use.
 *
* @Returns GDF_SUCCESS upon successful compute, otherwise returns appropriate error code
 */
/* ----------------------------------------------------------------------------*/
gdf_error gpu_hash_columns(gdf_column ** columns_to_hash, int num_columns, gdf_column * output_column, void * stream);
=======
gdf_error gdf_hash_columns(gdf_column ** columns_to_hash, int num_columns, gdf_column * output_column, void * stream);
>>>>>>> 4e291f0a


/*
 * gdf introspection utlities
 */

/* --------------------------------------------------------------------------*/
/**
 * @brief  Returns the byte width of the data type of the gdf_column
 *
 * @Param[in] gdf_column whose data type's byte width will be determined
 * @Param[out] the byte width of the data type
 *
* @Returns GDF_SUCCESS upon successful compute, otherwise returns appropriate error code
 */
/* ----------------------------------------------------------------------------*/
gdf_error get_column_byte_width(gdf_column * col, int * width);


/* 
 Multi-Column SQL ops:
   WHERE (Filtering)
   ORDER-BY
   GROUP-BY
 */

/* --------------------------------------------------------------------------*/
/**
 * @brief  Performs SQL like WHERE (Filtering)
 *
 * @Param[in] # rows
 * @Param[in] host-side array of gdf_columns with 0 null_count otherwise GDF_VALIDITY_UNSUPPORTED is returned
 * @Param[in] # cols
 * @Param[out] pre-allocated device-side array to be filled with gdf_column::data for each column; slicing of gdf_column array (host)
 * @Param[out] pre-allocated device-side array to be filled with gdf_colum::dtype for each column; slicing of gdf_column array (host)
 * @Param[in] device-side array of values to filter against (type-erased)
 * @Param[out] device-side array of row indices that remain after filtering
 * @Param[out] host-side # rows that remain after filtering
 *
* @Returns GDF_SUCCESS upon successful compute, otherwise returns appropriate error code
 */
/* ----------------------------------------------------------------------------*/
gdf_error gdf_filter(size_t nrows,
                    gdf_column* cols,
                    size_t ncols,
                    void** d_cols,
                    int* d_types, 
                    void** d_vals,
                    size_t* d_indx,
                    size_t* new_sz);

/**
 * @brief  Performs SQL like GROUP BY with SUM aggregation
 *
 * @Param[in] # columns
 * @Param[in] input cols
 * @Param[in] column to aggregate on
 * @Param[out] if not null return indices of re-ordered rows
 * @Param[out] if not null return the grouped-by columns (multi-gather based on indices, which are needed anyway)
 * @Param[out] aggregation result
 * @Param[in] struct with additional info: bool is_sorted, flag_sort_or_hash, bool flag_count_distinct
  *
* @Returns GDF_SUCCESS upon successful compute, otherwise returns appropriate error code
 */
/* ----------------------------------------------------------------------------*/
gdf_error gdf_group_by_sum(int ncols,
                           gdf_column** cols,
                           gdf_column* col_agg,
                           gdf_column* out_col_indices,
                           gdf_column** out_col_values,
                           gdf_column* out_col_agg,
                           gdf_context* ctxt); 

/**
 * @brief  Performs SQL like GROUP BY with MIN aggregation
 *
 * @Param[in] # columns
 * @Param[in] input cols
 * @Param[in] column to aggregate on
 * @Param[out] if not null return indices of re-ordered rows
 * @Param[out] if not null return the grouped-by columns (multi-gather based on indices, which are needed anyway)
 * @Param[out] aggregation result
 * @Param[in] struct with additional info: bool is_sorted, flag_sort_or_hash, bool flag_count_distinct
  *
* @Returns GDF_SUCCESS upon successful compute, otherwise returns appropriate error code
 */
/* ----------------------------------------------------------------------------*/
gdf_error gdf_group_by_min(int ncols,
                           gdf_column** cols,
                           gdf_column* col_agg,
                           gdf_column* out_col_indices,
                           gdf_column** out_col_values, 
                           gdf_column* out_col_agg,
                           gdf_context* ctxt);

/**
 * @brief  Performs SQL like GROUP BY with MAX aggregation
 *
 * @Param[in] # columns
 * @Param[in] input cols
 * @Param[in] column to aggregate on
 * @Param[out] if not null return indices of re-ordered rows
 * @Param[out] if not null return the grouped-by columns (multi-gather based on indices, which are needed anyway)
 * @Param[out] aggregation result
 * @Param[in] struct with additional info: bool is_sorted, flag_sort_or_hash, bool flag_count_distinct
  *
* @Returns GDF_SUCCESS upon successful compute, otherwise returns appropriate error code
 */
/* ----------------------------------------------------------------------------*/
gdf_error gdf_group_by_max(int ncols,
                           gdf_column** cols,
                           gdf_column* col_agg,
                           gdf_column* out_col_indices,
                           gdf_column** out_col_values,
                           gdf_column* out_col_agg,
                           gdf_context* ctxt);

/**
 * @brief  Performs SQL like GROUP BY with AVG aggregation
 *
 * @Param[in] # columns
 * @Param[in] input cols
 * @Param[in] column to aggregate on
 * @Param[out] if not null return indices of re-ordered rows
 * @Param[out] if not null return the grouped-by columns (multi-gather based on indices, which are needed anyway)
 * @Param[out] aggregation result
 * @Param[in] struct with additional info: bool is_sorted, flag_sort_or_hash, bool flag_count_distinct
  *
* @Returns GDF_SUCCESS upon successful compute, otherwise returns appropriate error code
 */
/* ----------------------------------------------------------------------------*/
gdf_error gdf_group_by_avg(int ncols,
                           gdf_column** cols,
                           gdf_column* col_agg,
                           gdf_column* out_col_indices,
                           gdf_column** out_col_values,
                           gdf_column* out_col_agg,
                           gdf_context* ctxt);

/**
 * @brief  Performs SQL like GROUP BY with COUNT aggregation
 *
 * @Param[in] # columns
 * @Param[in] input cols
 * @Param[in] column to aggregate on
 * @Param[out] if not null return indices of re-ordered rows
 * @Param[out] if not null return the grouped-by columns (multi-gather based on indices, which are needed anyway)
 * @Param[out] aggregation result
 * @Param[in] struct with additional info: bool is_sorted, flag_sort_or_hash, bool flag_count_distinct
  *
* @Returns GDF_SUCCESS upon successful compute, otherwise returns appropriate error code
 */
/* ----------------------------------------------------------------------------*/
gdf_error gdf_group_by_count(int ncols,
                             gdf_column** cols,
                             gdf_column* col_agg,
                             gdf_column* out_col_indices,
                             gdf_column** out_col_values,      
                             gdf_column* out_col_agg,
                             gdf_context* ctxt);

/**
 * @brief  Calculates exact quantiles
 *
 * @Param[in] input column
 * @Param[in] precision: type of quantile method calculation
 * @Param[in] requested quantile in [0,1]
 * @Param[out] result; for <exact> should probably be double*; it's void* because: (1) for uniformity of interface with <approx>; (2) for possible types bigger than double, in the future;
 * @Param[in] struct with additional info
  *
* @Returns GDF_SUCCESS upon successful compute, otherwise returns appropriate error code
 */
/* ----------------------------------------------------------------------------*/
gdf_error gdf_quantile_exact(gdf_column* col_in,
                            gdf_quantile_method prec,
                            double q,
                            void* t_erased_res,                            
                            gdf_context* ctxt);

/**
 * @brief  Calculates approximate quantiles
 *
 * @Param[in] input column
 * @Param[in] requested quantile in [0,1]
 * @Param[out] result; type-erased result of same type as column;
 * @Param[in] struct with additional info
  *
* @Returns GDF_SUCCESS upon successful compute, otherwise returns appropriate error code
 */
/* ----------------------------------------------------------------------------*/
gdf_error gdf_quantile_aprrox(gdf_column* col_in,
                              double q,
                              void* t_erased_res,
                              gdf_context* ctxt);

/* --------------------------------------------------------------------------*/
/** 
 * @brief Replace elements from `col` according to the mapping `old_values` to
 *        `new_values`, that is, replace all `old_values[i]` present in `col` 
 *        with `new_values[i]`.
 * 
 * @Param[in,out] col gdf_column with the data to be modified
 * @Param[in] old_values gdf_column with the old values to be replaced
 * @Param[in] new_values gdf_column with the new values
 * 
 * @Returns GDF_SUCCESS upon successful completion
 */
/* ----------------------------------------------------------------------------*/
gdf_error gdf_find_and_replace_all(gdf_column*       col,
                                   const gdf_column* old_values,
                                   const gdf_column* new_values);

/* --------------------------------------------------------------------------*/
/** 
 * @brief Sorts an array of gdf_column.
 * 
 * @Param[in] input_columns Array of gdf_columns
 * @Param[in] asc_desc Device array of sort order types for each column
 *                     (0 is ascending order and 1 is descending). If NULL
 *                     is provided defaults to ascending order for evey column.
 * @Param[in] num_inputs # columns
 * @Param[in] flag_nulls_are_smallest Flag to indicate if nulls are to be considered
 *                                    smaller than non-nulls or viceversa
 * @Param[out] output_indices Pre-allocated gdf_column to be filled with sorted
 *                            indices
 * 
 * @Returns GDF_SUCCESS upon successful completion
 */
/* ----------------------------------------------------------------------------*/
gdf_error gdf_order_by(gdf_column** input_columns,
                       int8_t*      asc_desc,
                       size_t       num_inputs,
                       gdf_column*  output_indices,
                       int          flag_nulls_are_smallest);

/* --------------------------------------------------------------------------*
 * @brief Finds the indices of the bins in which each value of the column
 * belongs.
 *
 * For `x` in `col`, if `right == false` this function finds
 * `i` such that `bins[i-1] <= x < bins[i]`. If `right == true`, it will find `i`
 * such that `bins[i - 1] < x <= bins[i]`. Finally, if `x < bins[0]` or
 * `x > bins[num_bins - 1]`, it sets the index to `0` or `num_bins`, respectively.
 *
 * NOTE: This function does not handle null values and will return an error if `col`
 * or `bins` contain any.
 *
 * @param[in] col gdf_column with the values to be binned
 * @param[in] bins gdf_column of ascending bin boundaries
 * @param[in] right Whether the intervals should include the left or right bin edge
 * @param[out] out_indices Output device array of same size as `col`
 * to be filled with bin indices
 *
 * @return GDF_SUCCESS upon successful completion, otherwise an
 *         appropriate error code.
 *
 * ----------------------------------------------------------------------------*/
gdf_error gdf_digitize(gdf_column* col,
                       gdf_column* bins,   // same type as col
                       bool right,
                       gdf_index_type out_indices[]);<|MERGE_RESOLUTION|>--- conflicted
+++ resolved
@@ -634,8 +634,6 @@
                                      unsigned *d_begin_offsets,
                                      unsigned *d_end_offsets);
 
-<<<<<<< HEAD
-=======
 
 // transpose
 /**
@@ -651,7 +649,6 @@
                         gdf_column** out_cols);
 
 // joins
->>>>>>> 4e291f0a
 
 // joins
 
@@ -883,23 +880,6 @@
 /* unary operators */
 
 /* hashing */
-<<<<<<< HEAD
-
-/* --------------------------------------------------------------------------*/
-/** 
- * @brief  Computes the hash value of each row in the input set of columns.
- * 
- * @Param[in] num_cols The number of columns in the input set
- * @Param[in] input The list of columns whose rows will be hashed
- * @Param[in] hash The hash function to use
- * @Param[out] output The hash value of each row of the input
- * 
- * @Returns   GDF_SUCCESS if the operation was successful, otherwise an appropriate
- * error code
- */
-/* ----------------------------------------------------------------------------*/
-gdf_error gdf_hash(int num_cols, gdf_column **input, gdf_hash_func hash, gdf_column *output);
-=======
 /** --------------------------------------------------------------------------*
  * @brief Computes the hash value of each row in the input set of columns.
  *
@@ -919,7 +899,6 @@
                    gdf_hash_func hash,
                    uint32_t *initial_hash_values,
                    gdf_column *output);
->>>>>>> 4e291f0a
 
 /* trig */
 
@@ -2554,7 +2533,6 @@
  * Filtering and comparison operators
  */
 
-<<<<<<< HEAD
 /* --------------------------------------------------------------------------*/
 /**
  * @brief  Compare every value on the left hand side to a static value and return a stencil in output which will have 1 when the comparison operation returns 1 and 0 otherwise
@@ -2567,7 +2545,7 @@
 * @Returns GDF_SUCCESS upon successful compute, otherwise returns appropriate error code
  */
 /* ----------------------------------------------------------------------------*/
-gdf_error gpu_comparison_static_i8(gdf_column *lhs, int8_t value, gdf_column *output,gdf_comparison_operator operation);
+gdf_error gdf_comparison_static_i8(gdf_column *lhs, int8_t value, gdf_column *output,gdf_comparison_operator operation);
 
 /* --------------------------------------------------------------------------*/
 /**
@@ -2581,7 +2559,7 @@
 * @Returns GDF_SUCCESS upon successful compute, otherwise returns appropriate error code
  */
 /* ----------------------------------------------------------------------------*/
-gdf_error gpu_comparison_static_i16(gdf_column *lhs, int16_t value, gdf_column *output,gdf_comparison_operator operation);
+gdf_error gdf_comparison_static_i16(gdf_column *lhs, int16_t value, gdf_column *output,gdf_comparison_operator operation);
 
 /* --------------------------------------------------------------------------*/
 /**
@@ -2595,7 +2573,7 @@
 * @Returns GDF_SUCCESS upon successful compute, otherwise returns appropriate error code
  */
 /* ----------------------------------------------------------------------------*/
-gdf_error gpu_comparison_static_i32(gdf_column *lhs, int32_t value, gdf_column *output,gdf_comparison_operator operation);
+gdf_error gdf_comparison_static_i32(gdf_column *lhs, int32_t value, gdf_column *output,gdf_comparison_operator operation);
 
 /* --------------------------------------------------------------------------*/
 /**
@@ -2609,7 +2587,7 @@
 * @Returns GDF_SUCCESS upon successful compute, otherwise returns appropriate error code
  */
 /* ----------------------------------------------------------------------------*/
-gdf_error gpu_comparison_static_i64(gdf_column *lhs, int64_t value, gdf_column *output,gdf_comparison_operator operation);
+gdf_error gdf_comparison_static_i64(gdf_column *lhs, int64_t value, gdf_column *output,gdf_comparison_operator operation);
 
 /* --------------------------------------------------------------------------*/
 /**
@@ -2623,7 +2601,7 @@
 * @Returns GDF_SUCCESS upon successful compute, otherwise returns appropriate error code
  */
 /* ----------------------------------------------------------------------------*/
-gdf_error gpu_comparison_static_f32(gdf_column *lhs, float value, gdf_column *output,gdf_comparison_operator operation);
+gdf_error gdf_comparison_static_f32(gdf_column *lhs, float value, gdf_column *output,gdf_comparison_operator operation);
 
 /* --------------------------------------------------------------------------*/
 /**
@@ -2637,7 +2615,7 @@
 * @Returns GDF_SUCCESS upon successful compute, otherwise returns appropriate error code
  */
 /* ----------------------------------------------------------------------------*/
-gdf_error gpu_comparison_static_f64(gdf_column *lhs, double value, gdf_column *output,gdf_comparison_operator operation);
+gdf_error gdf_comparison_static_f64(gdf_column *lhs, double value, gdf_column *output,gdf_comparison_operator operation);
 
 /* --------------------------------------------------------------------------*/
 /**
@@ -2651,7 +2629,7 @@
 * @Returns GDF_SUCCESS upon successful compute, otherwise returns appropriate error code
  */
 /* ----------------------------------------------------------------------------*/
-gdf_error gpu_comparison(gdf_column *lhs, gdf_column *rhs, gdf_column *output,gdf_comparison_operator operation);
+gdf_error gdf_comparison(gdf_column *lhs, gdf_column *rhs, gdf_column *output,gdf_comparison_operator operation);
 
 /* --------------------------------------------------------------------------*/
 /**
@@ -2664,7 +2642,7 @@
 * @Returns GDF_SUCCESS upon successful compute, otherwise returns appropriate error code
  */
 /* ----------------------------------------------------------------------------*/
-gdf_error gpu_apply_stencil(gdf_column *lhs, gdf_column * stencil, gdf_column * output);
+gdf_error gdf_apply_stencil(gdf_column *lhs, gdf_column * stencil, gdf_column * output);
 
 /* --------------------------------------------------------------------------*/
 /**
@@ -2677,33 +2655,13 @@
 * @Returns GDF_SUCCESS upon successful compute, otherwise returns appropriate error code
  */
 /* ----------------------------------------------------------------------------*/
-gdf_error gpu_concat(gdf_column *lhs, gdf_column *rhs, gdf_column *output);
-=======
-
-//These compare every value on the left hand side to a static value and return a stencil in output which will have 1 when the comparison operation returns 1 and 0 otherwise
-gdf_error gdf_comparison_static_i8(gdf_column *lhs, int8_t value, gdf_column *output,gdf_comparison_operator operation);
-gdf_error gdf_comparison_static_i16(gdf_column *lhs, int16_t value, gdf_column *output,gdf_comparison_operator operation);
-gdf_error gdf_comparison_static_i32(gdf_column *lhs, int32_t value, gdf_column *output,gdf_comparison_operator operation);
-gdf_error gdf_comparison_static_i64(gdf_column *lhs, int64_t value, gdf_column *output,gdf_comparison_operator operation);
-gdf_error gdf_comparison_static_f32(gdf_column *lhs, float value, gdf_column *output,gdf_comparison_operator operation);
-gdf_error gdf_comparison_static_f64(gdf_column *lhs, double value, gdf_column *output,gdf_comparison_operator operation);
-
-//allows you two compare two columns against each other using a comparison operation, retunrs a stencil like functions above
-gdf_error gdf_comparison(gdf_column *lhs, gdf_column *rhs, gdf_column *output,gdf_comparison_operator operation);
-
-//takes a stencil and uses it to compact a colum e.g. remove all values for which the stencil = 0
-//The lhs column is expected to have 0 null_count otherwise GDF_VALIDITY_UNSUPPORTED is returned
-gdf_error gdf_apply_stencil(gdf_column *lhs, gdf_column * stencil, gdf_column * output);
-
 gdf_error gdf_concat(gdf_column *lhs, gdf_column *rhs, gdf_column *output);
->>>>>>> 4e291f0a
 
 
 /*
  * Hashing
  */
 
-<<<<<<< HEAD
 /* --------------------------------------------------------------------------*/
 /**
  * @brief  Creates a hash of multiple gdf_columns
@@ -2716,10 +2674,7 @@
 * @Returns GDF_SUCCESS upon successful compute, otherwise returns appropriate error code
  */
 /* ----------------------------------------------------------------------------*/
-gdf_error gpu_hash_columns(gdf_column ** columns_to_hash, int num_columns, gdf_column * output_column, void * stream);
-=======
 gdf_error gdf_hash_columns(gdf_column ** columns_to_hash, int num_columns, gdf_column * output_column, void * stream);
->>>>>>> 4e291f0a
 
 
 /*
