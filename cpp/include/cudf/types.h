--- conflicted
+++ resolved
@@ -29,12 +29,8 @@
     GDF_TIMESTAMP,	///< Exact timestamp encoded with int64 since UNIX epoch (Default unit millisecond)
     GDF_CATEGORY,
     GDF_STRING,
-<<<<<<< HEAD
-    GDF_STRING_CATEGORY, /**< Stores indices of an NVCategory in data and in extra col info a reference to the nv_category*/
-    N_GDF_TYPES, 	/* additional types should go BEFORE N_GDF_TYPES */
-=======
+    GDF_STRING_CATEGORY, ///< Stores indices of an NVCategory in data and in extra col info a reference to the nv_category
     N_GDF_TYPES, 	///< additional types should go BEFORE N_GDF_TYPES
->>>>>>> 54a642c1
 } gdf_dtype;
 
 
@@ -97,13 +93,9 @@
  * @brief Extra information about column type.
  */
 typedef struct {
-<<<<<<< HEAD
-	gdf_time_unit time_unit;
-	NVCategory * category;
 	// here we can also hold info for decimal datatype or any other datatype that requires additional information
-=======
 	gdf_time_unit time_unit; ///< Time Unit resolution
->>>>>>> 54a642c1
+  NVCategory * category; ///< Categories related to the GDF_STRING_CATEGORY datatype
 } gdf_dtype_extra_info;
 
 
