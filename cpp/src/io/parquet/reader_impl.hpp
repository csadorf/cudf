--- conflicted
+++ resolved
@@ -165,13 +165,6 @@
    * bounds
    * a preprocess.
    */
-<<<<<<< HEAD
-  void preprocess_columns(hostdevice_vector<gpu::ColumnChunkDesc>& chunks,
-                          hostdevice_vector<gpu::PageInfo>& pages,
-                          size_t min_row,
-                          size_t total_rows,
-                          bool uses_custom_row_bounds);
-=======
   std::pair<gpu::chunked_intermediate_data, std::vector<gpu::chunked_read_info>> preprocess_columns(
     hostdevice_vector<gpu::ColumnChunkDesc>& chunks,
     hostdevice_vector<gpu::PageInfo>& pages,
@@ -186,7 +179,6 @@
                         size_t min_row,
                         size_t total_rows,
                         bool uses_custom_row_bounds);
->>>>>>> 99dc7865
 
   /**
    * @brief Converts the page data and outputs to columns.
