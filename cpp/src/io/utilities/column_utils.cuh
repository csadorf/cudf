/*
 * Copyright (c) 2021-2022, NVIDIA CORPORATION.
 *
 * Licensed under the Apache License, Version 2.0 (the "License");
 * you may not use this file except in compliance with the License.
 * You may obtain a copy of the License at
 *
 *     http://www.apache.org/licenses/LICENSE-2.0
 *
 * Unless required by applicable law or agreed to in writing, software
 * distributed under the License is distributed on an "AS IS" BASIS,
 * WITHOUT WARRANTIES OR CONDITIONS OF ANY KIND, either express or implied.
 * See the License for the specific language governing permissions and
 * limitations under the License.
 */

#pragma once

#include <io/statistics/statistics.cuh>

#include <cudf/column/column_device_view.cuh>
#include <cudf/lists/lists_column_view.hpp>
#include <cudf/table/table_device_view.cuh>
#include <cudf/types.hpp>
#include <cudf/utilities/span.hpp>

#include <rmm/cuda_stream_view.hpp>
#include <rmm/exec_policy.hpp>

#include <thrust/for_each.h>
#include <thrust/iterator/counting_iterator.h>

namespace cudf {
namespace io {

/**
 * @brief Create column_device_view pointers from leaf columns
 *
 * A device_uvector is created to store the leaves of parent columns. The
 * column descriptor array is updated to point to these leaf columns.
 *
 * @tparam ColumnDescriptor Struct describing properties of columns with
 * pointers to leaf and parent columns
 *
 * @param col_desc Column description array
 * @param parent_table_device_view Table device view containing parent columns
 * @param stream CUDA stream to use
 *
 * @return Device array containing leaf column device views
 */
template <typename ColumnDescriptor>
rmm::device_uvector<column_device_view> create_leaf_column_device_views(
  typename cudf::device_span<ColumnDescriptor> col_desc,
  const table_device_view& parent_table_device_view,
  rmm::cuda_stream_view stream)
{
  rmm::device_uvector<column_device_view> leaf_column_views(parent_table_device_view.num_columns(),
                                                            stream);
  auto leaf_columns = cudf::device_span<column_device_view>{leaf_column_views};

  auto iter = thrust::make_counting_iterator<size_type>(0);
<<<<<<< HEAD
  thrust::for_each(rmm::exec_policy(stream),
                   iter,
                   iter + parent_table_device_view.num_columns(),
                   [col_desc, parent_col_view = parent_table_device_view, leaf_columns] __device__(
                     size_type index) mutable {
                     col_desc[index].parent_column = parent_col_view.begin() + index;
                     column_device_view col        = parent_col_view.column(index);
                     // traverse till leaf column
                     while (cudf::is_nested(col.type())) {
                       auto const child = (col.type().id() == type_id::LIST)
                                            ? col.child(lists_column_view::child_column_index)
                                            : col.child(0);
                       // stop early if writing a byte array
                       if (col_desc[index].stats_dtype == dtype_byte_array &&
                           child.type().id() == type_id::UINT8) {
                         break;
                       }
                       col = child;
                     }
                     // Store leaf_column to device storage
                     column_device_view* leaf_col_ptr = leaf_columns.begin() + index;
                     *leaf_col_ptr                    = col;
                     col_desc[index].leaf_column      = leaf_col_ptr;
                   });
=======
  thrust::for_each(
    rmm::exec_policy(stream),
    iter,
    iter + parent_table_device_view.num_columns(),
    [col_desc, parent_col_view = parent_table_device_view, leaf_columns] __device__(
      size_type index) mutable {
      col_desc[index].parent_column = parent_col_view.begin() + index;
      column_device_view col        = parent_col_view.column(index);
      // traverse till leaf column
      while (col.type().id() == type_id::LIST || col.type().id() == type_id::STRUCT) {
        auto const child = (col.type().id() == type_id::LIST)
                             ? col.child(lists_column_view::child_column_index)
                             : col.child(0);
        // stop early if writing a byte array
        if (col_desc[index].stats_dtype == dtype_byte_array &&
            (child.type().id() == type_id::INT8 || child.type().id() == type_id::UINT8)) {
          break;
        }
        col = child;
      }
      // Store leaf_column to device storage
      column_device_view* leaf_col_ptr = leaf_columns.begin() + index;
      *leaf_col_ptr                    = col;
      col_desc[index].leaf_column      = leaf_col_ptr;
    });
>>>>>>> 4eb9c6c9

  return leaf_column_views;
}

}  // namespace io
}  // namespace cudf<|MERGE_RESOLUTION|>--- conflicted
+++ resolved
@@ -59,7 +59,6 @@
   auto leaf_columns = cudf::device_span<column_device_view>{leaf_column_views};
 
   auto iter = thrust::make_counting_iterator<size_type>(0);
-<<<<<<< HEAD
   thrust::for_each(rmm::exec_policy(stream),
                    iter,
                    iter + parent_table_device_view.num_columns(),
@@ -67,7 +66,7 @@
                      size_type index) mutable {
                      col_desc[index].parent_column = parent_col_view.begin() + index;
                      column_device_view col        = parent_col_view.column(index);
-                     // traverse till leaf column
+                     // traverse till leaf columnf
                      while (cudf::is_nested(col.type())) {
                        auto const child = (col.type().id() == type_id::LIST)
                                             ? col.child(lists_column_view::child_column_index)
@@ -84,33 +83,6 @@
                      *leaf_col_ptr                    = col;
                      col_desc[index].leaf_column      = leaf_col_ptr;
                    });
-=======
-  thrust::for_each(
-    rmm::exec_policy(stream),
-    iter,
-    iter + parent_table_device_view.num_columns(),
-    [col_desc, parent_col_view = parent_table_device_view, leaf_columns] __device__(
-      size_type index) mutable {
-      col_desc[index].parent_column = parent_col_view.begin() + index;
-      column_device_view col        = parent_col_view.column(index);
-      // traverse till leaf column
-      while (col.type().id() == type_id::LIST || col.type().id() == type_id::STRUCT) {
-        auto const child = (col.type().id() == type_id::LIST)
-                             ? col.child(lists_column_view::child_column_index)
-                             : col.child(0);
-        // stop early if writing a byte array
-        if (col_desc[index].stats_dtype == dtype_byte_array &&
-            (child.type().id() == type_id::INT8 || child.type().id() == type_id::UINT8)) {
-          break;
-        }
-        col = child;
-      }
-      // Store leaf_column to device storage
-      column_device_view* leaf_col_ptr = leaf_columns.begin() + index;
-      *leaf_col_ptr                    = col;
-      col_desc[index].leaf_column      = leaf_col_ptr;
-    });
->>>>>>> 4eb9c6c9
 
   return leaf_column_views;
 }
