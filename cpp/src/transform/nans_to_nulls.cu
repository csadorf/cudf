/*
 * Copyright (c) 2019, NVIDIA CORPORATION.
 *
 * Licensed under the Apache License, Version 2.0 (the "License");
 * you may not use this file except in compliance with the License.
 * You may obtain a copy of the License at
 *
 *     http://www.apache.org/licenses/LICENSE-2.0
 *
 * Unless required by applicable law or agreed to in writing, software
 * distributed under the License is distributed on an "AS IS" BASIS,
 * WITHOUT WARRANTIES OR CONDITIONS OF ANY KIND, either express or implied.
 * See the License for the specific language governing permissions and
 * limitations under the License.
 */

#include <cudf/column/column_device_view.cuh>
#include <cudf/column/column_view.hpp>
#include <cudf/detail/nvtx/ranges.hpp>
#include <cudf/detail/transform.hpp>
#include <cudf/detail/valid_if.cuh>
#include <cudf/null_mask.hpp>
#include <cudf/types.hpp>
#include <cudf/utilities/traits.hpp>
#include <cudf/utilities/type_dispatcher.hpp>

namespace cudf {
namespace detail {
struct dispatch_nan_to_null {
  template <typename T>
  std::enable_if_t<std::is_floating_point<T>::value,
                   std::pair<std::unique_ptr<rmm::device_buffer>, cudf::size_type>>
  operator()(column_view const& input, rmm::mr::device_memory_resource* mr, cudaStream_t stream)
  {
    auto input_device_view_ptr = column_device_view::create(input, stream);
    auto input_device_view     = *input_device_view_ptr;

    if (input.nullable()) {
      auto pred = [input_device_view] __device__(cudf::size_type idx) {
        return not(std::isnan(input_device_view.element<T>(idx)) ||
                   input_device_view.is_null_nocheck(idx));
      };

      auto mask = detail::valid_if(thrust::make_counting_iterator<cudf::size_type>(0),
                                   thrust::make_counting_iterator<cudf::size_type>(input.size()),
                                   pred,
                                   stream,
                                   mr);

      return std::make_pair(std::make_unique<rmm::device_buffer>(std::move(mask.first)),
                            mask.second);
    } else {
      auto pred = [input_device_view] __device__(cudf::size_type idx) {
        return not(std::isnan(input_device_view.element<T>(idx)));
      };

      auto mask = detail::valid_if(thrust::make_counting_iterator<cudf::size_type>(0),
                                   thrust::make_counting_iterator<cudf::size_type>(input.size()),
                                   pred,
                                   stream,
                                   mr);

      return std::make_pair(std::make_unique<rmm::device_buffer>(std::move(mask.first)),
                            mask.second);
    }
  }

  template <typename T>
  std::enable_if_t<!std::is_floating_point<T>::value,
                   std::pair<std::unique_ptr<rmm::device_buffer>, cudf::size_type>>
  operator()(column_view const& input, rmm::mr::device_memory_resource* mr, cudaStream_t stream)
  {
    CUDF_FAIL("Input column can't be a non-floating type");
  }
};

std::pair<std::unique_ptr<rmm::device_buffer>, cudf::size_type> nans_to_nulls(
  column_view const& input, rmm::mr::device_memory_resource* mr, cudaStream_t stream)
{
  if (input.size() == 0) { return std::make_pair(std::make_unique<rmm::device_buffer>(), 0); }

<<<<<<< HEAD
  return cudf::type_dispatcher(
    input.type(), dispatch_nan_to_null{}, input, mr, stream);
=======
  return cudf::type_dispatcher(input.type(), dispatch_nan_to_null{}, input, mr, stream);
>>>>>>> 62dbd028
}

}  // namespace detail

std::pair<std::unique_ptr<rmm::device_buffer>, cudf::size_type> nans_to_nulls(
  column_view const& input, rmm::mr::device_memory_resource* mr)
{
  CUDF_FUNC_RANGE();
  return detail::nans_to_nulls(input, mr);
}

}  // namespace cudf<|MERGE_RESOLUTION|>--- conflicted
+++ resolved
@@ -79,12 +79,7 @@
 {
   if (input.size() == 0) { return std::make_pair(std::make_unique<rmm::device_buffer>(), 0); }
 
-<<<<<<< HEAD
-  return cudf::type_dispatcher(
-    input.type(), dispatch_nan_to_null{}, input, mr, stream);
-=======
   return cudf::type_dispatcher(input.type(), dispatch_nan_to_null{}, input, mr, stream);
->>>>>>> 62dbd028
 }
 
 }  // namespace detail
