/*
 * Copyright (c) 2019, NVIDIA CORPORATION.
 *
 * Licensed under the Apache License, Version 2.0 (the "License");
 * you may not use this file except in compliance with the License.
 * You may obtain a copy of the License at
 *
 *     http://www.apache.org/licenses/LICENSE-2.0
 *
 * Unless required by applicable law or agreed to in writing, software
 * distributed under the License is distributed on an "AS IS" BASIS,
 * WITHOUT WARRANTIES OR CONDITIONS OF ANY KIND, either express or implied.
 * See the License for the specific language governing permissions and
 * limitations under the License.
 */
// The translation unit for reduction `standard deviation`

#include <cudf/detail/reduction_functions.hpp>
#include "compound.cuh"

// @param[in] ddof Delta Degrees of Freedom used for `std`, `var`.
//                 The divisor used in calculations is N - ddof, where N
//                 represents the number of elements.

std::unique_ptr<cudf::scalar> cudf::reduction::standard_deviation(
  column_view const& col,
  cudf::data_type const output_dtype,
  cudf::size_type ddof,
  rmm::mr::device_memory_resource* mr,
  cudaStream_t stream)
{
  // TODO: add cuda version check when the fix is available
#if !defined(__CUDACC_DEBUG__)
<<<<<<< HEAD
  using reducer = cudf::reduction::compound::element_type_dispatcher<
    cudf::reduction::op::standard_deviation>;
  return cudf::type_dispatcher(
    col.type(), reducer(), col, output_dtype, ddof, mr, stream);
=======
  using reducer = cudf::experimental::reduction::compound::element_type_dispatcher<
    cudf::experimental::reduction::op::standard_deviation>;
  return cudf::type_dispatcher(col.type(), reducer(), col, output_dtype, ddof, mr, stream);
>>>>>>> 62dbd028
#else
  // workaround for bug 200529165 which causes compilation error only at device
  // debug build the bug will be fixed at cuda 10.2
  CUDF_FAIL("var/std reductions are not supported at debug build.");
#endif
}<|MERGE_RESOLUTION|>--- conflicted
+++ resolved
@@ -31,16 +31,9 @@
 {
   // TODO: add cuda version check when the fix is available
 #if !defined(__CUDACC_DEBUG__)
-<<<<<<< HEAD
-  using reducer = cudf::reduction::compound::element_type_dispatcher<
-    cudf::reduction::op::standard_deviation>;
-  return cudf::type_dispatcher(
-    col.type(), reducer(), col, output_dtype, ddof, mr, stream);
-=======
-  using reducer = cudf::experimental::reduction::compound::element_type_dispatcher<
-    cudf::experimental::reduction::op::standard_deviation>;
+  using reducer =
+    cudf::reduction::compound::element_type_dispatcher<cudf::reduction::op::standard_deviation>;
   return cudf::type_dispatcher(col.type(), reducer(), col, output_dtype, ddof, mr, stream);
->>>>>>> 62dbd028
 #else
   // workaround for bug 200529165 which causes compilation error only at device
   // debug build the bug will be fixed at cuda 10.2
