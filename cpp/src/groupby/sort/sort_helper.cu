/*
 * Copyright (c) 2019, NVIDIA CORPORATION.
 *
 * Licensed under the Apache License, Version 2.0 (the "License");
 * you may not use this file except in compliance with the License.
 * You may obtain a copy of the License at
 *
 *     http://www.apache.org/licenses/LICENSE-2.0
 *
 * Unless required by applicable law or agreed to in writing, software
 * distributed under the License is distributed on an "AS IS" BASIS,
 * WITHOUT WARRANTIES OR CONDITIONS OF ANY KIND, either express or implied.
 * See the License for the specific language governing permissions and
 * limitations under the License.
 */

#include <cudf/detail/groupby/sort_helper.hpp>
#include <cudf/column/column_factories.hpp>
#include <cudf/table/table_device_view.cuh>
#include <cudf/table/row_operators.cuh>
#include <cudf/detail/gather.hpp>
#include <cudf/detail/gather.cuh>
#include <cudf/detail/scatter.hpp>
#include <cudf/detail/sorting.hpp>
#include <cudf/detail/copy.hpp>
#include <cudf/detail/iterator.cuh>

#include <thrust/scan.h>
#include <thrust/sequence.h>
#include <thrust/binary_search.h>
#include <thrust/unique.h>
#include <thrust/iterator/counting_iterator.h>
#include <thrust/iterator/discard_iterator.h>
#include <thrust/iterator/constant_iterator.h>

#include <algorithm>
#include <tuple>
#include <numeric>


namespace {

/**
 * @brief Compares two `table` rows for equality as if the table were
 * ordered according to a specified permutation map.
 *
 */
template <bool nullable = true>
struct permuted_row_equality_comparator {
  cudf::experimental::row_equality_comparator<nullable> _comparator;
  cudf::size_type const *_map;

  /**
   * @brief Construct a permuted_row_equality_comparator.
   *
   * @param t The `table` whose rows will be compared
   * @param map The permutation map that specifies the effective ordering of
   *`t`. Must be the same size as `t.num_rows()`
   */
  permuted_row_equality_comparator(cudf::table_device_view const &t,
                                   cudf::size_type const *map)
      : _comparator(t, t, true), _map{map} {}

  /**
   * @brief Returns true if the two rows at the specified indices in the permuted
   * order are equivalent.
   *
   * For example, comparing rows `i` and `j` is
   * equivalent to comparing rows `map[i]` and `map[j]` in the original table.
   *
   * @param lhs The index of the first row
   * @param rhs The index of the second row
   * @returns if the two specified rows in the permuted order are equivalent
   */
  CUDA_DEVICE_CALLABLE
  bool operator()(cudf::size_type lhs, cudf::size_type rhs) {
    return _comparator(_map[lhs], _map[rhs]);
  }
};

} // namespace anonymous


namespace cudf {
namespace experimental {
namespace groupby {
namespace detail {
namespace sort {

size_type sort_groupby_helper::num_keys(cudaStream_t stream) {
  if (_num_keys > -1)
    return _num_keys;

  if (_ignore_null_keys and has_nulls(_keys)) {
    // The number of rows w/o null values `n` is indicated by number of valid bits
    // in the row bitmask. When `_ignore_null_keys == true`, then only rows `[0, n)` 
    // in the sorted keys are considered for grouping. 
    _num_keys = keys_bitmask_column(stream).size() - 
                keys_bitmask_column(stream).null_count();
  } else {
    _num_keys = _keys.num_rows();
  }

  return _num_keys; 
}

column_view sort_groupby_helper::key_sort_order(cudaStream_t stream) {
  if (_key_sorted_order)
    return _key_sorted_order->view();

  // TODO (dm): optimization. When keys are pre sorted but ignore nulls is true,
  //            we still want all rows with nulls in the end. Sort is costly, so
  //            do a copy_if(counting, sorted_order, {bitmask.isvalid(i)})
  if (_keys_pre_sorted) {
    _key_sorted_order = make_numeric_column(data_type(type_to_id<size_type>()),
                          _keys.num_rows(), mask_state::UNALLOCATED, stream);

    auto d_key_sorted_order = _key_sorted_order->mutable_view().data<size_type>();

    thrust::sequence(rmm::exec_policy(stream)->on(stream), 
                     d_key_sorted_order,
                     d_key_sorted_order + _key_sorted_order->size(), 0);

    return _key_sorted_order->view();
  }

  if (not _ignore_null_keys || !cudf::has_nulls(_keys)) {  // SQL style
    _key_sorted_order = cudf::experimental::detail::sorted_order(_keys, {},
      std::vector<null_order>(_keys.num_columns(), null_order::AFTER),
      rmm::mr::get_default_resource(), stream);
  } else {  // Pandas style
    // Temporarily prepend the keys table with a column that indicates the 
    // presence of a null value within a row. This allows moving all rows that 
    // contain a null value to the end of the sorted order. 

    auto augmented_keys = table_view({ 
      table_view( {keys_bitmask_column()} ),
      _keys });

    _key_sorted_order = cudf::experimental::detail::sorted_order(
      augmented_keys, {},
      std::vector<null_order>(_keys.num_columns() + 1, null_order::AFTER),
      rmm::mr::get_default_resource(), stream);

    // All rows with one or more null values are at the end of the resulting sorted order.
  }

  return _key_sorted_order->view();
}

sort_groupby_helper::index_vector const& 
sort_groupby_helper::group_offsets(cudaStream_t stream) {
  if (_group_offsets)
    return *_group_offsets;

  _group_offsets = std::make_unique<index_vector>(num_keys(stream) + 1);

  auto device_input_table = table_device_view::create(_keys, stream);
  auto sorted_order = key_sort_order().data<size_type>();
  decltype(_group_offsets->begin()) result_end;
  auto exec = rmm::exec_policy(stream);

  if (has_nulls(_keys)) {
    result_end = thrust::unique_copy(exec->on(stream),
      thrust::make_counting_iterator<size_type>(0),
      thrust::make_counting_iterator<size_type>(num_keys(stream)),
      _group_offsets->begin(),
      permuted_row_equality_comparator<true>(*device_input_table, sorted_order));
  } else {
    result_end = thrust::unique_copy(exec->on(stream), 
      thrust::make_counting_iterator<size_type>(0),
      thrust::make_counting_iterator<size_type>(num_keys(stream)),
      _group_offsets->begin(),
      permuted_row_equality_comparator<false>(*device_input_table, sorted_order));
  }

  size_type num_groups = thrust::distance(_group_offsets->begin(), result_end);
<<<<<<< HEAD
  (*_group_offsets)[num_groups]= num_keys(stream);
=======
  (*_group_offsets)[num_groups] = num_keys();
>>>>>>> f7d005e9
  _group_offsets->resize(num_groups + 1);

  return *_group_offsets;
}

sort_groupby_helper::index_vector const& 
sort_groupby_helper::group_labels(cudaStream_t stream) {
  if (_group_labels)
    return *_group_labels;

  // Get group labels for future use in segmented sorting
  _group_labels = std::make_unique<index_vector>(num_keys(stream));

  auto& group_labels = *_group_labels;

  if (num_keys(stream) == 0)
    return group_labels;

  auto exec = rmm::exec_policy(stream);
  thrust::scatter(exec->on(stream),
    thrust::make_constant_iterator(1, decltype(num_groups())(1)), 
    thrust::make_constant_iterator(1, num_groups()), 
    group_offsets().begin() + 1, 
    group_labels.begin());
 
  thrust::inclusive_scan(exec->on(stream),
                        group_labels.begin(),
                        group_labels.end(),
                        group_labels.begin());

  return group_labels;
}

column_view sort_groupby_helper::unsorted_keys_labels(cudaStream_t stream) {
  if (_unsorted_keys_labels)
    return _unsorted_keys_labels->view();

  column_ptr temp_labels = make_numeric_column(
                              data_type(type_to_id<size_type>()),
                              _keys.num_rows(), 
                              mask_state::ALL_NULL, stream);
  
  auto group_labels_view = cudf::column_view(
                              data_type(type_to_id<size_type>()),
                              group_labels().size(),
                              group_labels().data().get());
  
  auto scatter_map = cudf::experimental::detail::slice(
    key_sort_order(), 0, num_keys(stream));

  std::unique_ptr<table> t_unsorted_keys_labels = 
    cudf::experimental::detail::scatter(
      table_view({group_labels_view}), scatter_map, 
      table_view({temp_labels->view()}),
      false, rmm::mr::get_default_resource(), stream);

  _unsorted_keys_labels = std::move(t_unsorted_keys_labels->release()[0]);

  return _unsorted_keys_labels->view();
}

column_view sort_groupby_helper::keys_bitmask_column(cudaStream_t stream) {
  if (_keys_bitmask_column)
    return _keys_bitmask_column->view();

  auto row_bitmask = bitmask_and(_keys, rmm::mr::get_default_resource(), stream);

  _keys_bitmask_column = make_numeric_column(
    data_type(type_id::INT8), _keys.num_rows(), std::move(row_bitmask),
    cudf::UNKNOWN_NULL_COUNT, stream);

  using T = id_to_type<type_id::INT8>;
  thrust::fill(rmm::exec_policy(stream)->on(stream),
    _keys_bitmask_column->mutable_view().begin<T>(),
    _keys_bitmask_column->mutable_view().end<T>(),
    0);

  return _keys_bitmask_column->view();
}

sort_groupby_helper::column_ptr 
sort_groupby_helper::sorted_values(column_view const& values, 
  rmm::mr::device_memory_resource* mr,
  cudaStream_t stream)
{
  column_ptr values_sort_order = cudf::experimental::detail::sorted_order(
    table_view({unsorted_keys_labels(), values}), {},
    std::vector<null_order>(2, null_order::AFTER), mr, stream);

  // Zero-copy slice this sort order so that its new size is num_keys()
  column_view gather_map = cudf::experimental::detail::slice(
    values_sort_order->view(), 0, num_keys(stream) );

  auto sorted_values_table = cudf::experimental::detail::gather(
    table_view({values}), gather_map, false, false, false, mr, stream);

  return std::move(sorted_values_table->release()[0]);
}

sort_groupby_helper::column_ptr 
sort_groupby_helper::grouped_values(column_view const& values, 
  rmm::mr::device_memory_resource* mr,
  cudaStream_t stream)
{
  auto gather_map = cudf::experimental::detail::slice(
    key_sort_order(), 0, num_keys(stream));

  auto grouped_values_table = cudf::experimental::detail::gather(
    table_view({values}), gather_map, false, false, false, mr, stream);

  return std::move(grouped_values_table->release()[0]);
}

std::unique_ptr<table> sort_groupby_helper::unique_keys(
  rmm::mr::device_memory_resource* mr,
  cudaStream_t stream)
{
  auto idx_data = key_sort_order().data<size_type>();

  auto gather_map_it = thrust::make_transform_iterator(group_offsets().begin(),
    [idx_data] __device__ (size_type i) { return idx_data[i]; } );

  return cudf::experimental::detail::gather(_keys, gather_map_it,
                                            gather_map_it + num_groups(),
                                            false, false, false, mr, stream);
}


}  // namespace sort
}  // namespace detail
}  // namespace groupby
}  // namespace experimental
}  // namespace cudf<|MERGE_RESOLUTION|>--- conflicted
+++ resolved
@@ -175,11 +175,7 @@
   }
 
   size_type num_groups = thrust::distance(_group_offsets->begin(), result_end);
-<<<<<<< HEAD
-  (*_group_offsets)[num_groups]= num_keys(stream);
-=======
-  (*_group_offsets)[num_groups] = num_keys();
->>>>>>> f7d005e9
+  (*_group_offsets)[num_groups] = num_keys(stream);
   _group_offsets->resize(num_groups + 1);
 
   return *_group_offsets;
