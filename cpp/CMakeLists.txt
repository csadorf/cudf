--- conflicted
+++ resolved
@@ -67,7 +67,7 @@
 # Debug options
 if(CMAKE_BUILD_TYPE MATCHES Debug)
     message(STATUS "Building with debugging flags")
-    set(CMAKE_CUDA_FLAGS "${CMAKE_CUDA_FLAGS} -G")
+    set(CMAKE_CUDA_FLAGS "${CMAKE_CUDA_FLAGS} -G -Xcompiler -rdynamic")
 endif(CMAKE_BUILD_TYPE MATCHES Debug)
 
 option(BUILD_TESTS "Configure CMake to build tests"
@@ -215,14 +215,7 @@
     set(CMAKE_CUDA_FLAGS "${CMAKE_CUDA_FLAGS} --define-macro HT_LEGACY_ALLOCATOR")
 endif(HT_LEGACY_ALLOCATOR)
 
-<<<<<<< HEAD
-if(CMAKE_BUILD_TYPE MATCHES Debug)
-    message(STATUS "Building with debugging flags")
-    set(CMAKE_CUDA_FLAGS "${CMAKE_CUDA_FLAGS} -G -Xcompiler -rdynamic")
-endif(CMAKE_BUILD_TYPE MATCHES Debug)
-
-=======
->>>>>>> 3be7a9b2
+
 ###################################################################################################
 # - link libraries --------------------------------------------------------------------------------
 
