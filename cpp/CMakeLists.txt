#=============================================================================
# Copyright (c) 2018-2019, NVIDIA CORPORATION.
#
# Licensed under the Apache License, Version 2.0 (the "License");
# you may not use this file except in compliance with the License.
# You may obtain a copy of the License at
#
#     http://www.apache.org/licenses/LICENSE-2.0
#
# Unless required by applicable law or agreed to in writing, software
# distributed under the License is distributed on an "AS IS" BASIS,
# WITHOUT WARRANTIES OR CONDITIONS OF ANY KIND, either express or implied.
# See the License for the specific language governing permissions and
# limitations under the License.
#=============================================================================
cmake_minimum_required(VERSION 3.12 FATAL_ERROR)

project(CUDA_DATAFRAME VERSION 0.11.0 LANGUAGES C CXX CUDA)

if(NOT CMAKE_CUDA_COMPILER)
  message(SEND_ERROR "CMake cannot locate a CUDA compiler")
endif(NOT CMAKE_CUDA_COMPILER)

###################################################################################################
# - build type ------------------------------------------------------------------------------------

# Set a default build type if none was specified
set(DEFAULT_BUILD_TYPE "Release")

if(NOT CMAKE_BUILD_TYPE AND NOT CMAKE_CONFIGURATION_TYPES)
  message(STATUS "Setting build type to '${DEFAULT_BUILD_TYPE}' since none specified.")
  set(CMAKE_BUILD_TYPE "${DEFAULT_BUILD_TYPE}" CACHE
      STRING "Choose the type of build." FORCE)
  # Set the possible values of build type for cmake-gui
  set_property(CACHE CMAKE_BUILD_TYPE PROPERTY STRINGS
    "Debug" "Release" "MinSizeRel" "RelWithDebInfo")
endif(NOT CMAKE_BUILD_TYPE AND NOT CMAKE_CONFIGURATION_TYPES)

###################################################################################################
# - compiler options ------------------------------------------------------------------------------

set(CMAKE_CXX_STANDARD 14)
set(CMAKE_C_COMPILER $ENV{CC})
set(CMAKE_CXX_COMPILER $ENV{CXX})
set(CMAKE_CXX_STANDARD_REQUIRED ON)

set(CMAKE_CUDA_STANDARD 14)
set(CMAKE_CUDA_STANDARD_REQUIRED ON)

if(CMAKE_COMPILER_IS_GNUCXX)
    set(CMAKE_CXX_FLAGS "${CMAKE_CXX_FLAGS} -Werror")

    option(CMAKE_CXX11_ABI "Enable the GLIBCXX11 ABI" ON)
    if(CMAKE_CXX11_ABI)
        message(STATUS "CUDF: Enabling the GLIBCXX11 ABI")
    else()
        message(STATUS "CUDF: Disabling the GLIBCXX11 ABI")
        set(CMAKE_C_FLAGS "${CMAKE_C_FLAGS} -D_GLIBCXX_USE_CXX11_ABI=0")
        set(CMAKE_CXX_FLAGS "${CMAKE_CXX_FLAGS} -D_GLIBCXX_USE_CXX11_ABI=0")
        set(CMAKE_CUDA_FLAGS "${CMAKE_CUDA_FLAGS} -Xcompiler -D_GLIBCXX_USE_CXX11_ABI=0")
    endif(CMAKE_CXX11_ABI)
endif(CMAKE_COMPILER_IS_GNUCXX)

if(CMAKE_CUDA_COMPILER_VERSION)
  # Compute the version. from  CMAKE_CUDA_COMPILER_VERSION
  string(REGEX REPLACE "([0-9]+)\\.([0-9]+).*" "\\1" CUDA_VERSION_MAJOR ${CMAKE_CUDA_COMPILER_VERSION})
  string(REGEX REPLACE "([0-9]+)\\.([0-9]+).*" "\\2" CUDA_VERSION_MINOR ${CMAKE_CUDA_COMPILER_VERSION})
  set(CUDA_VERSION "${CUDA_VERSION_MAJOR}.${CUDA_VERSION_MINOR}" CACHE STRING "Version of CUDA as computed from nvcc.")
  mark_as_advanced(CUDA_VERSION)
endif()

message(STATUS "CUDA_VERSION_MAJOR: ${CUDA_VERSION_MAJOR}")
message(STATUS "CUDA_VERSION_MINOR: ${CUDA_VERSION_MINOR}")
message(STATUS "CUDA_VERSION: ${CUDA_VERSION}")

# Always set this convenience variable
set(CUDA_VERSION_STRING "${CUDA_VERSION}")

# Auto-detect available GPU compute architectures
set(GPU_ARCHS "ALL" CACHE STRING
  "List of GPU architectures (semicolon-separated) to be compiled for. Pass 'ALL' if you want to compile for all supported GPU architectures. Empty string means to auto-detect the GPUs on the current system")

if("${GPU_ARCHS}" STREQUAL "")
  include(cmake/EvalGpuArchs.cmake)
  evaluate_gpu_archs(GPU_ARCHS)
endif()

if("${GPU_ARCHS}" STREQUAL "ALL")
  set(GPU_ARCHS "60")
  if((CUDA_VERSION_MAJOR EQUAL 9) OR (CUDA_VERSION_MAJOR GREATER 9))
    set(GPU_ARCHS "${GPU_ARCHS};70")
  endif()
  if((CUDA_VERSION_MAJOR EQUAL 10) OR (CUDA_VERSION_MAJOR GREATER 10))
    set(GPU_ARCHS "${GPU_ARCHS};75")
  endif()
endif()
message("GPU_ARCHS = ${GPU_ARCHS}")

foreach(arch ${GPU_ARCHS})
  set(CMAKE_CUDA_FLAGS "${CMAKE_CUDA_FLAGS} -gencode arch=compute_${arch},code=sm_${arch}")
endforeach()

list(GET GPU_ARCHS -1 ptx)
set(CMAKE_CUDA_FLAGS "${CMAKE_CUDA_FLAGS} -gencode arch=compute_${ptx},code=compute_${ptx}")

set(CMAKE_CUDA_FLAGS "${CMAKE_CUDA_FLAGS} --expt-extended-lambda --expt-relaxed-constexpr")

# set warnings as errors
# TODO: remove `no-maybe-unitialized` used to suppress warnings in rmm::exec_policy
set(CMAKE_CUDA_FLAGS "${CMAKE_CUDA_FLAGS} -Werror cross-execution-space-call -Xcompiler -Wall,-Werror")

# Option to enable line info in CUDA device compilation to allow introspection when profiling / memchecking
option(CMAKE_CUDA_LINEINFO "Enable the -lineinfo option for nvcc (useful for cuda-memcheck / profiler" OFF)
if(CMAKE_CUDA_LINEINFO)
    set(CMAKE_CUDA_FLAGS "${CMAKE_CUDA_FLAGS} -lineinfo")
endif(CMAKE_CUDA_LINEINFO)

# Debug options
if(CMAKE_BUILD_TYPE MATCHES Debug)
    message(STATUS "Building with debugging flags")
    set(CMAKE_CUDA_FLAGS "${CMAKE_CUDA_FLAGS} -G -Xcompiler -rdynamic")
endif(CMAKE_BUILD_TYPE MATCHES Debug)

# To apply RUNPATH to transitive dependencies (this is a temporary solution)
set(CMAKE_SHARED_LINKER_FLAGS "-Wl,--disable-new-dtags")
set(CMAKE_EXE_LINKER_FLAGS "-Wl,--disable-new-dtags")

# Build options
option(BUILD_SHARED_LIBS "Build shared libraries" ON)
option(BUILD_TESTS "Configure CMake to build tests" ON)
option(BUILD_BENCHMARKS "Configure CMake to build (google) benchmarks" OFF)

###################################################################################################
# - cmake modules ---------------------------------------------------------------------------------

set(CMAKE_MODULE_PATH "${CMAKE_CURRENT_SOURCE_DIR}/cmake/Modules/" ${CMAKE_MODULE_PATH})

include(FeatureSummary)
include(CheckIncludeFiles)
include(CheckLibraryExists)

###################################################################################################
# - conda environment -----------------------------------------------------------------------------

if("$ENV{CONDA_BUILD}" STREQUAL "1")
    set(CMAKE_SYSTEM_PREFIX_PATH "$ENV{BUILD_PREFIX};$ENV{PREFIX};${CMAKE_SYSTEM_PREFIX_PATH}")
    set(CONDA_INCLUDE_DIRS "$ENV{BUILD_PREFIX}/include" "$ENV{PREFIX}/include")
    set(CONDA_LINK_DIRS "$ENV{BUILD_PREFIX}/lib" "$ENV{PREFIX}/lib")
    message(STATUS "Conda build detected, CMAKE_SYSTEM_PREFIX_PATH set to: ${CMAKE_SYSTEM_PREFIX_PATH}")
elseif(DEFINED ENV{CONDA_PREFIX})
    set(CMAKE_SYSTEM_PREFIX_PATH "$ENV{CONDA_PREFIX};${CMAKE_SYSTEM_PREFIX_PATH}")
    set(CONDA_INCLUDE_DIRS "$ENV{CONDA_PREFIX}/include")
    set(CONDA_LINK_DIRS "$ENV{CONDA_PREFIX}/lib")
    message(STATUS "Conda environment detected, CMAKE_SYSTEM_PREFIX_PATH set to: ${CMAKE_SYSTEM_PREFIX_PATH}")
endif("$ENV{CONDA_BUILD}" STREQUAL "1")

###################################################################################################
# - find arrow ------------------------------------------------------------------------------------

message(STATUS "BUILDING ARROW")
include(ConfigureArrow)

if(ARROW_FOUND)
    message(STATUS "Apache Arrow found in ${ARROW_INCLUDE_DIR}")
else()
    message(FATAL_ERROR "Apache Arrow not found, please check your settings.")
endif(ARROW_FOUND)

###################################################################################################
# - find zlib -------------------------------------------------------------------------------------

find_package(ZLIB REQUIRED)

message(STATUS "ZLIB: ZLIB_LIBRARIES set to ${ZLIB_LIBRARIES}")
message(STATUS "ZLIB: ZLIB_INCLUDE_DIRS set to ${ZLIB_INCLUDE_DIRS}")

if(ZLIB_FOUND)
    message(STATUS "ZLib found in ${ZLIB_INCLUDE_DIRS}")
else()
    message(FATAL_ERROR "ZLib not found, please check your settings.")
endif(ZLIB_FOUND)

###################################################################################################
# - find boost ------------------------------------------------------------------------------------

# Don't look for a CMake configuration file
set(Boost_NO_BOOST_CMAKE ON)

find_package(
    Boost REQUIRED MODULE
    COMPONENTS filesystem
)

message(STATUS "BOOST: Boost_LIBRARIES set to ${Boost_LIBRARIES}")
message(STATUS "BOOST: Boost_INCLUDE_DIRS set to ${Boost_INCLUDE_DIRS}")

if(Boost_FOUND)
    message(STATUS "Boost found in ${Boost_INCLUDE_DIRS}")
else()
    message(FATAL_ERROR "Boost not found, please check your settings.")
endif(Boost_FOUND)

###################################################################################################
# - RMM -------------------------------------------------------------------------------------------

find_path(RMM_INCLUDE "rmm"
          HINTS "$ENV{RMM_ROOT}/include")

find_library(RMM_LIBRARY "rmm"
             HINTS "$ENV{RMM_ROOT}/lib" "$ENV{RMM_ROOT}/build")

message(STATUS "RMM: RMM_LIBRARY set to ${RMM_LIBRARY}")
message(STATUS "RMM: RMM_INCLUDE set to ${RMM_INCLUDE}")

add_library(rmm SHARED IMPORTED ${RMM_LIBRARY})
if(RMM_INCLUDE AND RMM_LIBRARY)
    set_target_properties(rmm PROPERTIES IMPORTED_LOCATION ${RMM_LIBRARY})
endif(RMM_INCLUDE AND RMM_LIBRARY)

###################################################################################################
# - DLPACK -------------------------------------------------------------------------------------------

find_path(
    DLPACK_INCLUDE "dlpack"
    HINTS "$ENV{DLPACK_ROOT}/include"
)

message(STATUS "DLPACK: DLPACK_INCLUDE set to ${DLPACK_INCLUDE}")

###################################################################################################
# - jitify ----------------------------------------------------------------------------------------

option(JITIFY_USE_CACHE "Use a file cache for JIT compiled kernels" ON)
if(JITIFY_USE_CACHE)
    message(STATUS "Using file cache for JIT compiled kernels")
    add_definitions("-DJITIFY_USE_CACHE -DCUDF_VERSION=${CMAKE_PROJECT_VERSION}")
endif(JITIFY_USE_CACHE)

###################################################################################################
# - add gtest -------------------------------------------------------------------------------------

if(BUILD_TESTS)
    include(CTest)
    include(ConfigureGoogleTest)

    if(GTEST_FOUND)
        message(STATUS "Google C++ Testing Framework (Google Test) found in ${GTEST_ROOT}")
        include_directories(${GTEST_INCLUDE_DIR})
        add_subdirectory(${CMAKE_SOURCE_DIR}/tests)
        add_subdirectory(${CMAKE_SOURCE_DIR}/custrings/tests)
    else()
        message(AUTHOR_WARNING "Google C++ Testing Framework (Google Test) not found: automated tests are disabled.")
    endif(GTEST_FOUND)
endif(BUILD_TESTS)

message(STATUS "CUDF_TEST_LIST set to: ${CUDF_TEST_LIST}")
message(STATUS "NVSTRINGS_TEST_LIST set to: ${NVSTRINGS_TEST_LIST}")

###################################################################################################
# - add google benchmark --------------------------------------------------------------------------

if(BUILD_BENCHMARKS)

  include(ConfigureGoogleBenchmark)

  if(GBENCH_FOUND)
    message(STATUS "Google C++ Benchmarking Framework (Google Benchmark) found in ${GBENCH_ROOT}")
    include_directories(${GBENCH_INCLUDE_DIR})
    add_subdirectory(${CMAKE_SOURCE_DIR}/benchmarks)
  else()
    message(AUTHOR_WARNING "Google C++ Benchmarking Framework (Google Benchmark) not found: automated tests are disabled.")
  endif(GBENCH_FOUND)

endif(BUILD_BENCHMARKS)

###################################################################################################
# - include paths ---------------------------------------------------------------------------------

if(CMAKE_CUDA_TOOLKIT_INCLUDE_DIRECTORIES)
	include_directories("${CMAKE_CUDA_TOOLKIT_INCLUDE_DIRECTORIES}")
endif(CMAKE_CUDA_TOOLKIT_INCLUDE_DIRECTORIES)

include_directories("${CMAKE_BINARY_DIR}/include"
                    "${CMAKE_SOURCE_DIR}/include"
                    "${CMAKE_SOURCE_DIR}/src"
                    "${CMAKE_SOURCE_DIR}/thirdparty/cub"
                    "${CMAKE_SOURCE_DIR}/thirdparty/jitify"
                    "${CMAKE_SOURCE_DIR}/thirdparty/libcudacxx/include"
                    "${ARROW_INCLUDE_DIR}"
                    "${FLATBUFFERS_INCLUDE_DIR}"
                    "${ZLIB_INCLUDE_DIRS}"
                    "${Boost_INCLUDE_DIRS}"
                    "${RMM_INCLUDE}"
                    "${DLPACK_INCLUDE}")

if(CONDA_INCLUDE_DIRS)
    include_directories("${CONDA_INCLUDE_DIRS}")
endif(CONDA_INCLUDE_DIRS)

###################################################################################################
# - library paths ---------------------------------------------------------------------------------

link_directories("${CMAKE_CUDA_IMPLICIT_LINK_DIRECTORIES}" # CMAKE_CUDA_IMPLICIT_LINK_DIRECTORIES is an undocumented/unsupported variable containing the link directories for nvcc
                 "${CMAKE_BINARY_DIR}/lib"
                 "${CMAKE_BINARY_DIR}"
                 "${FLATBUFFERS_LIBRARY_DIR}"
                 "${GTEST_LIBRARY_DIR}"
                 "${RMM_LIBRARY}")

if(CONDA_LINK_DIRS)
    link_directories("${CONDA_LINK_DIRS}")
endif(CONDA_LINK_DIRS)

###################################################################################################
# - library targets -------------------------------------------------------------------------------

add_library(libNVStrings
            custrings/strings/NVStrings.cu
            custrings/strings/NVStringsImpl.cu
            custrings/strings/array.cu
            custrings/strings/attrs.cu
            custrings/strings/case.cu
            custrings/strings/combine.cu
            custrings/strings/convert.cu
            custrings/strings/count.cu
            custrings/strings/datetime.cu
            custrings/strings/extract.cu
            custrings/strings/extract_record.cu
            custrings/strings/find.cu
            custrings/strings/findall.cu
            custrings/strings/findall_record.cu
            custrings/strings/modify.cu
            custrings/strings/pad.cu
            custrings/strings/replace.cu
            custrings/strings/replace_backref.cu
            custrings/strings/replace_multi.cu
            custrings/strings/split.cu
            custrings/strings/strip.cu
            custrings/strings/substr.cu
            custrings/strings/urlencode.cu
            custrings/util.cu
            custrings/regex/regexec.cpp
            custrings/regex/regcomp.cpp)

add_library(libNVCategory
            custrings/category/NVCategory.cu
            custrings/category/numeric_category.cu
            custrings/category/numeric_category_int.cu
            custrings/category/numeric_category_long.cu
            custrings/category/numeric_category_float.cu
            custrings/category/numeric_category_double.cu)

add_library(libNVText
            custrings/text/NVText.cu
            custrings/text/edit_distance.cu
            custrings/text/ngram.cu
            custrings/text/stemmer.cu
            custrings/text/tokens.cu
            custrings/util.cu)

add_library(cudf
            src/comms/ipc/ipc.cpp
            src/column/legacy/column.cpp
            src/column/legacy/context.cpp
            src/table/legacy/table.cpp
            src/strings/nvcategory_util.cpp
            src/join/legacy/joining.cu
            src/orderby/legacy/orderby.cu
            src/predicates/legacy/is_sorted.cu
            src/sort/legacy/digitize.cu
            src/groupby/hash/legacy/groupby.cu
            src/groupby/sort/legacy/sort_helper.cu
            src/groupby/sort/legacy/groupby.cu
            src/groupby/legacy/groupby_without_aggregation.cu
            src/groupby/common/legacy/aggregation_requests.cpp
            src/rolling/legacy/rolling.cu
            src/rolling/legacy/jit/code/kernel.cpp
            src/rolling/legacy/jit/code/operation.cpp
            src/rolling/legacy/jit/util/type.cpp
            src/binaryop/legacy/binaryop.cpp
            src/binaryop/legacy/compiled/binary_ops.cu
            src/binaryop/legacy/jit/code/kernel.cpp
            src/binaryop/legacy/jit/code/operation.cpp
            src/binaryop/legacy/jit/code/traits.cpp
            src/binaryop/legacy/jit/util/operator.cpp
            src/binaryop/legacy/jit/util/type.cpp
            src/jit/legacy/type.cpp
            src/jit/parser.cpp
            src/jit/cache.cpp
            src/jit/launcher.cpp
            src/transform/legacy/transform.cpp
            src/transform/jit/code/kernel.cpp
            src/transform/legacy/nans_to_nulls.cu
            src/bitmask/legacy/bitmask_ops.cu
            src/stream_compaction/legacy/apply_boolean_mask.cu
            src/stream_compaction/legacy/drop_nulls.cu
            src/stream_compaction/legacy/drop_duplicates.cu
            src/datetime/legacy/datetime_ops.cu
            src/datetime/datetime_util.cpp
            src/hash/legacy/hashing.cu
            src/quantiles/quantiles.cu
            src/quantiles/group_quantiles.cu
            src/reductions/legacy/reductions.cu
            src/reductions/legacy/min.cu
            src/reductions/legacy/max.cu
            src/reductions/legacy/any.cu
            src/reductions/legacy/all.cu
            src/reductions/legacy/sum.cu
            src/reductions/legacy/product.cu
            src/reductions/legacy/sum_of_squares.cu
            src/reductions/legacy/mean.cu
            src/reductions/legacy/var.cu
            src/reductions/legacy/std.cu
            src/reductions/legacy/scan.cu
            src/replace/legacy/replace.cu
	    src/replace/replace.cu
            src/reshape/stack.cu
            src/transpose/legacy/transpose.cu
            src/merge/legacy/merge.cu
            src/unary/null_ops.cu
            src/unary/legacy/math_ops.cu
            src/unary/legacy/cast_ops.cu
            src/unary/legacy/null_ops.cu
            src/io/legacy/cuio_common.cpp
            src/io/legacy/io_functions.cpp
            src/io/convert/csr/legacy/cudf_to_csr.cu
            src/io/convert/dlpack/legacy/cudf_dlpack.cpp
            src/io/avro/legacy/avro_reader_impl.cu
            src/io/avro/avro_gpu.cu
            src/io/avro/avro.cpp
            src/io/csv/legacy/csv_reader_impl.cu
            src/io/csv/legacy/csv_writer.cu
            src/io/csv/legacy/csv_gpu.cu
            src/io/json/legacy/json_reader_impl.cu
            src/io/orc/legacy/orc_reader_impl.cu
            src/io/orc/legacy/orc_writer_impl.cu
            src/io/orc/orc.cpp
            src/io/orc/timezone.cpp
            src/io/orc/stripe_data.cu
            src/io/orc/stripe_init.cu
            src/io/orc/stripe_enc.cu
            src/io/orc/dict_enc.cu
            src/io/parquet/page_data.cu
            src/io/parquet/page_hdr.cu
            src/io/parquet/legacy/parquet_reader_impl.cu
            src/io/parquet/parquet.cpp
            src/io/comp/cpu_unbz2.cpp
            src/io/comp/uncomp.cpp
            src/io/comp/brotli_dict.cpp
            src/io/comp/debrotli.cu
            src/io/comp/snap.cu
            src/io/comp/unsnap.cu
            src/io/comp/gpuinflate.cu
            src/io/utilities/datasource.cpp
            src/io/utilities/legacy/parsing_utils.cu
            src/utilities/legacy/cuda_utils.cu
            src/utilities/column_utils.cpp
	    src/copying/gather.cu
            src/utilities/legacy/error_utils.cpp
            src/utilities/nvtx/nvtx_utils.cpp
            src/utilities/nvtx/legacy/nvtx_utils.cpp
            src/copying/copy.cpp
            src/copying/slice.cpp
            src/copying/split.cpp
            src/copying/legacy/copy.cpp
            src/copying/legacy/gather.cu
            src/copying/legacy/scatter.cu
            src/copying/legacy/slice.cu
            src/copying/legacy/split.cu
            src/bitmask/legacy/legacy_bitmask.cpp
            src/copying/legacy/copy_range.cu
            src/filling/legacy/fill.cu
            src/filling/legacy/repeat.cu
            src/filling/legacy/tile.cu
            src/search/legacy/search.cu
            src/column/column.cu
            src/column/column_view.cpp
            src/column/column_device_view.cu
            src/column/column_factories.cpp
            src/table/table_view.cpp
            src/table/table_device_view.cu
            src/table/table.cpp
            src/bitmask/null_mask.cu
            src/sort/sort.cu
            src/column/legacy/interop.cpp
            src/strings/strings_column_factories.cu
            src/strings/strings_scalar_factories.cpp
            src/strings/strings_column_view.cu
            src/strings/utilities.cu
            src/strings/copying/copying.cu
            src/strings/sorting/sorting.cu
            src/strings/combine.cu
            src/strings/char_types/char_types.cu
<<<<<<< HEAD
            src/strings/regex/regcomp.cpp
            src/strings/regex/regexec.cu
            src/strings/contains.cu
=======
            src/strings/case.cu
>>>>>>> 8fdca8fb
            src/scalar/scalar.cpp
            src/scalar/scalar_factories.cpp)

# Rename installation to proper names for later finding
set_target_properties(libNVStrings PROPERTIES OUTPUT_NAME "NVStrings")
set_target_properties(libNVCategory PROPERTIES OUTPUT_NAME "NVCategory")
set_target_properties(libNVText PROPERTIES OUTPUT_NAME "NVText")

# Override RPATH for cudf
set_target_properties(cudf PROPERTIES BUILD_RPATH "\$ORIGIN")

# Override RPATH for nvstrings
set_target_properties(libNVStrings PROPERTIES BUILD_RPATH "\$ORIGIN")
set_target_properties(libNVCategory PROPERTIES BUILD_RPATH "\$ORIGIN")
set_target_properties(libNVText PROPERTIES BUILD_RPATH "\$ORIGIN")

###################################################################################################
# - jitify ----------------------------------------------------------------------------------------

# Creates executable stringify and uses it to convert types.h to c-str for use in JIT code
add_executable(stringify "${CMAKE_SOURCE_DIR}/thirdparty/jitify/stringify.cpp")
execute_process(WORKING_DIRECTORY ${CMAKE_BINARY_DIR}
    COMMAND ${CMAKE_COMMAND} -E make_directory ${CMAKE_BINARY_DIR}/include)

add_custom_command(OUTPUT ${CMAKE_BINARY_DIR}/include/types.h.jit
                   WORKING_DIRECTORY ${CMAKE_CURRENT_SOURCE_DIR}/include
                   COMMAND ${CMAKE_BINARY_DIR}/stringify cudf/types.h > ${CMAKE_BINARY_DIR}/include/types.h.jit
                   COMMENT "Run stringify on header types.h to convert it to c-str for use in JIT compiled code"
                   DEPENDS stringify
                   MAIN_DEPENDENCY ${CMAKE_CURRENT_SOURCE_DIR}/include/cudf/types.h)

add_custom_command(OUTPUT ${CMAKE_BINARY_DIR}/include/types.hpp.jit
                   WORKING_DIRECTORY ${CMAKE_CURRENT_SOURCE_DIR}/include
                   COMMAND ${CMAKE_BINARY_DIR}/stringify cudf/types.hpp > ${CMAKE_BINARY_DIR}/include/types.hpp.jit
                   COMMENT "Run stringify on header types.hpp to convert it to c-str for use in JIT compiled code"
                   DEPENDS stringify
                   MAIN_DEPENDENCY ${CMAKE_CURRENT_SOURCE_DIR}/include/cudf/types.hpp)

add_custom_target(stringify_run DEPENDS
                  ${CMAKE_BINARY_DIR}/include/types.h.jit
                  ${CMAKE_BINARY_DIR}/include/types.hpp.jit)

add_dependencies(cudf stringify_run)

###################################################################################################
# - build options ---------------------------------------------------------------------------------

option(USE_NVTX "Build with NVTX support" ON)
if(USE_NVTX)
    message(STATUS "Using Nvidia Tools Extension")
    find_library(NVTX_LIBRARY nvToolsExt PATH ${CMAKE_CUDA_IMPLICIT_LINK_DIRECTORIES})
    target_link_libraries(cudf ${NVTX_LIBRARY})
    set(CMAKE_CXX_FLAGS "${CMAKE_CXX_FLAGS} -DUSE_NVTX")
endif(USE_NVTX)

option(HT_LEGACY_ALLOCATOR "Use the legacy allocator for hash tables" ON)
if(HT_LEGACY_ALLOCATOR)
    message(STATUS "Using legacy allocator for hash tables")
    set(CMAKE_CUDA_FLAGS "${CMAKE_CUDA_FLAGS} --define-macro HT_LEGACY_ALLOCATOR")
endif(HT_LEGACY_ALLOCATOR)

###################################################################################################
# - link libraries --------------------------------------------------------------------------------

# Get all the symbols from the Arrow CUDA Library for Cython
set(ARROW_CUDA_LIB_LINK -Wl,--whole-archive ${ARROW_CUDA_LIB} -Wl,--no-whole-archive)

# link targets for NVStrings
target_link_libraries(libNVStrings rmm cudart cuda)
target_link_libraries(libNVCategory libNVStrings rmm cudart cuda)
target_link_libraries(libNVText libNVStrings rmm cudart cuda)

# link targets for cuDF
target_link_libraries(cudf NVCategory NVStrings rmm ${ARROW_CUDA_LIB_LINK} ${ARROW_LIB} nvrtc cudart cuda ${ZLIB_LIBRARIES} ${Boost_LIBRARIES})

###################################################################################################
# - install targets -------------------------------------------------------------------------------

# install targets for NVStrings
install(TARGETS libNVStrings
        DESTINATION lib
        COMPONENT nvstrings)

install(TARGETS libNVCategory
        DESTINATION lib
        COMPONENT nvstrings)

install(TARGETS libNVText
        DESTINATION lib
        COMPONENT nvstrings)

install(DIRECTORY ${CMAKE_CURRENT_SOURCE_DIR}/include/nvstrings
        DESTINATION include
        COMPONENT nvstrings)

add_custom_target(nvstrings
                  DEPENDS libNVStrings libNVCategory libNVText)

# install targets for cuDF
install(TARGETS cudf
        DESTINATION lib
        COMPONENT cudf)
install(DIRECTORY ${CMAKE_CURRENT_SOURCE_DIR}/include/cudf
        DESTINATION include
        COMPONENT cudf)

add_custom_target(install_cudf
                  COMMAND "${CMAKE_COMMAND}" -DCOMPONENT=cudf -P "${CMAKE_BINARY_DIR}/cmake_install.cmake"
                  DEPENDS cudf)

if(BUILD_TESTS)
    add_dependencies(install_cudf cudftestutil)
endif(BUILD_TESTS)

add_custom_target(install_nvstrings
                  COMMAND "${CMAKE_COMMAND}" -DCOMPONENT=nvstrings -P "${CMAKE_BINARY_DIR}/cmake_install.cmake"
                  DEPENDS nvstrings)

add_custom_target(build_tests_cudf
                  DEPENDS ${CUDF_TEST_LIST})

add_custom_target(build_tests_nvstrings
                  DEPENDS ${NVSTRINGS_TEST_LIST})

add_custom_target(test_cudf
                  COMMAND ctest -E "NVSTRINGS"
                  DEPENDS build_tests_cudf)

add_custom_target(test_nvstrings
                  COMMAND ctest -R "NVSTRINGS"
                  DEPENDS build_tests_nvstrings)

###################################################################################################
# - make documentation ----------------------------------------------------------------------------

# doc targets for nvstrings
add_custom_command(OUTPUT NVSTRINGS_DOXYGEN
                   WORKING_DIRECTORY ${CMAKE_CURRENT_SOURCE_DIR}/custrings/doxygen
                   COMMAND doxygen Doxyfile
                   VERBATIM
)
add_custom_target(docs_nvstrings DEPENDS NVSTRINGS_DOXYGEN)

# doc targets for cuDF
add_custom_command(OUTPUT CUDF_DOXYGEN
                   WORKING_DIRECTORY ${CMAKE_CURRENT_SOURCE_DIR}/doxygen
                   COMMAND doxygen Doxyfile
                   VERBATIM)

add_custom_target(docs_cudf DEPENDS CUDF_DOXYGEN)<|MERGE_RESOLUTION|>--- conflicted
+++ resolved
@@ -491,13 +491,10 @@
             src/strings/sorting/sorting.cu
             src/strings/combine.cu
             src/strings/char_types/char_types.cu
-<<<<<<< HEAD
+            src/strings/case.cu
             src/strings/regex/regcomp.cpp
             src/strings/regex/regexec.cu
             src/strings/contains.cu
-=======
-            src/strings/case.cu
->>>>>>> 8fdca8fb
             src/scalar/scalar.cpp
             src/scalar/scalar_factories.cpp)
 
