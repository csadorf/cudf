# Usage:
#    $ mkdir build       # create directory for out-of-source build
#    $ cd build          # enter the build directory
#    $ cmake ..          # configure build system
#    $ make              # make libgdf
#    $ make pytest       # trigger test

PROJECT(libgdf)

cmake_minimum_required(VERSION 2.8)  # not sure about version required

set(CMAKE_CXX_STANDARD 11)
set(CMAKE_MODULE_PATH "${CMAKE_CURRENT_SOURCE_DIR}/cmake/Modules/" ${CMAKE_MODULE_PATH})

message(STATUS "CMAKE_MODULE_PATH:" "${CMAKE_MODULE_PATH}")
message(STATUS "Using C++ compiler: ${CMAKE_CXX_COMPILER}")

# Include CMake modules
include(FeatureSummary)
include(CheckIncludeFiles)
include(CheckLibraryExists)
include(CTest)

# Include custom modules (see cmake directory)
include(ConfigureGoogleTest)

include_directories(include
                    $ENV{CONDA_PREFIX}/include
                    ${CMAKE_CURRENT_SOURCE_DIR}/thirdparty/cub
                    ${CMAKE_CURRENT_SOURCE_DIR}/thirdparty/moderngpu/src)

link_directories($ENV{CONDA_PREFIX}/lib)

find_package(CUDA)

set(CUDA_NVCC_FLAGS  ${CUDA_NVCC_FLAGS};-std=c++11;--expt-extended-lambda)

cuda_add_library(gdf SHARED
    src/binaryops.cu
    src/column.cpp
    src/errorhandling.cpp
    src/unaryops.cu
    src/ipc.cu
    src/reductions.cu
    src/sorting.cu
    src/joining.cu
    src/scan.cu
    src/segmented_sorting.cu
<<<<<<< HEAD
    src/filterops.cu
    src/bitmaskops.cu
	src/streamcompactionops.cu
=======
    src/datetimeops.cu
>>>>>>> bf0fa1c1
)
if (NOT arrow)
    set(ARROW_ROOT ${CMAKE_CURRENT_SOURCE_DIR}/thirdparty/arrow/cpp)
    add_library(arrow STATIC IMPORTED)
    set_target_properties(arrow PROPERTIES
        IMPORTED_LOCATION ${ARROW_ROOT}/build/latest/libarrow.a
        INTERFACE_INCLUDE_DIRECTORIES ${ARROW_ROOT}/src)
endif()

target_link_libraries(gdf arrow)

# Command to symlink files into the build directory

add_custom_command(  # link the include directory
    OUTPUT include
    COMMAND ${CMAKE_COMMAND} -E create_symlink ${CMAKE_CURRENT_SOURCE_DIR}/include include

    DEPENDS ${CMAKE_CURRENT_SOURCE_DIR}/include)

add_custom_command(  # link the python directory
    OUTPUT libgdf_cffi setup.py tests
    COMMAND ${CMAKE_COMMAND} -E create_symlink ${CMAKE_CURRENT_SOURCE_DIR}/python/libgdf_cffi libgdf_cffi
    COMMAND ${CMAKE_COMMAND} -E create_symlink ${CMAKE_CURRENT_SOURCE_DIR}/python/tests tests
    COMMAND ${CMAKE_COMMAND} -E create_symlink ${CMAKE_CURRENT_SOURCE_DIR}/python/setup.py setup.py)

add_custom_command(  # trigger cffi to build the wrapper
    OUTPUT libgdf_cffi/libgdf_cffi.py
    COMMAND python setup.py build_ext --inplace
    DEPENDS setup.py libgdf_cffi include)

add_custom_target(   # target to link the python files and trigger cffi
    copy_python
    DEPENDS libgdf_cffi/libgdf_cffi.py)

# The test target

add_custom_target(pytest DEPENDS copy_python)

add_custom_command(
    TARGET pytest POST_BUILD
    COMMAND py.test -v)

# The install target

install(TARGETS gdf
        LIBRARY DESTINATION lib)

install(DIRECTORY include/gdf DESTINATION include)

<<<<<<< HEAD
add_subdirectory(tests) 
=======

find_package(GTest QUIET)
set_package_properties(GTest PROPERTIES TYPE OPTIONAL PURPOSE "Google C++ Testing Framework (Google Test)." URL "https://github.com/google/googletest")

if(GTEST_FOUND)
    message(STATUS "Google C++ Testing Framework (Google Test) found in ${GTEST_ROOT}")
    include_directories(${GTEST_INCLUDE_DIRS})
    add_subdirectory(test)
else()
    message(AUTHOR_WARNING "Google C++ Testing Framework (Google Test) not found: automated tests are disabled.")
endif()
>>>>>>> bf0fa1c1
<|MERGE_RESOLUTION|>--- conflicted
+++ resolved
@@ -46,13 +46,10 @@
     src/joining.cu
     src/scan.cu
     src/segmented_sorting.cu
-<<<<<<< HEAD
     src/filterops.cu
     src/bitmaskops.cu
 	src/streamcompactionops.cu
-=======
     src/datetimeops.cu
->>>>>>> bf0fa1c1
 )
 if (NOT arrow)
     set(ARROW_ROOT ${CMAKE_CURRENT_SOURCE_DIR}/thirdparty/arrow/cpp)
@@ -102,10 +99,6 @@
 
 install(DIRECTORY include/gdf DESTINATION include)
 
-<<<<<<< HEAD
-add_subdirectory(tests) 
-=======
-
 find_package(GTest QUIET)
 set_package_properties(GTest PROPERTIES TYPE OPTIONAL PURPOSE "Google C++ Testing Framework (Google Test)." URL "https://github.com/google/googletest")
 
@@ -115,5 +108,4 @@
     add_subdirectory(test)
 else()
     message(AUTHOR_WARNING "Google C++ Testing Framework (Google Test) not found: automated tests are disabled.")
-endif()
->>>>>>> bf0fa1c1
+endif()