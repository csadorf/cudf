--- conflicted
+++ resolved
@@ -7,18 +7,10 @@
 dependencies:
 - python=3.5.*
 - pytest
-<<<<<<< HEAD
-- cudatoolkit=8.0
-- libgdf=0.1.0a2.dev
-- libgdf_cffi=0.1.0a2.dev
-- numba>=0.40.0dev
-- pandas=0.21.*
-=======
 - libgdf=0.1.0a3.*
 - libgdf_cffi=0.1.0a3.*
-- numba>=0.35.0
+- numba>=0.40.0dev
 - pandas=0.20.*
->>>>>>> c3c184fc
 - pip:
   - numpydoc
   - sphinx
