--- conflicted
+++ resolved
@@ -1,4 +1,3 @@
-<<<<<<< HEAD
 # cuDF 0.6.0 (Date TBD)
 
 ## New Features
@@ -14,8 +13,6 @@
 - ...
 
 
-=======
->>>>>>> 63f33446
 # cuDF 0.5.0 (Date TBD)
 
 ## New Features
