--- conflicted
+++ resolved
@@ -19,11 +19,8 @@
 - PR #564 Update python `sort_values` method to use updated libcudf `gdf_order_by` API
 - PR #509 CSV Reader: Input CSV file can now be passed in as a text or a binary buffer
 - PR #607 Add `__iter__` and iteritems to DataFrame class
-<<<<<<< HEAD
 - PR #635 Add Doxygen template
-=======
 - PR #649 Add `cudf.from_pandas` function
->>>>>>> 0a6146ad
 
 ## Improvements
 
