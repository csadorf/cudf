# cuDF 0.13.0 (Date TBD)

## New Features

- PR #3577 Add initial dictionary support to column classes
- PR #3917 Add dictionary add_keys function
- PR #3777 Add support for dictionary column in gather
- PR #3693 add string support, skipna to scan operation
- PR #3662 Define and implement `shift`.
- PR #3842 ORC writer: add support for column statistics
- PR #3861 Added Series.sum feature for String
- PR #4069 Added cast of numeric columns from/to String
- PR #3681 Add cudf::experimental::boolean_mask_scatter
- PR #4088 Added asString() on ColumnVector in Java that takes a format string
- PR #4040 Add support for n-way merge of sorted tables
- PR #4053 Multi-column quantiles.
- PR #4100 Add set_keys function for dictionary columns
- PR #3894 Add remove_keys functions for dictionary columns
- PR #4107 Add groupby nunique aggregation
- PR #4153 Support Dask serialization protocol on cuDF objects
- PR #4127 Add python API for n-way sorted merge (merge_sorted)
- PR #4164 Add Buffer "constructor-kwargs" header
- PR #4172 Add groupby nth aggregation
- PR #4159 Add COUNT aggregation that includes null values
- PR #4190 Add libcudf++ transpose Cython implementation
- PR #4063 Define and implement string capitalize and title API
- PR #4217 Add libcudf++ quantiles Cython implementation
- PR #4216 Add cudf.Scalar Python type
- PR #4129 Add libcudf++ interleave_columns and tile Cython implementation
- PR #4262 Port unaryops.pyx to use libcudf++ APIs
- PR #4276 Port avro.pyx to libcudf++
- PR #4259 Ability to create Java host buffers from memory-mapped files
- PR #4240 Add groupby::groups()
- PR #4298 Port orc.pyx to libcudf++

## Improvements

- PR #4187 exposed getNativeView method in Java bindings
- PR #3525 build.sh option to disable nvtx
- PR #3748 Optimize hash_partition using shared memory
- PR #3808 Optimize hash_partition using shared memory and cub block scan
- PR #3698 Add count_(un)set_bits functions taking multiple ranges and updated slice to compute null counts at once.
- PR #3909 Move java backend to libcudf++
- PR #3971 Adding `as_table` to convert Column to Table in python
- PR #3910 Adding sinh, cosh, tanh, asinh, acosh, atanh cube root and rint unary support.
- PR #3972 Add Java bindings for left_semi_join and left_anti_join
- PR #3975 Simplify and generalize data handling in `Buffer`
- PR #3985 Update RMM include files and remove extraneously included header files.
- PR #3601 Port UDF functionality for rolling windows to libcudf++
- PR #3911 Adding null boolean handling for copy_if_else
- PR #4003 Drop old `to_device` utility wrapper function
- PR #4002 Adding to_frame and fix for categorical column issue
- PR #4035 Port NVText tokenize function to libcudf++
- PR #4009 build script update to enable cudf build without installing
- PR #3897 Port cuIO JSON reader to cudf::column types
- PR #4008 Eliminate extra copy in column constructor
- PR #4013 Add cython definition for io readers cudf/io/io_types.hpp
- PR #4028 Port json.pyx to use new libcudf APIs
- PR #4014 ORC/Parquet: add count parameter to stripe/rowgroup-based reader API
- PR #4042 Port cudf/io/functions.hpp to Cython for use in IO bindings
- PR #3880 Add aggregation infrastructure support for reduction
- PR #3880 Add aggregation infrastructure support for cudf::reduce
- PR #4059 Add aggregation infrastructure support for cudf::scan
- PR #4021 Change quantiles signature for clarity.
- PR #4058 Port hash.pyx to use libcudf++ APIs
- PR #4057 Handle offsets in cython Column class
- PR #4045 Reorganize `libxx` directory
- PR #4029 Port stream_compaction.pyx to use libcudf++ APIs
- PR #4031 Docs build scripts and instructions update
- PR #4062 Improve how java classifiers are produced
- PR #4038 JNI and Java support for is_nan and is_not_nan
- PR #3786 Adding string support to rolling_windows
- PR #4067 Removed unused `CATEGORY` type ID.
- PR #3891 Port NVStrings (r)split_record to contiguous_(r)split_record
- PR #4070 Port NVText normalize_spaces to use libcudf strings column
- PR #4072 Allow round_robin_partition to single partition
- PR #4064 Add cudaGetDeviceCount to JNI layer
- PR #4075 Port nvtext ngrams-tokenize to libcudf++
- PR #4087 Add support for writing large Parquet files in a chunked manner.
- PR #3716 Update cudf.to_parquet to use new GPU accelerated Parquet writer
- PR #4083 Use two partitions in test_groupby_multiindex_reset_index
- PR #4071 Add Java bindings for round robin partition
- PR #4079 Simply use `mask.size` to create the array view
- PR #4092 Keep mask on GPU for bit unpacking
- PR #4081 Copy from `Buffer`'s pointer directly to host
- PR #4105 Change threshold of using optimized hash partition code
- PR #4101 Redux serialize `Buffer` directly with `__cuda_array_interface__`
- PR #4098 Remove legacy calls from libcudf strings column code
- PR #4044 Port join.pyx to use libcudf++ APIs
- PR #4111 Use `Buffer`'s to serialize `StringColumn`
- PR #4133 Mask cleanup and fixes: use `int32` dtype, ensure 64 byte padding, handle offsets
- PR #4113 Get `len` of `StringColumn`s without `nvstrings`
- PR #4147 Remove workaround for UNKNOWN_NULL_COUNT in contiguous_split.
- PR #4130 Renames in-place `cudf::experimental::fill` to `cudf::experimental::fill_in_place`
- PR #4136 Add `Index.names` property
- PR #4139 Port rolling.pyx to new libcudf APIs
- PR #4143 Renames in-place `cudf::experimental::copy_range` to `cudf::experimental::copy_range_in_place`
- PR #4144 Release GIL when calling libcudf++ functions
- PR #4082 Rework MultiColumns in cuDF
- PR #4149 Use "type-serialized" for pickled types like Dask
- PR #4174 Port hash groupby to libcudf++
- PR #4171 Split java host and device vectors to make a vector truly immutable
- PR #4167 Port `search` to libcudf++ (support multi-column searchsorted)
- PR #4163 Assert Dask CUDA serializers have `Buffer` frames
- PR #4165 List serializable classes once
- PR #4168 IO readers: do not create null mask for non-nullable columns
- PR #4177 Use `uint8` type for host array copy of `Buffer`
- PR #4183 Update Google Test Execution
- PR #4182 Rename cuDF serialize functions to be more generic
- PR #4176 Add option to parallelize setup.py's cythonize
- PR #4191 Porting sort.pyx to use new libcudf APIs
- PR #4196 reduce CHANGELOG.md merge conflicts
- PR #4197 Added notebook testing to gpuCI gpu build
- PR #4204 Port nvtext create-ngrams function
- PR #4219 Port dlpack.pyx to use new libcudf APIs
- PR #4225 Remove stale notebooks
- PR #4233 Porting replace.pyx to use new libcudf APIs
- PR #4223 Fix a few of the Cython warnings
- PR #4234 Add BUILD_LEGACY_TESTS cmake option
- PR #4251 Add class to docs in `dask-cudf` `derived_from`
- PR #4261 libxx Cython reorganization
- PR #4274 Support negative position values in slice_strings
- PR #4282 Porting nvstrings conversion functions from new libcudf++ to Python/Cython
- PR #4306 Use libcudf++ `unary.pyx` cast instead of legacy cast
<<<<<<< HEAD
- PR #4305 Move gpuarrow.pyx and related libarrow_cuda files into _libxx_
- PR #4314 Add Java and JNI bindings for string contains
=======
- PR #4295 Port reduce.pyx to libcudf++ API
- PR #4305 Move gpuarrow.pyx and related libarrow_cuda files into `_libxx`
- PR #4244 Port nvstrings Substring Gather/Scatter functions to cuDF Python/Cython
- PR #4280 Port nvstrings Numeric Handling functions to cuDF Python/Cython
>>>>>>> 01dd5717

## Bug Fixes

- PR #3888 Drop `ptr=None` from `DeviceBuffer` call
- PR #3976 Fix string serialization and memory_usage method to be consistent
- PR #3902 Fix conversion of large size GPU array to dataframe
- PR #3953 Fix overflow in column_buffer when computing the device buffer size
- PR #3959 Add missing hash-dispatch function for cudf.Series
- PR #3970 Fix for Series Pickle
- PR #3964 Restore legacy NVStrings and NVCategory dependencies in Java jar
- PR #3982 Fix java unary op enum and add missing ops
- PR #3999 Fix issue serializing empty string columns (java)
- PR #3979 Add `name` to Series serialize and deserialize
- PR #4005 Fix null mask allocation bug in gather_bitmask
- PR #4000 Fix dask_cudf sort_values performance for single partitions
- PR #4007 Fix for copy_bitmask issue with uninitialized device_buffer
- PR #4037 Fix JNI quantile compile issue
- PR #4054 Fixed JNI to deal with reduction API changes
- PR #4052 Fix for round-robin when num_partitions divides nrows.
- PR #4061 Add NDEBUG guard on `constexpr_assert`.
- PR #4049 Fix `cudf::split` issue returning one less than expected column vectors
- PR #4065 Parquet writer: fix for out-of-range dictionary indices
- PR #4066 Fixed mismatch with dtype enums
- PR #4078 Fix joins for when column_in_common input parameter is empty
- PR #4080 Fix multi-index dask test with sort issue
- PR #4084 Update Java for removal of CATEGORY type
- PR #4086 ORC reader: fix potentially incorrect timestamp decoding in the last rowgroup
- PR #4089 Fix dask groupby mutliindex test case issues in join
- PR #4097 Fix strings concatenate logic with column offsets
- PR #4076 All null string entries should have null data buffer
- PR #4145 Support empty index case in DataFrame._from_table
- PR #4109 Use rmm::device_vector instead of thrust::device_vector
- PR #4113 Use `.nvstrings` in `StringColumn.sum(...)`
- PR #4116 Fix a bug in contiguous_split() where tables with mixed column types could corrupt string output
- PR #4108 Fix dtype bugs in dask_cudf metadata (metadata_nonempty overhaul)
- PR #4138 Really fix strings concatenate logic with column offsets
- PR #4119 Fix binary ops slowdown using jitify -remove-unused-globals
- PR #4125 Fix type enum to account for added Dictionary type in `types.hpp`
- PR #4132 Fix `hash_partition` null mask allocation
- PR #4137 Update Java for mutating fill and rolling window changes
- PR #4184 Add missing except+ to Cython bindings
- PR #4141 Fix NVStrings test_convert failure in 10.2 build
- PR #4158 Fix merge issue with empty table return if one of the two tables are empty
- PR #4162 Properly handle no index metadata generation for to_parquet
- PR #4175 Fix `__sizeof__` calculation in `StringColumn`
- PR #4155 Update groupby group_offsets size and fix unnecessary device dispatch.
- PR #4186 Fix from_timestamps 12-hour specifiers support
- PR #4198 Fix constructing `RangeIndex` from `range`
- PR #4192 Parquet writer: fix OOB read when computing string hash
- PR #4201 Fix java window tests
- PR #4199 Fix potential race condition in memcpy_block
- PR #4221 Fix series dict alignment to not drop index name
- PR #4218 Fix `get_aggregation` definition with `except *`
- PR #4215 Fix performance regression in strings::detail::concatenate
- PR #4214 Alter ValueError exception for GPU accelerated Parquet writer to properly report `categorical` columns are not supported.
- PR #4232 Fix handling empty tuples of children in string columns
- PR #4222 Fix no-return compile error in binop-null-test
- PR #4242 Fix for rolling tests CI failure
- PR #4245 Fix race condition in parquet reader
- PR #4258 Fix dask-cudf losing index name in `reset_index`
- PR #4268 Fix java build for hash aggregate
- PR #4275 Fix bug in searching nullable values in non-nullable search space in `upper_bound`
- PR #4273 Fix losing `StringIndex` name in dask `_meta_nonempty`
- PR #4279 Fix converting `np.float64` to Scalar
- PR #4285 Add init files for cython pkgs and fix `setup.py`
- PR #4287 Parquet reader: fix empty string potentially read as null
- PR #4310 Fix empty values case in groupby 
- PR #4297 Fix specification of package_data in setup.py
- PR #4302 Fix `_is_local_filesystem` check
- PR #4303 Parquet reader: fix empty columns missing from table


# cuDF 0.12.0 (04 Feb 2020)

## New Features

- PR #3759 Updated 10 Minutes with clarification on how `dask_cudf` uses `cudf` API
- PR #3224 Define and implement new join APIs.
- PR #3284 Add gpu-accelerated parquet writer
- PR #3254 Python redesign for libcudf++
- PR #3336 Add `from_dlpack` and `to_dlpack`
- PR #3555 Add column names support to libcudf++ io readers and writers
- PR #3527 Add string functionality for merge API
- PR #3610 Add memory_usage to DataFrame and Series APIs
- PR #3557 Add contiguous_split() function. 
- PR #3619 Support CuPy 7
- PR #3604 Add nvtext ngrams-tokenize function
- PR #3403 Define and implement new stack + tile APIs
- PR #3627 Adding cudf::sort and cudf::sort_by_key
- PR #3597 Implement new sort based groupby
- PR #3776 Add column equivalence comparator (using epsilon for float equality)
- PR #3667 Define and implement round-robin partition API.
- PR #3690 Add bools_to_mask
- PR #3761 Introduce a Frame class and make Index, DataFrame and Series subclasses
- PR #3538 Define and implement left semi join and left anti join
- PR #3683 Added support for multiple delimiters in `nvtext.token_count()`
- PR #3792 Adding is_nan and is_notnan
- PR #3594 Adding clamp support to libcudf++

## Improvements

- PR #3124 Add support for grand-children in cudf column classes
- PR #3292 Port NVStrings regex contains function
- PR #3409 Port NVStrings regex replace function
- PR #3417 Port NVStrings regex findall function
- PR #3351 Add warning when filepath resolves to multiple files in cudf readers
- PR #3370 Port NVStrings strip functions
- PR #3453 Port NVStrings IPv4 convert functions to cudf strings column
- PR #3441 Port NVStrings url encode/decode to cudf strings column
- PR #3364 Port NVStrings split functions
- PR #3463 Port NVStrings partition/rpartition to cudf strings column
- PR #3502 ORC reader: add option to read DECIMALs as INT64
- PR #3461 Add a new overload to allocate_like() that takes explicit type and size params.
- PR #3590 Specialize hash functions for floating point
- PR #3569 Use `np.asarray` in `StringColumn.deserialize`
- PR #3553 Support Python NoneType in numeric binops
- PR #3511 Support DataFrame / Series mixed arithmetic
- PR #3567 Include `strides` in `__cuda_array_interface__`
- PR #3608 Update OPS codeowner group name
- PR #3431 Port NVStrings translate to cudf strings column
- PR #3507 Define and implement new binary operation APIs
- PR #3620 Add stream parameter to unary ops detail API
- PR #3593 Adding begin/end for mutable_column_device_view
- PR #3587 Merge CHECK_STREAM & CUDA_CHECK_LAST to CHECK_CUDA
- PR #3733 Rework `hash_partition` API
- PR #3655 Use move with make_pair to avoid copy construction
- PR #3402 Define and implement new quantiles APIs
- PR #3612 Add ability to customize the JIT kernel cache path
- PR #3647 Remove PatchedNumbaDeviceArray with CuPy 6.6.0
- PR #3641 Remove duplicate definitions of CUDA_DEVICE_CALLABLE
- PR #3640 Enable memory_usage in dask_cudf (also adds pd.Index from_pandas)
- PR #3654 Update Jitify submodule ref to include gcc-8 fix
- PR #3639 Define and implement `nans_to_nulls`
- PR #3561 Rework contains implementation in search
- PR #3616 Add aggregation infrastructure for argmax/argmin.
- PR #3673 Parquet reader: improve rounding of timestamp conversion to seconds
- PR #3699 Stringify libcudacxx headers for binary op JIT
- PR #3697 Improve column insert performance for wide frames
- PR #3653 Make `gather_bitmask_kernel` more reusable.
- PR #3710 Remove multiple CMake configuration steps from root build script
- PR #3657 Define and implement compiled binops for string column comparisons
- PR #3520 Change read_parquet defaults and add warnings
- PR #3780 Java APIs for selecting a GPU
- PR #3796 Improve on round-robin with the case when number partitions greater than number of rows.
- PR #3805 Avoid CuPy 7.1.0 for now
- PR #3758 detail::scatter variant with map iterator support
- PR #3882 Fail loudly when creating a StringColumn from nvstrings with > MAX_VAL(int32) bytes
- PR #3823 Add header file for detail search functions
- PR #2438 Build GBench Benchmarks in CI
- PR #3713 Adding aggregation support to rolling_window
- PR #3875 Add abstract sink for IO writers, used by ORC and Parquet writers for now
- PR #3916 Refactor gather bindings

## Bug Fixes

- PR #3618 Update 10 minutes to cudf and cupy to hide warning that were being shown in the docs
- PR #3550 Update Java package to 0.12
- PR #3549 Fix index name issue with iloc with RangeIndex
- PR #3562 Fix 4GB limit for gzipped-compressed csv files
- PR #2981 enable build.sh to build all targets without installation
- PR #3563 Use `__cuda_array_interface__` for serialization
- PR #3564 Fix cuda memory access error in gather_bitmask_kernel
- PR #3548 Replaced CUDA_RT_CALL with CUDA_TRY
- PR #3486 Pandas > 0.25 compatability
- PR #3622 Fix new warnings and errors when building with gcc-8
- PR #3588 Remove avro reader column order reversal
- PR #3629 Fix hash map test failure
- PR #3637 Fix sorted set_index operations in dask_cudf
- PR #3663 Fix libcudf++ ORC reader microseconds and milliseconds conversion
- PR #3668 Fixing CHECK_CUDA debug build issue
- PR #3684 Fix ends_with logic for matching string case
- PR #3691 Fix create_offsets to handle offset correctly
- PR #3687 Fixed bug while passing input GPU memory pointer in `nvtext.scatter_count()`
- PR #3701 Fix hash_partition hashing all columns instead of columns_to_hash
- PR #3694 Allow for null columns parameter in `csv_writer`
- PR #3706 Removed extra type-dispatcher call from merge
- PR #3704 Changed the default delimiter to `whitespace` for nvtext methods.
- PR #3741 Construct DataFrame from dict-of-Series with alignment
- PR #3724 Update rmm version to match release
- PR #3743 Fix for `None` data in `__array_interface__`
- PR #3731 Fix performance of zero sized dataframe slice
- PR #3709 Fix inner_join incorrect result issue
- PR #3734 Update numba to 0.46 in conda files
- PR #3738 Update libxx cython types.hpp path
- PR #3672 Fix to_host issue with column_view having offset
- PR #3730 CSV reader: Set invalid float values to NaN/null
- PR #3670 Floor when casting between timestamps of different precisions
- PR #3728 Fix apply_boolean_mask issue with non-null string column
- PR #3769 Don't look for a `name` attribute in column
- PR #3783 Bind cuDF operators to Dask Dataframe
- PR #3775 Fix segfault when reading compressed CSV files larger than 4GB
- PR #3799 Align indices of Series inputs when adding as columns to DataFrame
- PR #3803 Keep name when unpickling Index objects
- PR #3804 Fix cuda crash in AVRO reader
- PR #3766 Remove references to cudf::type_id::CATEGORY from IO code
- PR #3817 Don't always deepcopy an index
- PR #3821 Fix OOB read in gpuinflate prefetcher
- PR #3829 Parquet writer: fix empty dataframe causing cuda launch errors
- PR #3835 Fix memory leak in Cython when dealing with nulls in string columns
- PR #3866 Remove unnecessary if check in NVStrings.create_offsets
- PR #3858 Fixes the broken debug build after #3728
- PR #3850 Fix merge typecast scope issue and resulting memory leak
- PR #3855 Fix MultiColumn recreation with reset_index
- PR #3869 Fixed size calculation in NVStrings::byte_count()
- PR #3868 Fix apply_grouped moving average example
- PR #3900 Properly link `NVStrings` and `NVCategory` into tests
- PR #3868 Fix apply_grouped moving average example
- PR #3871 Fix `split_out` error
- PR #3886 Fix string column materialization from column view
- PR #3893 Parquet reader: fix segfault reading empty parquet file
- PR #3931 Dask-cudf groupby `.agg` multicolumn handling fix
- PR #4017 Fix memory leaks in `GDF_STRING` cython handling and `nans_to_nulls` cython


# cuDF 0.11.0 (11 Dec 2019)

## New Features

- PR #2905 Added `Series.median()` and null support for `Series.quantile()`
- PR #2930 JSON Reader: Support ARROW_RANDOM_FILE input
- PR #2956 Add `cudf::stack` and `cudf::tile`
- PR #2980 Added nvtext is_vowel/is_consonant functions
- PR #2987 Add `inplace` arg to `DataFrame.reset_index` and `Series`
- PR #3011 Added libcudf++ transition guide
- PR #3129 Add strings column factory from `std::vector`s
- PR #3054 Add parquet reader support for decimal data types
- PR #3022 adds DataFrame.astype for cuDF dataframes
- PR #2962 Add isnull(), notnull() and related functions
- PR #3025 Move search files to legacy
- PR #3068 Add `scalar` class
- PR #3094 Adding `any` and `all` support from libcudf
- PR #3130 Define and implement new `column_wrapper`
- PR #3143 Define and implement new copying APIs `slice` and `split`
- PR #3161 Move merge files to legacy
- PR #3079 Added support to write ORC files given a local path
- PR #3192 Add dtype param to cast `DataFrame` on init
- PR #3213 Port cuIO to libcudf++
- PR #3222 Add nvtext character tokenizer
- PR #3223 Java expose underlying buffers
- PR #3300 Add `DataFrame.insert`
- PR #3263 Define and implement new `valid_if`
- PR #3278 Add `to_host` utility to copy `column_view` to host
- PR #3087 Add new cudf::experimental bool8 wrapper
- PR #3219 Construct column from column_view
- PR #3250 Define and implement new merge APIs
- PR #3144 Define and implement new hashing APIs `hash` and `hash_partition`
- PR #3229 Define and implement new search APIs
- PR #3308 java add API for memory usage callbacks
- PR #2691 Row-wise reduction and scan operations via CuPy
- PR #3291 Add normalize_nans_and_zeros
- PR #3187 Define and implement new replace APIs
- PR #3356 Add vertical concatenation for table/columns
- PR #3344 java split API
- PR #2791 Add `groupby.std()`
- PR #3368 Enable dropna argument in dask_cudf groupby
- PR #3298 add null replacement iterator for column_device_view
- PR #3297 Define and implement new groupby API.
- PR #3396 Update device_atomics with new bool8 and timestamp specializations
- PR #3411 Java host memory management API
- PR #3393 Implement df.cov and enable covariance/correlation in dask_cudf
- PR #3401 Add dask_cudf ORC writer (to_orc)
- PR #3331 Add copy_if_else
- PR #3427 Define and Implement new multi-search API
- PR #3442 Add Bool-index + Multi column + DataFrame support for set-item
- PR #3172 Define and implement new fill/repeat/copy_range APIs
- PR #3490 Add pair iterators for columns
- PR #3497 Add DataFrame.drop(..., inplace=False) argument
- PR #3469 Add string functionality for replace API
- PR #3273 Define and implement new reduction APIs

## Improvements

- PR #2904 Move gpu decompressors to cudf::io namespace
- PR #2977 Moved old C++ test utilities to legacy directory.
- PR #2965 Fix slow orc reader perf with large uncompressed blocks
- PR #2995 Move JIT type utilities to legacy directory
- PR #2927 Add ``Table`` and ``TableView`` extension classes that wrap legacy cudf::table
- PR #3005 Renames `cudf::exp` namespace to `cudf::experimental`
- PR #3008 Make safe versions of `is_null` and `is_valid` in `column_device_view`
- PR #3026 Move fill and repeat files to legacy
- PR #3027 Move copying.hpp and related source to legacy folder
- PR #3014 Snappy decompression optimizations
- PR #3032 Use `asarray` to coerce indices to a NumPy array
- PR #2996 IO Readers: Replace `cuio::device_buffer` with `rmm::device_buffer`
- PR #3051 Specialized hash function for strings column
- PR #3065 Select and Concat for cudf::experimental::table
- PR #3080 Move `valid_if.cuh` to `legacy/`
- PR #3052 Moved replace.hpp functionality to legacy
- PR #3091 Move join files to legacy
- PR #3092 Implicitly init RMM if Java allocates before init
- PR #3029 Update gdf_ numeric types with stdint and move to cudf namespace
- PR #3052 Moved replace.hpp functionality to legacy
- PR #2955 Add cmake option to only build for present GPU architecture
- PR #3070 Move functions.h and related source to legacy
- PR #2951 Allow set_index to handle a list of column names
- PR #3093 Move groupby files to legacy
- PR #2988 Removing GIS functionality (now part of cuSpatial library)
- PR #3067 Java method to return size of device memory buffer
- PR #3083 Improved some binary operation tests to include null testing.
- PR #3084 Update to arrow-cpp and pyarrow 0.15.0
- PR #3071 Move cuIO to legacy
- PR #3126 Round 2 of snappy decompression optimizations
- PR #3046 Define and implement new copying APIs `empty_like` and `allocate_like`
- PR #3128 Support MultiIndex in DataFrame.join
- PR #2971 Added initial gather and scatter methods for strings_column_view
- PR #3133 Port NVStrings to cudf column: count_characters and count_bytes
- PR #2991 Added strings column functions concatenate and join_strings
- PR #3028 Define and implement new `gather` APIs.
- PR #3135 Add nvtx utilities to cudf::nvtx namespace
- PR #3021 Java host side concat of serialized buffers
- PR #3138 Move unary files to legacy
- PR #3170 Port NVStrings substring functions to cudf strings column
- PR #3159 Port NVStrings is-chars-types function to cudf strings column
- PR #3154 Make `table_view_base.column()` const and add `mutable_table_view.column()`
- PR #3175 Set cmake cuda version variables
- PR #3171 Move deprecated error macros to legacy
- PR #3191 Port NVStrings integer convert ops to cudf column
- PR #3189 Port NVStrings find ops to cudf column
- PR #3352 Port NVStrings convert float functions to cudf strings column
- PR #3193 Add cuPy as a formal dependency
- PR #3195 Support for zero columned `table_view`
- PR #3165 Java device memory size for string category
- PR #3205 Move transform files to legacy
- PR #3202 Rename and move error.hpp to public headers
- PR #2878 Use upstream merge code in dask_cudf
- PR #3217 Port NVStrings upper and lower case conversion functions
- PR #3350 Port NVStrings booleans convert functions
- PR #3231 Add `column::release()` to give up ownership of contents.
- PR #3157 Use enum class rather than enum for mask_allocation_policy
- PR #3232 Port NVStrings datetime conversion to cudf strings column
- PR #3136 Define and implement new transpose API
- PR #3237 Define and implement new transform APIs
- PR #3245 Move binaryop files to legacy
- PR #3241 Move stream_compaction files to legacy
- PR #3166 Move reductions to legacy
- PR #3261 Small cleanup: remove `== true`
- PR #3271 Update rmm API based on `rmm.reinitialize(...)` change
- PR #3266 Remove optional checks for CuPy
- PR #3268 Adding null ordering per column feature when sorting
- PR #3239 Adding floating point specialization to comparators for NaNs
- PR #3270 Move predicates files to legacy
- PR #3281 Add to_host specialization for strings in column test utilities
- PR #3282 Add `num_bitmask_words`
- PR #3252 Add new factory methods to include passing an existing null mask
- PR #3288 Make `bit.cuh` utilities usable from host code.
- PR #3287 Move rolling windows files to legacy
- PR #3182 Define and implement new unary APIs `is_null` and `is_not_null`
- PR #3314 Drop `cython` from run requirements
- PR #3301 Add tests for empty column wrapper.
- PR #3294 Update to arrow-cpp and pyarrow 0.15.1
- PR #3310 Add `row_hasher` and `element_hasher` utilities
- PR #3272 Support non-default streams when creating/destroying hash maps
- PR #3286 Clean up the starter code on README
- PR #3332 Port NVStrings replace to cudf strings column
- PR #3354 Define and implement new `scatter` APIs
- PR #3322 Port NVStrings pad operations to cudf strings column
- PR #3345 Add cache member for number of characters in string_view class
- PR #3299 Define and implement new `is_sorted` APIs
- PR #3328 Partition by stripes in dask_cudf ORC reader
- PR #3243 Use upstream join code in dask_cudf
- PR #3371 Add `select` method to `table_view`
- PR #3309 Add java and JNI bindings for search bounds
- PR #3305 Define and implement new rolling window APIs
- PR #3380 Concatenate columns of strings
- PR #3382 Add fill function for strings column
- PR #3391 Move device_atomics_tests.cu files to legacy
- PR #3303 Define and implement new stream compaction APIs `copy_if`, `drop_nulls`,
           `apply_boolean_mask`, `drop_duplicate` and `unique_count`.
- PR #3387 Strings column gather function
- PR #3440 Strings column scatter function
- PR #3389 Move quantiles.hpp + group_quantiles.hpp files to legacy
- PR #3397 Port unary cast to libcudf++
- PR #3398 Move reshape.hpp files to legacy
- PR #3395 Port NVStrings regex extract to cudf strings column
- PR #3423 Port NVStrings htoi to cudf strings column
- PR #3425 Strings column copy_if_else implementation
- PR #3422 Move utilities to legacy
- PR #3201 Define and implement new datetime_ops APIs
- PR #3421 Port NVStrings find_multiple to cudf strings column
- PR #3448 Port scatter_to_tables to libcudf++
- PR #3458 Update strings sections in the transition guide
- PR #3462 Add `make_empty_column` and update `empty_like`.
- PR #3465 Port `aggregation` traits and utilities.
- PR #3214 Define and implement new unary operations APIs
- PR #3475 Add `bitmask_to_host` column utility
- PR #3487 Add is_boolean trait and random timestamp generator for testing
- PR #3492 Small cleanup (remove std::abs) and comment
- PR #3407 Allow multiple row-groups per task in dask_cudf read_parquet
- PR #3512 Remove unused CUDA conda labels
- PR #3500 cudf::fill()/cudf::repeat() support for strings columns.
- PR #3438 Update scalar and scalar_device_view to better support strings
- PR #3414 Add copy_range function for strings column
- PR #3685 Add string support to contiguous_split.
- PR #3471 Add scalar/column, column/scalar and scalar/scalar overloads to copy_if_else.
- PR #3451 Add support for implicit typecasting of join columns

## Bug Fixes

- PR #2895 Fixed dask_cudf group_split behavior to handle upstream rearrange_by_divisions
- PR #3048 Support for zero columned tables
- PR #3030 Fix snappy decoding regression in PR #3014
- PR #3041 Fixed exp to experimental namespace name change issue
- PR #3056 Add additional cmake hint for finding local build of RMM files
- PR #3060 Move copying.hpp includes to legacy
- PR #3139 Fixed java RMM auto initalization
- PR #3141 Java fix for relocated IO headers
- PR #3149 Rename column_wrapper.cuh to column_wrapper.hpp
- PR #3168 Fix mutable_column_device_view head const_cast
- PR #3199 Update JNI includes for legacy moves
- PR #3204 ORC writer: Fix ByteRLE encoding of NULLs
- PR #2994 Fix split_out-support but with hash_object_dispatch
- PR #3212 Fix string to date casting when format is not specified
- PR #3218 Fixes `row_lexicographic_comparator` issue with handling two tables
- PR #3228 Default initialize RMM when Java native dependencies are loaded
- PR #3012 replacing instances of `to_gpu_array` with `mem`
- PR #3236 Fix Numba 0.46+/CuPy 6.3 interface compatibility
- PR #3276 Update JNI includes for legacy moves
- PR #3256 Fix orc writer crash with multiple string columns
- PR #3211 Fix breaking change caused by rapidsai/rmm#167
- PR #3265 Fix dangling pointer in `is_sorted`
- PR #3267 ORC writer: fix incorrect ByteRLE encoding of long literal runs
- PR #3277 Fix invalid reference to deleted temporary in `is_sorted`.
- PR #3274 ORC writer: fix integer RLEv2 mode2 unsigned base value encoding
- PR #3279 Fix shutdown hang issues with pinned memory pool init executor
- PR #3280 Invalid children check in mutable_column_device_view
- PR #3289 fix java memory usage API for empty columns
- PR #3293 Fix loading of csv files zipped on MacOS (disabled zip min version check)
- PR #3295 Fix storing storing invalid RMM exec policies.
- PR #3307 Add pd.RangeIndex to from_pandas to fix dask_cudf meta_nonempty bug
- PR #3313 Fix public headers including non-public headers
- PR #3318 Revert arrow to 0.15.0 temporarily to unblock downstream projects CI
- PR #3317 Fix index-argument bug in dask_cudf parquet reader
- PR #3323 Fix `insert` non-assert test case
- PR #3341 Fix `Series` constructor converting NoneType to "None"
- PR #3326 Fix and test for detail::gather map iterator type inference
- PR #3334 Remove zero-size exception check from make_strings_column factories
- PR #3333 Fix compilation issues with `constexpr` functions not marked `__device__`
- PR #3340 Make all benchmarks use cudf base fixture to initialize RMM pool
- PR #3337 Fix Java to pad validity buffers to 64-byte boundary
- PR #3362 Fix `find_and_replace` upcasting series for python scalars and lists
- PR #3357 Disabling `column_view` iterators for non fixed-width types
- PR #3383 Fix : properly compute null counts for rolling_window.
- PR #3386 Removing external includes from `column_view.hpp`
- PR #3369 Add write_partition to dask_cudf to fix to_parquet bug
- PR #3388 Support getitem with bools when DataFrame has a MultiIndex
- PR #3408 Fix String and Column (De-)Serialization
- PR #3372 Fix dask-distributed scatter_by_map bug
- PR #3419 Fix a bug in parse_into_parts (incomplete input causing walking past the end of string).
- PR #3413 Fix dask_cudf read_csv file-list bug
- PR #3416 Fix memory leak in ColumnVector when pulling strings off the GPU
- PR #3424 Fix benchmark build by adding libcudacxx to benchmark's CMakeLists.txt
- PR #3435 Fix diff and shift for empty series
- PR #3439 Fix index-name bug in StringColumn concat
- PR #3445 Fix ORC Writer default stripe size
- PR #3459 Fix printing of invalid entries
- PR #3466 Fix gather null mask allocation for invalid index
- PR #3468 Fix memory leak issue in `drop_duplicates`
- PR #3474 Fix small doc error in capitalize Docs
- PR #3491 Fix more doc errors in NVStrings
- PR #3478 Fix as_index deep copy via Index.rename inplace arg
- PR #3476 Fix ORC reader timezone conversion
- PR #3188 Repr slices up large DataFrames
- PR #3519 Fix strings column concatenate handling zero-sized columns
- PR #3530 Fix copy_if_else test case fail issue
- PR #3523 Fix lgenfe issue with debug build
- PR #3532 Fix potential use-after-free in cudf parquet reader
- PR #3540 Fix unary_op null_mask bug and add missing test cases
- PR #3559 Use HighLevelGraph api in DataFrame constructor (Fix upstream compatibility)
- PR #3572 Fix CI Issue with hypothesis tests that are flaky


# cuDF 0.10.0 (16 Oct 2019)

## New Features

- PR #2423 Added `groupby.quantile()`
- PR #2522 Add Java bindings for NVStrings backed upper and lower case mutators
- PR #2605 Added Sort based groupby in libcudf
- PR #2607 Add Java bindings for parsing JSON
- PR #2629 Add dropna= parameter to groupby
- PR #2585 ORC & Parquet Readers: Remove millisecond timestamp restriction
- PR #2507 Add GPU-accelerated ORC Writer
- PR #2559 Add Series.tolist()
- PR #2653 Add Java bindings for rolling window operations
- PR #2480 Merge `custreamz` codebase into `cudf` repo
- PR #2674 Add __contains__ for Index/Series/Column
- PR #2635 Add support to read from remote and cloud sources like s3, gcs, hdfs
- PR #2722 Add Java bindings for NVTX ranges
- PR #2702 Add make_bool to dataset generation functions
- PR #2394 Move `rapidsai/custrings` into `cudf`
- PR #2734 Final sync of custrings source into cudf
- PR #2724 Add libcudf support for __contains__
- PR #2777 Add python bindings for porter stemmer measure functionality
- PR #2781 Add issorted to is_monotonic
- PR #2685 Add cudf::scatter_to_tables and cython binding
- PR #2743 Add Java bindings for NVStrings timestamp2long as part of String ColumnVector casting
- PR #2785 Add nvstrings Python docs
- PR #2786 Add benchmarks option to root build.sh
- PR #2802 Add `cudf::repeat()` and `cudf.Series.repeat()`
- PR #2773 Add Fisher's unbiased kurtosis and skew for Series/DataFrame
- PR #2748 Parquet Reader: Add option to specify loading of PANDAS index
- PR #2807 Add scatter_by_map to DataFrame python API
- PR #2836 Add nvstrings.code_points method
- PR #2844 Add Series/DataFrame notnull
- PR #2858 Add GTest type list utilities
- PR #2870 Add support for grouping by Series of arbitrary length
- PR #2719 Series covariance and Pearson correlation
- PR #2207 Beginning of libcudf overhaul: introduce new column and table types
- PR #2869 Add `cudf.CategoricalDtype`
- PR #2838 CSV Reader: Support ARROW_RANDOM_FILE input
- PR #2655 CuPy-based Series and Dataframe .values property
- PR #2803 Added `edit_distance_matrix()` function to calculate pairwise edit distance for each string on a given nvstrings object.
- PR #2811 Start of cudf strings column work based on 2207
- PR #2872 Add Java pinned memory pool allocator
- PR #2969 Add findAndReplaceAll to ColumnVector
- PR #2814 Add Datetimeindex.weekday
- PR #2999 Add timestamp conversion support for string categories
- PR #2918 Add cudf::column timestamp wrapper types

## Improvements

- PR #2578 Update legacy_groupby to use libcudf group_by_without_aggregation
- PR #2581 Removed `managed` allocator from hash map classes.
- PR #2571 Remove unnecessary managed memory from gdf_column_concat
- PR #2648 Cython/Python reorg
- PR #2588 Update Series.append documentation
- PR #2632 Replace dask-cudf set_index code with upstream
- PR #2682 Add cudf.set_allocator() function for easier allocator init
- PR #2642 Improve null printing and testing
- PR #2747 Add missing Cython headers / cudftestutil lib to conda package for cuspatial build
- PR #2706 Compute CSV format in device code to speedup performance
- PR #2673 Add support for np.longlong type
- PR #2703 move dask serialization dispatch into cudf
- PR #2728 Add YYMMDD to version tag for nightly conda packages
- PR #2729 Handle file-handle input in to_csv
- PR #2741 CSV Reader: Move kernel functions into its own file
- PR #2766 Improve nvstrings python cmake flexibility
- PR #2756 Add out_time_unit option to csv reader, support timestamp resolutions
- PR #2771 Stopgap alias for to_gpu_matrix()
- PR #2783 Support mapping input columns to function arguments in apply kernels
- PR #2645 libcudf unique_count for Series.nunique
- PR #2817 Dask-cudf: `read_parquet` support for remote filesystems
- PR #2823 improve java data movement debugging
- PR #2806 CSV Reader: Clean-up row offset operations
- PR #2640 Add dask wait/persist exmaple to 10 minute guide
- PR #2828 Optimizations of kernel launch configuration for `DataFrame.apply_rows` and `DataFrame.apply_chunks`
- PR #2831 Add `column` argument to `DataFrame.drop`
- PR #2775 Various optimizations to improve __getitem__ and __setitem__ performance
- PR #2810 cudf::allocate_like can optionally always allocate a mask.
- PR #2833 Parquet reader: align page data allocation sizes to 4-bytes to satisfy cuda-memcheck
- PR #2832 Using the new Python bindings for UCX
- PR #2856 Update group_split_cudf to use scatter_by_map
- PR #2890 Optionally keep serialized table data on the host.
- PR #2778 Doc: Updated and fixed some docstrings that were formatted incorrectly.
- PR #2830 Use YYMMDD tag in custreamz nightly build
- PR #2875 Java: Remove synchronized from register methods in MemoryCleaner
- PR #2887 Minor snappy decompression optimization
- PR #2899 Use new RMM API based on Cython
- PR #2788 Guide to Python UDFs
- PR #2919 Change java API to use operators in groupby namespace
- PR #2909 CSV Reader: Avoid row offsets host vector default init
- PR #2834 DataFrame supports setting columns via attribute syntax `df.x = col`
- PR #3147 DataFrame can be initialized from rows via list of tuples
- PR #3539 Restrict CuPy to 6

## Bug Fixes

- PR #2584 ORC Reader: fix parsing of `DECIMAL` index positions
- PR #2619 Fix groupby serialization/deserialization
- PR #2614 Update Java version to match
- PR #2601 Fixes nlargest(1) issue in Series and Dataframe
- PR #2610 Fix a bug in index serialization (properly pass DeviceNDArray)
- PR #2621 Fixes the floordiv issue of not promoting float type when rhs is 0
- PR #2611 Types Test: fix static casting from negative int to string
- PR #2618 IO Readers: Fix datasource memory map failure for multiple reads
- PR #2628 groupby_without_aggregation non-nullable input table produces non-nullable output
- PR #2615 fix string category partitioning in java API
- PR #2641 fix string category and timeunit concat in the java API
- PR #2649 Fix groupby issue resulting from column_empty bug
- PR #2658 Fix astype() for null categorical columns
- PR #2660 fix column string category and timeunit concat in the java API
- PR #2664 ORC reader: fix `skip_rows` larger than first stripe
- PR #2654 Allow Java gdfOrderBy to work with string categories
- PR #2669 AVRO reader: fix non-deterministic output
- PR #2668 Update Java bindings to specify timestamp units for ORC and Parquet readers
- PR #2679 AVRO reader: fix cuda errors when decoding compressed streams
- PR #2692 Add concatenation for data-frame with different headers (empty and non-empty)
- PR #2651 Remove nvidia driver installation from ci/cpu/build.sh
- PR #2697 Ensure csv reader sets datetime column time units
- PR #2698 Return RangeIndex from contiguous slice of RangeIndex
- PR #2672 Fix null and integer handling in round
- PR #2704 Parquet Reader: Fix crash when loading string column with nulls
- PR #2725 Fix Jitify issue with running on Turing using CUDA version < 10
- PR #2731 Fix building of benchmarks
- PR #2738 Fix java to find new NVStrings locations
- PR #2736 Pin Jitify branch to v0.10 version
- PR #2742 IO Readers: Fix possible silent failures when creating `NvStrings` instance
- PR #2753 Fix java quantile API calls
- PR #2762 Fix validity processing for time in java
- PR #2796 Fix handling string slicing and other nvstrings delegated methods with dask
- PR #2769 Fix link to API docs in README.md
- PR #2772 Handle multiindex pandas Series #2772
- PR #2749 Fix apply_rows/apply_chunks pessimistic null mask to use in_cols null masks only
- PR #2752 CSV Reader: Fix exception when there's no rows to process
- PR #2716 Added Exception for `StringMethods` in string methods
- PR #2787 Fix Broadcasting `None` to `cudf-series`
- PR #2794 Fix async race in NVCategory::get_value and get_value_bounds
- PR #2795 Fix java build/cast error
- PR #2496 Fix improper merge of two dataframes when names differ
- PR #2824 Fix issue with incorrect result when Numeric Series replace is called several times
- PR #2751 Replace value with null
- PR #2765 Fix Java inequality comparisons for string category
- PR #2818 Fix java join API to use new C++ join API
- PR #2841 Fix nvstrings.slice and slice_from for range (0,0)
- PR #2837 Fix join benchmark
- PR #2809 Add hash_df and group_split dispatch functions for dask
- PR #2843 Parquet reader: fix skip_rows when not aligned with page or row_group boundaries
- PR #2851 Deleted existing dask-cudf/record.txt
- PR #2854 Fix column creation from ephemeral objects exposing __cuda_array_interface__
- PR #2860 Fix boolean indexing when the result is a single row
- PR #2859 Fix tail method issue for string columns
- PR #2852 Fixed `cumsum()` and `cumprod()` on boolean series.
- PR #2865 DaskIO: Fix `read_csv` and `read_orc` when input is list of files
- PR #2750 Fixed casting values to cudf::bool8 so non-zero values always cast to true
- PR #2873 Fixed dask_cudf read_partition bug by generating ParquetDatasetPiece
- PR #2850 Fixes dask_cudf.read_parquet on partitioned datasets
- PR #2896 Properly handle `axis` string keywords in `concat`
- PR #2926 Update rounding algorithm to avoid using fmod
- PR #2968 Fix Java dependency loading when using NVTX
- PR #2963 Fix ORC writer uncompressed block indexing
- PR #2928 CSV Reader: Fix using `byte_range` for large datasets
- PR #2983 Fix sm_70+ race condition in gpu_unsnap
- PR #2964 ORC Writer: Segfault when writing mixed numeric and string columns
- PR #3007 Java: Remove unit test that frees RMM invalid pointer
- PR #3009 Fix orc reader RLEv2 patch position regression from PR #2507
- PR #3002 Fix CUDA invalid configuration errors reported after loading an ORC file without data
- PR #3035 Update update-version.sh for new docs locations
- PR #3038 Fix uninitialized stream parameter in device_table deleter
- PR #3064 Fixes groupby performance issue
- PR #3061 Add rmmInitialize to nvstrings gtests
- PR #3058 Fix UDF doc markdown formatting
- PR #3059 Add nvstrings python build instructions to contributing.md


# cuDF 0.9.0 (21 Aug 2019)

## New Features

- PR #1993 Add CUDA-accelerated series aggregations: mean, var, std
- PR #2111 IO Readers: Support memory buffer, file-like object, and URL inputs
- PR #2012 Add `reindex()` to DataFrame and Series
- PR #2097 Add GPU-accelerated AVRO reader
- PR #2098 Support binary ops on DFs and Series with mismatched indices
- PR #2160 Merge `dask-cudf` codebase into `cudf` repo
- PR #2149 CSV Reader: Add `hex` dtype for explicit hexadecimal parsing
- PR #2156 Add `upper_bound()` and `lower_bound()` for libcudf tables and `searchsorted()` for cuDF Series
- PR #2158 CSV Reader: Support single, non-list/dict argument for `dtype`
- PR #2177 CSV Reader: Add `parse_dates` parameter for explicit date inference
- PR #1744 cudf::apply_boolean_mask and cudf::drop_nulls support for cudf::table inputs (multi-column)
- PR #2196 Add `DataFrame.dropna()`
- PR #2197 CSV Writer: add `chunksize` parameter for `to_csv`
- PR #2215 `type_dispatcher` benchmark
- PR #2179 Add Java quantiles
- PR #2157 Add __array_function__ to DataFrame and Series
- PR #2212 Java support for ORC reader
- PR #2224 Add DataFrame isna, isnull, notna functions
- PR #2236 Add Series.drop_duplicates
- PR #2105 Add hash-based join benchmark
- PR #2316 Add unique, nunique, and value_counts for datetime columns
- PR #2337 Add Java support for slicing a ColumnVector
- PR #2049 Add cudf::merge (sorted merge)
- PR #2368 Full cudf+dask Parquet Support
- PR #2380 New cudf::is_sorted checks whether cudf::table is sorted
- PR #2356 Java column vector standard deviation support
- PR #2221 MultiIndex full indexing - Support iloc and wildcards for loc
- PR #2429 Java support for getting length of strings in a ColumnVector
- PR #2415 Add `value_counts` for series of any type
- PR #2446 Add __array_function__ for index
- PR #2437 ORC reader: Add 'use_np_dtypes' option
- PR #2382 Add CategoricalAccessor add, remove, rename, and ordering methods
- PR #2464 Native implement `__cuda_array_interface__` for Series/Index/Column objects
- PR #2425 Rolling window now accepts array-based user-defined functions
- PR #2442 Add __setitem__
- PR #2449 Java support for getting byte count of strings in a ColumnVector
- PR #2492 Add groupby.size() method
- PR #2358 Add cudf::nans_to_nulls: convert floating point column into bitmask
- PR #2489 Add drop argument to set_index
- PR #2491 Add Java bindings for ORC reader 'use_np_dtypes' option
- PR #2213 Support s/ms/us/ns DatetimeColumn time unit resolutions
- PR #2536 Add _constructor properties to Series and DataFrame

## Improvements

- PR #2103 Move old `column` and `bitmask` files into `legacy/` directory
- PR #2109 added name to Python column classes
- PR #1947 Cleanup serialization code
- PR #2125 More aggregate in java API
- PR #2127 Add in java Scalar tests
- PR #2088 Refactor of Python groupby code
- PR #2130 Java serialization and deserialization of tables.
- PR #2131 Chunk rows logic added to csv_writer
- PR #2129 Add functions in the Java API to support nullable column filtering
- PR #2165 made changes to get_dummies api for it to be available in MethodCache
- PR #2171 Add CodeCov integration, fix doc version, make --skip-tests work when invoking with source
- PR #2184 handle remote orc files for dask-cudf
- PR #2186 Add `getitem` and `getattr` style access to Rolling objects
- PR #2168 Use cudf.Column for CategoricalColumn's categories instead of a tuple
- PR #2193 DOC: cudf::type_dispatcher documentation for specializing dispatched functors
- PR #2199 Better java support for appending strings
- PR #2176 Added column dtype support for datetime, int8, int16 to csv_writer
- PR #2209 Matching `get_dummies` & `select_dtypes` behavior to pandas
- PR #2217 Updated Java bindings to use the new groupby API
- PR #2214 DOC: Update doc instructions to build/install `cudf` and `dask-cudf`
- PR #2220 Update Java bindings for reduction rename
- PR #2232 Move CodeCov upload from build script to Jenkins
- PR #2225 refactor to use libcudf for gathering columns in dataframes
- PR #2293 Improve join performance (faster compute_join_output_size)
- PR #2300 Create separate dask codeowners for dask-cudf codebase
- PR #2304 gdf_group_by_without_aggregations returns gdf_column
- PR #2309 Java readers: remove redundant copy of result pointers
- PR #2307 Add `black` and `isort` to style checker script
- PR #2345 Restore removal of old groupby implementation
- PR #2342 Improve `astype()` to operate all ways
- PR #2329 using libcudf cudf::copy for column deep copy
- PR #2344 DOC: docs on code formatting for contributors
- PR #2376 Add inoperative axis= and win_type= arguments to Rolling()
- PR #2378 remove dask for (de-)serialization of cudf objects
- PR #2353 Bump Arrow and Dask versions
- PR #2377 Replace `standard_python_slice` with just `slice.indices()`
- PR #2373 cudf.DataFrame enchancements & Series.values support
- PR #2392 Remove dlpack submodule; make cuDF's Cython API externally accessible
- PR #2430 Updated Java bindings to use the new unary API
- PR #2406 Moved all existing `table` related files to a `legacy/` directory
- PR #2350 Performance related changes to get_dummies
- PR #2420 Remove `cudautils.astype` and replace with `typecast.apply_cast`
- PR #2456 Small improvement to typecast utility
- PR #2458 Fix handling of thirdparty packages in `isort` config
- PR #2459 IO Readers: Consolidate all readers to use `datasource` class
- PR #2475 Exposed type_dispatcher.hpp, nvcategory_util.hpp and wrapper_types.hpp in the include folder
- PR #2484 Enabled building libcudf as a static library
- PR #2453 Streamline CUDA_REL environment variable
- PR #2483 Bundle Boost filesystem dependency in the Java jar
- PR #2486 Java API hash functions
- PR #2481 Adds the ignore_null_keys option to the java api
- PR #2490 Java api: support multiple aggregates for the same column
- PR #2510 Java api: uses table based apply_boolean_mask
- PR #2432 Use pandas formatting for console, html, and latex output
- PR #2573 Bump numba version to 0.45.1
- PR #2606 Fix references to notebooks-contrib

## Bug Fixes

- PR #2086 Fixed quantile api behavior mismatch in series & dataframe
- PR #2128 Add offset param to host buffer readers in java API.
- PR #2145 Work around binops validity checks for java
- PR #2146 Work around unary_math validity checks for java
- PR #2151 Fixes bug in cudf::copy_range where null_count was invalid
- PR #2139 matching to pandas describe behavior & fixing nan values issue
- PR #2161 Implicitly convert unsigned to signed integer types in binops
- PR #2154 CSV Reader: Fix bools misdetected as strings dtype
- PR #2178 Fix bug in rolling bindings where a view of an ephemeral column was being taken
- PR #2180 Fix issue with isort reordering `importorskip` below imports depending on them
- PR #2187 fix to honor dtype when numpy arrays are passed to columnops.as_column
- PR #2190 Fix issue in astype conversion of string column to 'str'
- PR #2208 Fix issue with calling `head()` on one row dataframe
- PR #2229 Propagate exceptions from Cython cdef functions
- PR #2234 Fix issue with local build script not properly building
- PR #2223 Fix CUDA invalid configuration errors reported after loading small compressed ORC files
- PR #2162 Setting is_unique and is_monotonic-related attributes
- PR #2244 Fix ORC RLEv2 delta mode decoding with nonzero residual delta width
- PR #2297 Work around `var/std` unsupported only at debug build
- PR #2302 Fixed java serialization corner case
- PR #2355 Handle float16 in binary operations
- PR #2311 Fix copy behaviour for GenericIndex
- PR #2349 Fix issues with String filter in java API
- PR #2323 Fix groupby on categoricals
- PR #2328 Ensure order is preserved in CategoricalAccessor._set_categories
- PR #2202 Fix issue with unary ops mishandling empty input
- PR #2326 Fix for bug in DLPack when reading multiple columns
- PR #2324 Fix cudf Docker build
- PR #2325 Fix ORC RLEv2 patched base mode decoding with nonzero patch width
- PR #2235 Fix get_dummies to be compatible with dask
- PR #2332 Zero initialize gdf_dtype_extra_info
- PR #2355 Handle float16 in binary operations
- PR #2360 Fix missing dtype handling in cudf.Series & columnops.as_column
- PR #2364 Fix quantile api and other trivial issues around it
- PR #2361 Fixed issue with `codes` of CategoricalIndex
- PR #2357 Fixed inconsistent type of index created with from_pandas vs direct construction
- PR #2389 Fixed Rolling __getattr__ and __getitem__ for offset based windows
- PR #2402 Fixed bug in valid mask computation in cudf::copy_if (apply_boolean_mask)
- PR #2401 Fix to a scalar datetime(of type Days) issue
- PR #2386 Correctly allocate output valids in groupby
- PR #2411 Fixed failures on binary op on single element string column
- PR #2422 Fix Pandas logical binary operation incompatibilites
- PR #2447 Fix CodeCov posting build statuses temporarily
- PR #2450 Fix erroneous null handling in `cudf.DataFrame`'s `apply_rows`
- PR #2470 Fix issues with empty strings and string categories (Java)
- PR #2471 Fix String Column Validity.
- PR #2481 Fix java validity buffer serialization
- PR #2485 Updated bytes calculation to use size_t to avoid overflow in column concat
- PR #2461 Fix groupby multiple aggregations same column
- PR #2514 Fix cudf::drop_nulls threshold handling in Cython
- PR #2516 Fix utilities include paths and meta.yaml header paths
- PR #2517 Fix device memory leak in to_dlpack tensor deleter
- PR #2431 Fix local build generated file ownerships
- PR #2511 Added import of orc, refactored exception handlers to not squash fatal exceptions
- PR #2527 Fix index and column input handling in dask_cudf read_parquet
- PR #2466 Fix `dataframe.query` returning null rows erroneously
- PR #2548 Orc reader: fix non-deterministic data decoding at chunk boundaries
- PR #2557 fix cudautils import in string.py
- PR #2521 Fix casting datetimes from/to the same resolution
- PR #2545 Fix MultiIndexes with datetime levels
- PR #2560 Remove duplicate `dlpack` definition in conda recipe
- PR #2567 Fix ColumnVector.fromScalar issues while dealing with null scalars
- PR #2565 Orc reader: fix incorrect data decoding of int64 data types
- PR #2577 Fix search benchmark compilation error by adding necessary header
- PR #2604 Fix a bug in copying.pyx:_normalize_types that upcasted int32 to int64


# cuDF 0.8.0 (27 June 2019)

## New Features

- PR #1524 Add GPU-accelerated JSON Lines parser with limited feature set
- PR #1569 Add support for Json objects to the JSON Lines reader
- PR #1622 Add Series.loc
- PR #1654 Add cudf::apply_boolean_mask: faster replacement for gdf_apply_stencil
- PR #1487 cython gather/scatter
- PR #1310 Implemented the slice/split functionality.
- PR #1630 Add Python layer to the GPU-accelerated JSON reader
- PR #1745 Add rounding of numeric columns via Numba
- PR #1772 JSON reader: add support for BytesIO and StringIO input
- PR #1527 Support GDF_BOOL8 in readers and writers
- PR #1819 Logical operators (AND, OR, NOT) for libcudf and cuDF
- PR #1813 ORC Reader: Add support for stripe selection
- PR #1828 JSON Reader: add suport for bool8 columns
- PR #1833 Add column iterator with/without nulls
- PR #1665 Add the point-in-polygon GIS function
- PR #1863 Series and Dataframe methods for all and any
- PR #1908 cudf::copy_range and cudf::fill for copying/assigning an index or range to a constant
- PR #1921 Add additional formats for typecasting to/from strings
- PR #1807 Add Series.dropna()
- PR #1987 Allow user defined functions in the form of ptx code to be passed to binops
- PR #1948 Add operator functions like `Series.add()` to DataFrame and Series
- PR #1954 Add skip test argument to GPU build script
- PR #2018 Add bindings for new groupby C++ API
- PR #1984 Add rolling window operations Series.rolling() and DataFrame.rolling()
- PR #1542 Python method and bindings for to_csv
- PR #1995 Add Java API
- PR #1998 Add google benchmark to cudf
- PR #1845 Add cudf::drop_duplicates, DataFrame.drop_duplicates
- PR #1652 Added `Series.where()` feature
- PR #2074 Java Aggregates, logical ops, and better RMM support
- PR #2140 Add a `cudf::transform` function
- PR #2068 Concatenation of different typed columns

## Improvements

- PR #1538 Replacing LesserRTTI with inequality_comparator
- PR #1703 C++: Added non-aggregating `insert` to `concurrent_unordered_map` with specializations to store pairs with a single atomicCAS when possible.
- PR #1422 C++: Added a RAII wrapper for CUDA streams
- PR #1701 Added `unique` method for stringColumns
- PR #1713 Add documentation for Dask-XGBoost
- PR #1666 CSV Reader: Improve performance for files with large number of columns
- PR #1725 Enable the ability to use a single column groupby as its own index
- PR #1759 Add an example showing simultaneous rolling averages to `apply_grouped` documentation
- PR #1746 C++: Remove unused code: `windowed_ops.cu`, `sorting.cu`, `hash_ops.cu`
- PR #1748 C++: Add `bool` nullability flag to `device_table` row operators
- PR #1764 Improve Numerical column: `mean_var` and `mean`
- PR #1767 Speed up Python unit tests
- PR #1770 Added build.sh script, updated CI scripts and documentation
- PR #1739 ORC Reader: Add more pytest coverage
- PR #1696 Added null support in `Series.replace()`.
- PR #1390 Added some basic utility functions for `gdf_column`'s
- PR #1791 Added general column comparison code for testing
- PR #1795 Add printing of git submodule info to `print_env.sh`
- PR #1796 Removing old sort based group by code and gdf_filter
- PR #1811 Added funtions for copying/allocating `cudf::table`s
- PR #1838 Improve columnops.column_empty so that it returns typed columns instead of a generic Column
- PR #1890 Add utils.get_dummies- a pandas-like wrapper around one_hot-encoding
- PR #1823 CSV Reader: default the column type to string for empty dataframes
- PR #1827 Create bindings for scalar-vector binops, and update one_hot_encoding to use them
- PR #1817 Operators now support different sized dataframes as long as they don't share different sized columns
- PR #1855 Transition replace_nulls to new C++ API and update corresponding Cython/Python code
- PR #1858 Add `std::initializer_list` constructor to `column_wrapper`
- PR #1846 C++ type-erased gdf_equal_columns test util; fix gdf_equal_columns logic error
- PR #1390 Added some basic utility functions for `gdf_column`s
- PR #1391 Tidy up bit-resolution-operation and bitmask class code
- PR #1882 Add iloc functionality to MultiIndex dataframes
- PR #1884 Rolling windows: general enhancements and better coverage for unit tests
- PR #1886 support GDF_STRING_CATEGORY columns in apply_boolean_mask, drop_nulls and other libcudf functions
- PR #1896 Improve performance of groupby with levels specified in dask-cudf
- PR #1915 Improve iloc performance for non-contiguous row selection
- PR #1859 Convert read_json into a C++ API
- PR #1919 Rename libcudf namespace gdf to namespace cudf
- PR #1850 Support left_on and right_on for DataFrame merge operator
- PR #1930 Specialize constructor for `cudf::bool8` to cast argument to `bool`
- PR #1938 Add default constructor for `column_wrapper`
- PR #1930 Specialize constructor for `cudf::bool8` to cast argument to `bool`
- PR #1952 consolidate libcudf public API headers in include/cudf
- PR #1949 Improved selection with boolmask using libcudf `apply_boolean_mask`
- PR #1956 Add support for nulls in `query()`
- PR #1973 Update `std::tuple` to `std::pair` in top-most libcudf APIs and C++ transition guide
- PR #1981 Convert read_csv into a C++ API
- PR #1868 ORC Reader: Support row index for speed up on small/medium datasets
- PR #1964 Added support for list-like types in Series.str.cat
- PR #2005 Use HTML5 details tag in bug report issue template
- PR #2003 Removed few redundant unit-tests from test_string.py::test_string_cat
- PR #1944 Groupby design improvements
- PR #2017 Convert `read_orc()` into a C++ API
- PR #2011 Convert `read_parquet()` into a C++ API
- PR #1756 Add documentation "10 Minutes to cuDF and dask_cuDF"
- PR #2034 Adding support for string columns concatenation using "add" binary operator
- PR #2042 Replace old "10 Minutes" guide with new guide for docs build process
- PR #2036 Make library of common test utils to speed up tests compilation
- PR #2022 Facilitating get_dummies to be a high level api too
- PR #2050 Namespace IO readers and add back free-form `read_xxx` functions
- PR #2104 Add a functional ``sort=`` keyword argument to groupby
- PR #2108 Add `find_and_replace` for StringColumn for replacing single values
- PR #1803 cuDF/CuPy interoperability documentation

## Bug Fixes

- PR #1465 Fix for test_orc.py and test_sparse_df.py test failures
- PR #1583 Fix underlying issue in `as_index()` that was causing `Series.quantile()` to fail
- PR #1680 Add errors= keyword to drop() to fix cudf-dask bug
- PR #1651 Fix `query` function on empty dataframe
- PR #1616 Fix CategoricalColumn to access categories by index instead of iteration
- PR #1660 Fix bug in `loc` when indexing with a column name (a string)
- PR #1683 ORC reader: fix timestamp conversion to UTC
- PR #1613 Improve CategoricalColumn.fillna(-1) performance
- PR #1642 Fix failure of CSV_TEST gdf_csv_test.SkiprowsNrows on multiuser systems
- PR #1709 Fix handling of `datetime64[ms]` in `dataframe.select_dtypes`
- PR #1704 CSV Reader: Add support for the plus sign in number fields
- PR #1687 CSV reader: return an empty dataframe for zero size input
- PR #1757 Concatenating columns with null columns
- PR #1755 Add col_level keyword argument to melt
- PR #1758 Fix df.set_index() when setting index from an empty column
- PR #1749 ORC reader: fix long strings of NULL values resulting in incorrect data
- PR #1742 Parquet Reader: Fix index column name to match PANDAS compat
- PR #1782 Update libcudf doc version
- PR #1783 Update conda dependencies
- PR #1786 Maintain the original series name in series.unique output
- PR #1760 CSV Reader: fix segfault when dtype list only includes columns from usecols list
- PR #1831 build.sh: Assuming python is in PATH instead of using PYTHON env var
- PR #1839 Raise an error instead of segfaulting when transposing a DataFrame with StringColumns
- PR #1840 Retain index correctly during merge left_on right_on
- PR #1825 cuDF: Multiaggregation Groupby Failures
- PR #1789 CSV Reader: Fix missing support for specifying `int8` and `int16` dtypes
- PR #1857 Cython Bindings: Handle `bool` columns while calling `column_view_from_NDArrays`
- PR #1849 Allow DataFrame support methods to pass arguments to the methods
- PR #1847 Fixed #1375 by moving the nvstring check into the wrapper function
- PR #1864 Fixing cudf reduction for POWER platform
- PR #1869 Parquet reader: fix Dask timestamps not matching with Pandas (convert to milliseconds)
- PR #1876 add dtype=bool for `any`, `all` to treat integer column correctly
- PR #1875 CSV reader: take NaN values into account in dtype detection
- PR #1873 Add column dtype checking for the all/any methods
- PR #1902 Bug with string iteration in _apply_basic_agg
- PR #1887 Fix for initialization issue in pq_read_arg,orc_read_arg
- PR #1867 JSON reader: add support for null/empty fields, including the 'null' literal
- PR #1891 Fix bug #1750 in string column comparison
- PR #1909 Support of `to_pandas()` of boolean series with null values
- PR #1923 Use prefix removal when two aggs are called on a SeriesGroupBy
- PR #1914 Zero initialize gdf_column local variables
- PR #1959 Add support for comparing boolean Series to scalar
- PR #1966 Ignore index fix in series append
- PR #1967 Compute index __sizeof__ only once for DataFrame __sizeof__
- PR #1977 Support CUDA installation in default system directories
- PR #1982 Fixes incorrect index name after join operation
- PR #1985 Implement `GDF_PYMOD`, a special modulo that follows python's sign rules
- PR #1991 Parquet reader: fix decoding of NULLs
- PR #1990 Fixes a rendering bug in the `apply_grouped` documentation
- PR #1978 Fix for values being filled in an empty dataframe
- PR #2001 Correctly create MultiColumn from Pandas MultiColumn
- PR #2006 Handle empty dataframe groupby construction for dask
- PR #1965 Parquet Reader: Fix duplicate index column when it's already in `use_cols`
- PR #2033 Add pip to conda environment files to fix warning
- PR #2028 CSV Reader: Fix reading of uncompressed files without a recognized file extension
- PR #2073 Fix an issue when gathering columns with NVCategory and nulls
- PR #2053 cudf::apply_boolean_mask return empty column for empty boolean mask
- PR #2066 exclude `IteratorTest.mean_var_output` test from debug build
- PR #2069 Fix JNI code to use read_csv and read_parquet APIs
- PR #2071 Fix bug with unfound transitive dependencies for GTests in Ubuntu 18.04
- PR #2089 Configure Sphinx to render params correctly
- PR #2091 Fix another bug with unfound transitive dependencies for `cudftestutils` in Ubuntu 18.04
- PR #2115 Just apply `--disable-new-dtags` instead of trying to define all the transitive dependencies
- PR #2106 Fix errors in JitCache tests caused by sharing of device memory between processes
- PR #2120 Fix errors in JitCache tests caused by running multiple threads on the same data
- PR #2102 Fix memory leak in groupby
- PR #2113 fixed typo in to_csv code example


# cudf 0.7.2 (16 May 2019)

## New Features

- PR #1735 Added overload for atomicAdd on int64. Streamlined implementation of custom atomic overloads.
- PR #1741 Add MultiIndex concatenation

## Bug Fixes

- PR #1718 Fix issue with SeriesGroupBy MultiIndex in dask-cudf
- PR #1734 Python: fix performance regression for groupby count() aggregations
- PR #1768 Cython: fix handling read only schema buffers in gpuarrow reader


# cudf 0.7.1 (11 May 2019)

## New Features

- PR #1702 Lazy load MultiIndex to return groupby performance to near optimal.

## Bug Fixes

- PR #1708 Fix handling of `datetime64[ms]` in `dataframe.select_dtypes`


# cuDF 0.7.0 (10 May 2019)

## New Features

- PR #982 Implement gdf_group_by_without_aggregations and gdf_unique_indices functions
- PR #1142 Add `GDF_BOOL` column type
- PR #1194 Implement overloads for CUDA atomic operations
- PR #1292 Implemented Bitwise binary ops AND, OR, XOR (&, |, ^)
- PR #1235 Add GPU-accelerated Parquet Reader
- PR #1335 Added local_dict arg in `DataFrame.query()`.
- PR #1282 Add Series and DataFrame.describe()
- PR #1356 Rolling windows
- PR #1381 Add DataFrame._get_numeric_data
- PR #1388 Add CODEOWNERS file to auto-request reviews based on where changes are made
- PR #1396 Add DataFrame.drop method
- PR #1413 Add DataFrame.melt method
- PR #1412 Add DataFrame.pop()
- PR #1419 Initial CSV writer function
- PR #1441 Add Series level cumulative ops (cumsum, cummin, cummax, cumprod)
- PR #1420 Add script to build and test on a local gpuCI image
- PR #1440 Add DatetimeColumn.min(), DatetimeColumn.max()
- PR #1455 Add Series.Shift via Numba kernel
- PR #1441 Add Series level cumulative ops (cumsum, cummin, cummax, cumprod)
- PR #1461 Add Python coverage test to gpu build
- PR #1445 Parquet Reader: Add selective reading of rows and row group
- PR #1532 Parquet Reader: Add support for INT96 timestamps
- PR #1516 Add Series and DataFrame.ndim
- PR #1556 Add libcudf C++ transition guide
- PR #1466 Add GPU-accelerated ORC Reader
- PR #1565 Add build script for nightly doc builds
- PR #1508 Add Series isna, isnull, and notna
- PR #1456 Add Series.diff() via Numba kernel
- PR #1588 Add Index `astype` typecasting
- PR #1301 MultiIndex support
- PR #1599 Level keyword supported in groupby
- PR #929 Add support operations to dataframe
- PR #1609 Groupby accept list of Series
- PR #1658 Support `group_keys=True` keyword in groupby method

## Improvements

- PR #1531 Refactor closures as private functions in gpuarrow
- PR #1404 Parquet reader page data decoding speedup
- PR #1076 Use `type_dispatcher` in join, quantiles, filter, segmented sort, radix sort and hash_groupby
- PR #1202 Simplify README.md
- PR #1149 CSV Reader: Change convertStrToValue() functions to `__device__` only
- PR #1238 Improve performance of the CUDA trie used in the CSV reader
- PR #1245 Use file cache for JIT kernels
- PR #1278 Update CONTRIBUTING for new conda environment yml naming conventions
- PR #1163 Refactored UnaryOps. Reduced API to two functions: `gdf_unary_math` and `gdf_cast`. Added `abs`, `-`, and `~` ops. Changed bindings to Cython
- PR #1284 Update docs version
- PR #1287 add exclude argument to cudf.select_dtype function
- PR #1286 Refactor some of the CSV Reader kernels into generic utility functions
- PR #1291 fillna in `Series.to_gpu_array()` and `Series.to_array()` can accept the scalar too now.
- PR #1005 generic `reduction` and `scan` support
- PR #1349 Replace modernGPU sort join with thrust.
- PR #1363 Add a dataframe.mean(...) that raises NotImplementedError to satisfy `dask.dataframe.utils.is_dataframe_like`
- PR #1319 CSV Reader: Use column wrapper for gdf_column output alloc/dealloc
- PR #1376 Change series quantile default to linear
- PR #1399 Replace CFFI bindings for NVTX functions with Cython bindings
- PR #1389 Refactored `set_null_count()`
- PR #1386 Added macros `GDF_TRY()`, `CUDF_TRY()` and `ASSERT_CUDF_SUCCEEDED()`
- PR #1435 Rework CMake and conda recipes to depend on installed libraries
- PR #1391 Tidy up bit-resolution-operation and bitmask class code
- PR #1439 Add cmake variable to enable compiling CUDA code with -lineinfo
- PR #1462 Add ability to read parquet files from arrow::io::RandomAccessFile
- PR #1453 Convert CSV Reader CFFI to Cython
- PR #1479 Convert Parquet Reader CFFI to Cython
- PR #1397 Add a utility function for producing an overflow-safe kernel launch grid configuration
- PR #1382 Add GPU parsing of nested brackets to cuIO parsing utilities
- PR #1481 Add cudf::table constructor to allocate a set of `gdf_column`s
- PR #1484 Convert GroupBy CFFI to Cython
- PR #1463 Allow and default melt keyword argument var_name to be None
- PR #1486 Parquet Reader: Use device_buffer rather than device_ptr
- PR #1525 Add cudatoolkit conda dependency
- PR #1520 Renamed `src/dataframe` to `src/table` and moved `table.hpp`. Made `types.hpp` to be type declarations only.
- PR #1492 Convert transpose CFFI to Cython
- PR #1495 Convert binary and unary ops CFFI to Cython
- PR #1503 Convert sorting and hashing ops CFFI to Cython
- PR #1522 Use latest release version in update-version CI script
- PR #1533 Remove stale join CFFI, fix memory leaks in join Cython
- PR #1521 Added `row_bitmask` to compute bitmask for rows of a table. Merged `valids_ops.cu` and `bitmask_ops.cu`
- PR #1553 Overload `hash_row` to avoid using intial hash values. Updated `gdf_hash` to select between overloads
- PR #1585 Updated `cudf::table` to maintain own copy of wrapped `gdf_column*`s
- PR #1559 Add `except +` to all Cython function definitions to catch C++ exceptions properly
- PR #1617 `has_nulls` and `column_dtypes` for `cudf::table`
- PR #1590 Remove CFFI from the build / install process entirely
- PR #1536 Convert gpuarrow CFFI to Cython
- PR #1655 Add `Column._pointer` as a way to access underlying `gdf_column*` of a `Column`
- PR #1655 Update readme conda install instructions for cudf version 0.6 and 0.7


## Bug Fixes

- PR #1233 Fix dtypes issue while adding the column to `str` dataframe.
- PR #1254 CSV Reader: fix data type detection for floating-point numbers in scientific notation
- PR #1289 Fix looping over each value instead of each category in concatenation
- PR #1293 Fix Inaccurate error message in join.pyx
- PR #1308 Add atomicCAS overload for `int8_t`, `int16_t`
- PR #1317 Fix catch polymorphic exception by reference in ipc.cu
- PR #1325 Fix dtype of null bitmasks to int8
- PR #1326 Update build documentation to use -DCMAKE_CXX11_ABI=ON
- PR #1334 Add "na_position" argument to CategoricalColumn sort_by_values
- PR #1321 Fix out of bounds warning when checking Bzip2 header
- PR #1359 Add atomicAnd/Or/Xor for integers
- PR #1354 Fix `fillna()` behaviour when replacing values with different dtypes
- PR #1347 Fixed core dump issue while passing dict_dtypes without column names in `cudf.read_csv()`
- PR #1379 Fixed build failure caused due to error: 'col_dtype' may be used uninitialized
- PR #1392 Update cudf Dockerfile and package_versions.sh
- PR #1385 Added INT8 type to `_schema_to_dtype` for use in GpuArrowReader
- PR #1393 Fixed a bug in `gdf_count_nonzero_mask()` for the case of 0 bits to count
- PR #1395 Update CONTRIBUTING to use the environment variable CUDF_HOME
- PR #1416 Fix bug at gdf_quantile_exact and gdf_quantile_appox
- PR #1421 Fix remove creation of series multiple times during `add_column()`
- PR #1405 CSV Reader: Fix memory leaks on read_csv() failure
- PR #1328 Fix CategoricalColumn to_arrow() null mask
- PR #1433 Fix NVStrings/categories includes
- PR #1432 Update NVStrings to 0.7.* to coincide with 0.7 development
- PR #1483 Modify CSV reader to avoid cropping blank quoted characters in non-string fields
- PR #1446 Merge 1275 hotfix from master into branch-0.7
- PR #1447 Fix legacy groupby apply docstring
- PR #1451 Fix hash join estimated result size is not correct
- PR #1454 Fix local build script improperly change directory permissions
- PR #1490 Require Dask 1.1.0+ for `is_dataframe_like` test or skip otherwise.
- PR #1491 Use more specific directories & groups in CODEOWNERS
- PR #1497 Fix Thrust issue on CentOS caused by missing default constructor of host_vector elements
- PR #1498 Add missing include guard to device_atomics.cuh and separated DEVICE_ATOMICS_TEST
- PR #1506 Fix csv-write call to updated NVStrings method
- PR #1510 Added nvstrings `fillna()` function
- PR #1507 Parquet Reader: Default string data to GDF_STRING
- PR #1535 Fix doc issue to ensure correct labelling of cudf.series
- PR #1537 Fix `undefined reference` link error in HashPartitionTest
- PR #1548 Fix ci/local/build.sh README from using an incorrect image example
- PR #1551 CSV Reader: Fix integer column name indexing
- PR #1586 Fix broken `scalar_wrapper::operator==`
- PR #1591 ORC/Parquet Reader: Fix missing import for FileNotFoundError exception
- PR #1573 Parquet Reader: Fix crash due to clash with ORC reader datasource
- PR #1607 Revert change of `column.to_dense_buffer` always return by copy for performance concerns
- PR #1618 ORC reader: fix assert & data output when nrows/skiprows isn't aligned to stripe boundaries
- PR #1631 Fix failure of TYPES_TEST on some gcc-7 based systems.
- PR #1641 CSV Reader: Fix skip_blank_lines behavior with Windows line terminators (\r\n)
- PR #1648 ORC reader: fix non-deterministic output when skiprows is non-zero
- PR #1676 Fix groupby `as_index` behaviour with `MultiIndex`
- PR #1659 Fix bug caused by empty groupbys and multiindex slicing throwing exceptions
- PR #1656 Correct Groupby failure in dask when un-aggregable columns are left in dataframe.
- PR #1689 Fix groupby performance regression
- PR #1694 Add Cython as a runtime dependency since it's required in `setup.py`


# cuDF 0.6.1 (25 Mar 2019)

## Bug Fixes

- PR #1275 Fix CentOS exception in DataFrame.hash_partition from using value "returned" by a void function


# cuDF 0.6.0 (22 Mar 2019)

## New Features

- PR #760 Raise `FileNotFoundError` instead of `GDF_FILE_ERROR` in `read_csv` if the file does not exist
- PR #539 Add Python bindings for replace function
- PR #823 Add Doxygen configuration to enable building HTML documentation for libcudf C/C++ API
- PR #807 CSV Reader: Add byte_range parameter to specify the range in the input file to be read
- PR #857 Add Tail method for Series/DataFrame and update Head method to use iloc
- PR #858 Add series feature hashing support
- PR #871 CSV Reader: Add support for NA values, including user specified strings
- PR #893 Adds PyArrow based parquet readers / writers to Python, fix category dtype handling, fix arrow ingest buffer size issues
- PR #867 CSV Reader: Add support for ignoring blank lines and comment lines
- PR #887 Add Series digitize method
- PR #895 Add Series groupby
- PR #898 Add DataFrame.groupby(level=0) support
- PR #920 Add feather, JSON, HDF5 readers / writers from PyArrow / Pandas
- PR #888 CSV Reader: Add prefix parameter for column names, used when parsing without a header
- PR #913 Add DLPack support: convert between cuDF DataFrame and DLTensor
- PR #939 Add ORC reader from PyArrow
- PR #918 Add Series.groupby(level=0) support
- PR #906 Add binary and comparison ops to DataFrame
- PR #958 Support unary and binary ops on indexes
- PR #964 Add `rename` method to `DataFrame`, `Series`, and `Index`
- PR #985 Add `Series.to_frame` method
- PR #985 Add `drop=` keyword to reset_index method
- PR #994 Remove references to pygdf
- PR #990 Add external series groupby support
- PR #988 Add top-level merge function to cuDF
- PR #992 Add comparison binaryops to DateTime columns
- PR #996 Replace relative path imports with absolute paths in tests
- PR #995 CSV Reader: Add index_col parameter to specify the column name or index to be used as row labels
- PR #1004 Add `from_gpu_matrix` method to DataFrame
- PR #997 Add property index setter
- PR #1007 Replace relative path imports with absolute paths in cudf
- PR #1013 select columns with df.columns
- PR #1016 Rename Series.unique_count() to nunique() to match pandas API
- PR #947 Prefixsum to handle nulls and float types
- PR #1029 Remove rest of relative path imports
- PR #1021 Add filtered selection with assignment for Dataframes
- PR #872 Adding NVCategory support to cudf apis
- PR #1052 Add left/right_index and left/right_on keywords to merge
- PR #1091 Add `indicator=` and `suffixes=` keywords to merge
- PR #1107 Add unsupported keywords to Series.fillna
- PR #1032 Add string support to cuDF python
- PR #1136 Removed `gdf_concat`
- PR #1153 Added function for getting the padded allocation size for valid bitmask
- PR #1148 Add cudf.sqrt for dataframes and Series
- PR #1159 Add Python bindings for libcudf dlpack functions
- PR #1155 Add __array_ufunc__ for DataFrame and Series for sqrt
- PR #1168 to_frame for series accepts a name argument


## Improvements

- PR #1218 Add dask-cudf page to API docs
- PR #892 Add support for heterogeneous types in binary ops with JIT
- PR #730 Improve performance of `gdf_table` constructor
- PR #561 Add Doxygen style comments to Join CUDA functions
- PR #813 unified libcudf API functions by replacing gpu_ with gdf_
- PR #822 Add support for `__cuda_array_interface__` for ingest
- PR #756 Consolidate common helper functions from unordered map and multimap
- PR #753 Improve performance of groupby sum and average, especially for cases with few groups.
- PR #836 Add ingest support for arrow chunked arrays in Column, Series, DataFrame creation
- PR #763 Format doxygen comments for csv_read_arg struct
- PR #532 CSV Reader: Use type dispatcher instead of switch block
- PR #694 Unit test utilities improvements
- PR #878 Add better indexing to Groupby
- PR #554 Add `empty` method and `is_monotonic` attribute to `Index`
- PR #1040 Fixed up Doxygen comment tags
- PR #909 CSV Reader: Avoid host->device->host copy for header row data
- PR #916 Improved unit testing and error checking for `gdf_column_concat`
- PR #941 Replace `numpy` call in `Series.hash_encode` with `numba`
- PR #942 Added increment/decrement operators for wrapper types
- PR #943 Updated `count_nonzero_mask` to return `num_rows` when the mask is null
- PR #952 Added trait to map C++ type to `gdf_dtype`
- PR #966 Updated RMM submodule.
- PR #998 Add IO reader/writer modules to API docs, fix for missing cudf.Series docs
- PR #1017 concatenate along columns for Series and DataFrames
- PR #1002 Support indexing a dataframe with another boolean dataframe
- PR #1018 Better concatenation for Series and Dataframes
- PR #1036 Use Numpydoc style docstrings
- PR #1047 Adding gdf_dtype_extra_info to gdf_column_view_augmented
- PR #1054 Added default ctor to SerialTrieNode to overcome Thrust issue in CentOS7 + CUDA10
- PR #1024 CSV Reader: Add support for hexadecimal integers in integral-type columns
- PR #1033 Update `fillna()` to use libcudf function `gdf_replace_nulls`
- PR #1066 Added inplace assignment for columns and select_dtypes for dataframes
- PR #1026 CSV Reader: Change the meaning and type of the quoting parameter to match Pandas
- PR #1100 Adds `CUDF_EXPECTS` error-checking macro
- PR #1092 Fix select_dtype docstring
- PR #1111 Added cudf::table
- PR #1108 Sorting for datetime columns
- PR #1120 Return a `Series` (not a `Column`) from `Series.cat.set_categories()`
- PR #1128 CSV Reader: The last data row does not need to be line terminated
- PR #1183 Bump Arrow version to 0.12.1
- PR #1208 Default to CXX11_ABI=ON
- PR #1252 Fix NVStrings dependencies for cuda 9.2 and 10.0
- PR #2037 Optimize the existing `gather` and `scatter` routines in `libcudf`

## Bug Fixes

- PR #821 Fix flake8 issues revealed by flake8 update
- PR #808 Resolved renamed `d_columns_valids` variable name
- PR #820 CSV Reader: fix the issue where reader adds additional rows when file uses \r\n as a line terminator
- PR #780 CSV Reader: Fix scientific notation parsing and null values for empty quotes
- PR #815 CSV Reader: Fix data parsing when tabs are present in the input CSV file
- PR #850 Fix bug where left joins where the left df has 0 rows causes a crash
- PR #861 Fix memory leak by preserving the boolean mask index
- PR #875 Handle unnamed indexes in to/from arrow functions
- PR #877 Fix ingest of 1 row arrow tables in from arrow function
- PR #876 Added missing `<type_traits>` include
- PR #889 Deleted test_rmm.py which has now moved to RMM repo
- PR #866 Merge v0.5.1 numpy ABI hotfix into 0.6
- PR #917 value_counts return int type on empty columns
- PR #611 Renamed `gdf_reduce_optimal_output_size()` -> `gdf_reduction_get_intermediate_output_size()`
- PR #923 fix index for negative slicing for cudf dataframe and series
- PR #927 CSV Reader: Fix category GDF_CATEGORY hashes not being computed properly
- PR #921 CSV Reader: Fix parsing errors with delim_whitespace, quotations in the header row, unnamed columns
- PR #933 Fix handling objects of all nulls in series creation
- PR #940 CSV Reader: Fix an issue where the last data row is missing when using byte_range
- PR #945 CSV Reader: Fix incorrect datetime64 when milliseconds or space separator are used
- PR #959 Groupby: Problem with column name lookup
- PR #950 Converting dataframe/recarry with non-contiguous arrays
- PR #963 CSV Reader: Fix another issue with missing data rows when using byte_range
- PR #999 Fix 0 sized kernel launches and empty sort_index exception
- PR #993 Fix dtype in selecting 0 rows from objects
- PR #1009 Fix performance regression in `to_pandas` method on DataFrame
- PR #1008 Remove custom dask communication approach
- PR #1001 CSV Reader: Fix a memory access error when reading a large (>2GB) file with date columns
- PR #1019 Binary Ops: Fix error when one input column has null mask but other doesn't
- PR #1014 CSV Reader: Fix false positives in bool value detection
- PR #1034 CSV Reader: Fix parsing floating point precision and leading zero exponents
- PR #1044 CSV Reader: Fix a segfault when byte range aligns with a page
- PR #1058 Added support for `DataFrame.loc[scalar]`
- PR #1060 Fix column creation with all valid nan values
- PR #1073 CSV Reader: Fix an issue where a column name includes the return character
- PR #1090 Updating Doxygen Comments
- PR #1080 Fix dtypes returned from loc / iloc because of lists
- PR #1102 CSV Reader: Minor fixes and memory usage improvements
- PR #1174: Fix release script typo
- PR #1137 Add prebuild script for CI
- PR #1118 Enhanced the `DataFrame.from_records()` feature
- PR #1129 Fix join performance with index parameter from using numpy array
- PR #1145 Issue with .agg call on multi-column dataframes
- PR #908 Some testing code cleanup
- PR #1167 Fix issue with null_count not being set after inplace fillna()
- PR #1184 Fix iloc performance regression
- PR #1185 Support left_on/right_on and also on=str in merge
- PR #1200 Fix allocating bitmasks with numba instead of rmm in allocate_mask function
- PR #1213 Fix bug with csv reader requesting subset of columns using wrong datatype
- PR #1223 gpuCI: Fix label on rapidsai channel on gpu build scripts
- PR #1242 Add explicit Thrust exec policy to fix NVCATEGORY_TEST segfault on some platforms
- PR #1246 Fix categorical tests that failed due to bad implicit type conversion
- PR #1255 Fix overwriting conda package main label uploads
- PR #1259 Add dlpack includes to pip build


# cuDF 0.5.1 (05 Feb 2019)

## Bug Fixes

- PR #842 Avoid using numpy via cimport to prevent ABI issues in Cython compilation


# cuDF 0.5.0 (28 Jan 2019)

## New Features

- PR #722 Add bzip2 decompression support to `read_csv()`
- PR #693 add ZLIB-based GZIP/ZIP support to `read_csv_strings()`
- PR #411 added null support to gdf_order_by (new API) and cudf_table::sort
- PR #525 Added GitHub Issue templates for bugs, documentation, new features, and questions
- PR #501 CSV Reader: Add support for user-specified decimal point and thousands separator to read_csv_strings()
- PR #455 CSV Reader: Add support for user-specified decimal point and thousands separator to read_csv()
- PR #439 add `DataFrame.drop` method similar to pandas
- PR #356 add `DataFrame.transpose` method and `DataFrame.T` property similar to pandas
- PR #505 CSV Reader: Add support for user-specified boolean values
- PR #350 Implemented Series replace function
- PR #490 Added print_env.sh script to gather relevant environment details when reporting cuDF issues
- PR #474 add ZLIB-based GZIP/ZIP support to `read_csv()`
- PR #547 Added melt similar to `pandas.melt()`
- PR #491 Add CI test script to check for updates to CHANGELOG.md in PRs
- PR #550 Add CI test script to check for style issues in PRs
- PR #558 Add CI scripts for cpu-based conda and gpu-based test builds
- PR #524 Add Boolean Indexing
- PR #564 Update python `sort_values` method to use updated libcudf `gdf_order_by` API
- PR #509 CSV Reader: Input CSV file can now be passed in as a text or a binary buffer
- PR #607 Add `__iter__` and iteritems to DataFrame class
- PR #643 added a new api gdf_replace_nulls that allows a user to replace nulls in a column

## Improvements

- PR #426 Removed sort-based groupby and refactored existing groupby APIs. Also improves C++/CUDA compile time.
- PR #461 Add `CUDF_HOME` variable in README.md to replace relative pathing.
- PR #472 RMM: Created centralized rmm::device_vector alias and rmm::exec_policy
- PR #500 Improved the concurrent hash map class to support partitioned (multi-pass) hash table building.
- PR #454 Improve CSV reader docs and examples
- PR #465 Added templated C++ API for RMM to avoid explicit cast to `void**`
- PR #513 `.gitignore` tweaks
- PR #521 Add `assert_eq` function for testing
- PR #502 Simplify Dockerfile for local dev, eliminate old conda/pip envs
- PR #549 Adds `-rdynamic` compiler flag to nvcc for Debug builds
- PR #472 RMM: Created centralized rmm::device_vector alias and rmm::exec_policy
- PR #577 Added external C++ API for scatter/gather functions
- PR #500 Improved the concurrent hash map class to support partitioned (multi-pass) hash table building
- PR #583 Updated `gdf_size_type` to `int`
- PR #500 Improved the concurrent hash map class to support partitioned (multi-pass) hash table building
- PR #617 Added .dockerignore file. Prevents adding stale cmake cache files to the docker container
- PR #658 Reduced `JOIN_TEST` time by isolating overflow test of hash table size computation
- PR #664 Added Debuging instructions to README
- PR #651 Remove noqa marks in `__init__.py` files
- PR #671 CSV Reader: uncompressed buffer input can be parsed without explicitly specifying compression as None
- PR #684 Make RMM a submodule
- PR #718 Ensure sum, product, min, max methods pandas compatibility on empty datasets
- PR #720 Refactored Index classes to make them more Pandas-like, added CategoricalIndex
- PR #749 Improve to_arrow and from_arrow Pandas compatibility
- PR #766 Remove TravisCI references, remove unused variables from CMake, fix ARROW_VERSION in Cmake
- PR #773 Add build-args back to Dockerfile and handle dependencies based on environment yml file
- PR #781 Move thirdparty submodules to root and symlink in /cpp
- PR #843 Fix broken cudf/python API examples, add new methods to the API index

## Bug Fixes

- PR #569 CSV Reader: Fix days being off-by-one when parsing some dates
- PR #531 CSV Reader: Fix incorrect parsing of quoted numbers
- PR #465 Added templated C++ API for RMM to avoid explicit cast to `void**`
- PR #473 Added missing <random> include
- PR #478 CSV Reader: Add api support for auto column detection, header, mangle_dupe_cols, usecols
- PR #495 Updated README to correct where cffi pytest should be executed
- PR #501 Fix the intermittent segfault caused by the `thousands` and `compression` parameters in the csv reader
- PR #502 Simplify Dockerfile for local dev, eliminate old conda/pip envs
- PR #512 fix bug for `on` parameter in `DataFrame.merge` to allow for None or single column name
- PR #511 Updated python/cudf/bindings/join.pyx to fix cudf merge printing out dtypes
- PR #513 `.gitignore` tweaks
- PR #521 Add `assert_eq` function for testing
- PR #537 Fix CMAKE_CUDA_STANDARD_REQURIED typo in CMakeLists.txt
- PR #447 Fix silent failure in initializing DataFrame from generator
- PR #545 Temporarily disable csv reader thousands test to prevent segfault (test re-enabled in PR #501)
- PR #559 Fix Assertion error while using `applymap` to change the output dtype
- PR #575 Update `print_env.sh` script to better handle missing commands
- PR #612 Prevent an exception from occuring with true division on integer series.
- PR #630 Fix deprecation warning for `pd.core.common.is_categorical_dtype`
- PR #622 Fix Series.append() behaviour when appending values with different numeric dtype
- PR #603 Fix error while creating an empty column using None.
- PR #673 Fix array of strings not being caught in from_pandas
- PR #644 Fix return type and column support of dataframe.quantile()
- PR #634 Fix create `DataFrame.from_pandas()` with numeric column names
- PR #654 Add resolution check for GDF_TIMESTAMP in Join
- PR #648 Enforce one-to-one copy required when using `numba>=0.42.0`
- PR #645 Fix cmake build type handling not setting debug options when CMAKE_BUILD_TYPE=="Debug"
- PR #669 Fix GIL deadlock when launching multiple python threads that make Cython calls
- PR #665 Reworked the hash map to add a way to report the destination partition for a key
- PR #670 CMAKE: Fix env include path taking precedence over libcudf source headers
- PR #674 Check for gdf supported column types
- PR #677 Fix 'gdf_csv_test_Dates' gtest failure due to missing nrows parameter
- PR #604 Fix the parsing errors while reading a csv file using `sep` instead of `delimiter`.
- PR #686 Fix converting nulls to NaT values when converting Series to Pandas/Numpy
- PR #689 CSV Reader: Fix behavior with skiprows+header to match pandas implementation
- PR #691 Fixes Join on empty input DFs
- PR #706 CSV Reader: Fix broken dtype inference when whitespace is in data
- PR #717 CSV reader: fix behavior when parsing a csv file with no data rows
- PR #724 CSV Reader: fix build issue due to parameter type mismatch in a std::max call
- PR #734 Prevents reading undefined memory in gpu_expand_mask_bits numba kernel
- PR #747 CSV Reader: fix an issue where CUDA allocations fail with some large input files
- PR #750 Fix race condition for handling NVStrings in CMake
- PR #719 Fix merge column ordering
- PR #770 Fix issue where RMM submodule pointed to wrong branch and pin other to correct branches
- PR #778 Fix hard coded ABI off setting
- PR #784 Update RMM submodule commit-ish and pip paths
- PR #794 Update `rmm::exec_policy` usage to fix segmentation faults when used as temprory allocator.
- PR #800 Point git submodules to branches of forks instead of exact commits


# cuDF 0.4.0 (05 Dec 2018)

## New Features

- PR #398 add pandas-compatible `DataFrame.shape()` and `Series.shape()`
- PR #394 New documentation feature "10 Minutes to cuDF"
- PR #361 CSV Reader: Add support for strings with delimiters

## Improvements

 - PR #436 Improvements for type_dispatcher and wrapper structs
 - PR #429 Add CHANGELOG.md (this file)
 - PR #266 use faster CUDA-accelerated DataFrame column/Series concatenation.
 - PR #379 new C++ `type_dispatcher` reduces code complexity in supporting many data types.
 - PR #349 Improve performance for creating columns from memoryview objects
 - PR #445 Update reductions to use type_dispatcher. Adds integer types support to sum_of_squares.
 - PR #448 Improve installation instructions in README.md
 - PR #456 Change default CMake build to Release, and added option for disabling compilation of tests

## Bug Fixes

 - PR #444 Fix csv_test CUDA too many resources requested fail.
 - PR #396 added missing output buffer in validity tests for groupbys.
 - PR #408 Dockerfile updates for source reorganization
 - PR #437 Add cffi to Dockerfile conda env, fixes "cannot import name 'librmm'"
 - PR #417 Fix `map_test` failure with CUDA 10
 - PR #414 Fix CMake installation include file paths
 - PR #418 Properly cast string dtypes to programmatic dtypes when instantiating columns
 - PR #427 Fix and tests for Concatenation illegal memory access with nulls


# cuDF 0.3.0 (23 Nov 2018)

## New Features

 - PR #336 CSV Reader string support

## Improvements

 - PR #354 source code refactored for better organization. CMake build system overhaul. Beginning of transition to Cython bindings.
 - PR #290 Add support for typecasting to/from datetime dtype
 - PR #323 Add handling pyarrow boolean arrays in input/out, add tests
 - PR #325 GDF_VALIDITY_UNSUPPORTED now returned for algorithms that don't support non-empty valid bitmasks
 - PR #381 Faster InputTooLarge Join test completes in ms rather than minutes.
 - PR #373 .gitignore improvements
 - PR #367 Doc cleanup & examples for DataFrame methods
 - PR #333 Add Rapids Memory Manager documentation
 - PR #321 Rapids Memory Manager adds file/line location logging and convenience macros
 - PR #334 Implement DataFrame `__copy__` and `__deepcopy__`
 - PR #271 Add NVTX ranges to pygdf
 - PR #311 Document system requirements for conda install

## Bug Fixes

 - PR #337 Retain index on `scale()` function
 - PR #344 Fix test failure due to PyArrow 0.11 Boolean handling
 - PR #364 Remove noexcept from managed_allocator;  CMakeLists fix for NVstrings
 - PR #357 Fix bug that made all series be considered booleans for indexing
 - PR #351 replace conda env configuration for developers
 - PRs #346 #360 Fix CSV reading of negative numbers
 - PR #342 Fix CMake to use conda-installed nvstrings
 - PR #341 Preserve categorical dtype after groupby aggregations
 - PR #315 ReadTheDocs build update to fix missing libcuda.so
 - PR #320 FIX out-of-bounds access error in reductions.cu
 - PR #319 Fix out-of-bounds memory access in libcudf count_valid_bits
 - PR #303 Fix printing empty dataframe


# cuDF 0.2.0 and cuDF 0.1.0

These were initial releases of cuDF based on previously separate pyGDF and libGDF libraries.<|MERGE_RESOLUTION|>--- conflicted
+++ resolved
@@ -122,15 +122,12 @@
 - PR #4274 Support negative position values in slice_strings
 - PR #4282 Porting nvstrings conversion functions from new libcudf++ to Python/Cython
 - PR #4306 Use libcudf++ `unary.pyx` cast instead of legacy cast
-<<<<<<< HEAD
 - PR #4305 Move gpuarrow.pyx and related libarrow_cuda files into _libxx_
 - PR #4314 Add Java and JNI bindings for string contains
-=======
 - PR #4295 Port reduce.pyx to libcudf++ API
 - PR #4305 Move gpuarrow.pyx and related libarrow_cuda files into `_libxx`
 - PR #4244 Port nvstrings Substring Gather/Scatter functions to cuDF Python/Cython
 - PR #4280 Port nvstrings Numeric Handling functions to cuDF Python/Cython
->>>>>>> 01dd5717
 
 ## Bug Fixes
 
