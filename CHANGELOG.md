# cuDF 0.11.0 (Date TBD)

## New Features

- PR #2930 JSON Reader: Support ARROW_RANDOM_FILE input

## Improvements

- PR #2904 Move gpu decompressors to cudf::io namespace
- PR #2977 Moved old C++ test utilities to legacy directory.
- PR #2965 Fix slow orc reader perf with large uncompressed blocks
- PR #2995 Move JIT type utilities to legacy directory
- PR #3008 Make safe versions of `is_null` and `is_valid` in `column_device_view`

## Bug Fixes


# cuDF 0.10.0 (Date TBD)

## New Features

- PR #2423 Added `groupby.quantile()`
- PR #2522 Add Java bindings for NVStrings backed upper and lower case mutators
- PR #2605 Added Sort based groupby in libcudf
- PR #2607 Add Java bindings for parsing JSON
- PR #2629 Add dropna= parameter to groupby
- PR #2585 ORC & Parquet Readers: Remove millisecond timestamp restriction
- PR #2507 Add GPU-accelerated ORC Writer
- PR #2559 Add Series.tolist()
- PR #2653 Add Java bindings for rolling window operations
- PR #2480 Merge `custreamz` codebase into `cudf` repo
- PR #2674 Add __contains__ for Index/Series/Column
- PR #2635 Add support to read from remote and cloud sources like s3, gcs, hdfs
- PR #2722 Add Java bindings for NVTX ranges
- PR #2702 Add make_bool to dataset generation functions
- PR #2394 Move `rapidsai/custrings` into `cudf`
- PR #2734 Final sync of custrings source into cudf
- PR #2724 Add libcudf support for __contains__
- PR #2777 Add python bindings for porter stemmer measure functionality
- PR #2781 Add issorted to is_monotonic
- PR #2685 Add cudf::scatter_to_tables and cython binding
- PR #2743 Add Java bindings for NVStrings timestamp2long as part of String ColumnVector casting
- PR #2785 Add nvstrings Python docs
- PR #2786 Add benchmarks option to root build.sh
- PR #2802 Add `cudf::repeat()` and `cudf.Series.repeat()`
- PR #2773 Add Fisher's unbiased kurtosis and skew for Series/DataFrame
- PR #2748 Parquet Reader: Add option to specify loading of PANDAS index
- PR #2807 Add scatter_by_map to DataFrame python API
- PR #2836 Add nvstrings.code_points method
- PR #2844 Add Series/DataFrame notnull
- PR #2858 Add GTest type list utilities
- PR #2870 Add support for grouping by Series of arbitrary length
- PR #2719 Series covariance and Pearson correlation
- PR #2207 Beginning of libcudf overhaul: introduce new column and table types
- PR #2869 Add `cudf.CategoricalDtype`
- PR #2838 CSV Reader: Support ARROW_RANDOM_FILE input
- PR #2655 CuPy-based Series and Dataframe .values property
- PR #2803 Added `edit_distance_matrix()` function to calculate pairwise edit distance for each string on a given nvstrings object.
- PR #2811 Start of cudf strings column work based on 2207
- PR #2872 Add Java pinned memory pool allocator
- PR #2969 Add findAndReplaceAll to ColumnVector
- PR #2814 Add Datetimeindex.weekday
<<<<<<< HEAD
- PR #2987 Add `inplace` arg to `DataFrame.reset_index` and `Series`
=======
- PR #2999 Add timestamp conversion support for string categories
>>>>>>> 53f59358

## Improvements

- PR #2578 Update legacy_groupby to use libcudf group_by_without_aggregation
- PR #2581 Removed `managed` allocator from hash map classes.
- PR #2571 Remove unnecessary managed memory from gdf_column_concat
- PR #2648 Cython/Python reorg
- PR #2588 Update Series.append documentation
- PR #2632 Replace dask-cudf set_index code with upstream
- PR #2682 Add cudf.set_allocator() function for easier allocator init
- PR #2642 Improve null printing and testing
- PR #2747 Add missing Cython headers / cudftestutil lib to conda package for cuspatial build
- PR #2706 Compute CSV format in device code to speedup performance
- PR #2673 Add support for np.longlong type
- PR #2703 move dask serialization dispatch into cudf
- PR #2728 Add YYMMDD to version tag for nightly conda packages
- PR #2729 Handle file-handle input in to_csv
- PR #2741 CSV Reader: Move kernel functions into its own file
- PR #2766 Improve nvstrings python cmake flexibility
- PR #2756 Add out_time_unit option to csv reader, support timestamp resolutions
- PR #2771 Stopgap alias for to_gpu_matrix()
- PR #2783 Support mapping input columns to function arguments in apply kernels
- PR #2645 libcudf unique_count for Series.nunique
- PR #2817 Dask-cudf: `read_parquet` support for remote filesystems
- PR #2823 improve java data movement debugging
- PR #2806 CSV Reader: Clean-up row offset operations
- PR #2640 Add dask wait/persist exmaple to 10 minute guide
- PR #2828 Optimizations of kernel launch configuration for `DataFrame.apply_rows` and `DataFrame.apply_chunks`
- PR #2831 Add `column` argument to `DataFrame.drop`
- PR #2775 Various optimizations to improve __getitem__ and __setitem__ performance
- PR #2810 cudf::allocate_like can optionally always allocate a mask.
- PR #2833 Parquet reader: align page data allocation sizes to 4-bytes to satisfy cuda-memcheck
- PR #2832 Using the new Python bindings for UCX
- PR #2856 Update group_split_cudf to use scatter_by_map
- PR #2778 Doc: Updated and fixed some docstrings that were formatted incorrectly.
- PR #2830 Use YYMMDD tag in custreamz nightly build
- PR #2875 Java: Remove synchronized from register methods in MemoryCleaner
- PR #2887 Minor snappy decompression optimization
- PR #2899 Use new RMM API based on Cython
- PR #2788 Guide to Python UDFs
- PR #2919 Change java API to use operators in groupby namespace
- PR #2909 CSV Reader: Avoid row offsets host vector default init

## Bug Fixes

- PR #2584 ORC Reader: fix parsing of `DECIMAL` index positions
- PR #2619 Fix groupby serialization/deserialization
- PR #2614 Update Java version to match
- PR #2601 Fixes nlargest(1) issue in Series and Dataframe
- PR #2610 Fix a bug in index serialization (properly pass DeviceNDArray)
- PR #2621 Fixes the floordiv issue of not promoting float type when rhs is 0
- PR #2611 Types Test: fix static casting from negative int to string
- PR #2618 IO Readers: Fix datasource memory map failure for multiple reads
- PR #2628 groupby_without_aggregation non-nullable input table produces non-nullable output
- PR #2615 fix string category partitioning in java API
- PR #2641 fix string category and timeunit concat in the java API
- PR #2649 Fix groupby issue resulting from column_empty bug
- PR #2658 Fix astype() for null categorical columns
- PR #2660 fix column string category and timeunit concat in the java API
- PR #2664 ORC reader: fix `skip_rows` larger than first stripe
- PR #2654 Allow Java gdfOrderBy to work with string categories
- PR #2669 AVRO reader: fix non-deterministic output
- PR #2668 Update Java bindings to specify timestamp units for ORC and Parquet readers
- PR #2679 AVRO reader: fix cuda errors when decoding compressed streams
- PR #2692 Add concatenation for data-frame with different headers (empty and non-empty)
- PR #2651 Remove nvidia driver installation from ci/cpu/build.sh
- PR #2697 Ensure csv reader sets datetime column time units
- PR #2698 Return RangeIndex from contiguous slice of RangeIndex
- PR #2672 Fix null and integer handling in round
- PR #2704 Parquet Reader: Fix crash when loading string column with nulls
- PR #2725 Fix Jitify issue with running on Turing using CUDA version < 10
- PR #2731 Fix building of benchmarks
- PR #2738 Fix java to find new NVStrings locations
- PR #2736 Pin Jitify branch to v0.10 version
- PR #2742 IO Readers: Fix possible silent failures when creating `NvStrings` instance
- PR #2753 Fix java quantile API calls
- PR #2762 Fix validity processing for time in java
- PR #2796 Fix handling string slicing and other nvstrings delegated methods with dask
- PR #2769 Fix link to API docs in README.md
- PR #2772 Handle multiindex pandas Series #2772
- PR #2749 Fix apply_rows/apply_chunks pessimistic null mask to use in_cols null masks only
- PR #2752 CSV Reader: Fix exception when there's no rows to process
- PR #2716 Added Exception for `StringMethods` in string methods
- PR #2787 Fix Broadcasting `None` to `cudf-series`
- PR #2794 Fix async race in NVCategory::get_value and get_value_bounds
- PR #2795 Fix java build/cast error
- PR #2496 Fix improper merge of two dataframes when names differ
- PR #2824 Fix issue with incorrect result when Numeric Series replace is called several times
- PR #2751 Replace value with null
- PR #2765 Fix Java inequality comparisons for string category
- PR #2818 Fix java join API to use new C++ join API
- PR #2841 Fix nvstrings.slice and slice_from for range (0,0)
- PR #2837 Fix join benchmark
- PR #2809 Add hash_df and group_split dispatch functions for dask
- PR #2843 Parquet reader: fix skip_rows when not aligned with page or row_group boundaries
- PR #2851 Deleted existing dask-cudf/record.txt
- PR #2854 Fix column creation from ephemeral objects exposing __cuda_array_interface__
- PR #2860 Fix boolean indexing when the result is a single row
- PR #2859 Fix tail method issue for string columns
- PR #2852 Fixed `cumsum()` and `cumprod()` on boolean series.
- PR #2865 DaskIO: Fix `read_csv` and `read_orc` when input is list of files
- PR #2750 Fixed casting values to cudf::bool8 so non-zero values always cast to true
- PR #2873 Fixed dask_cudf read_partition bug by generating ParquetDatasetPiece
- PR #2850 Fixes dask_cudf.read_parquet on partitioned datasets
- PR #2896 Properly handle `axis` string keywords in `concat`
- PR #2926 Update rounding algorithm to avoid using fmod
- PR #2968 Fix Java dependency loading when using NVTX
- PR #2963 Fix ORC writer uncompressed block indexing
- PR #2928 CSV Reader: Fix using `byte_range` for large datasets
- PR #2983 Fix sm_70+ race condition in gpu_unsnap
- PR #2964 ORC Writer: Segfault when writing mixed numeric and string columns
- PR #3007 Java: Remove unit test that frees RMM invalid pointer
- PR #3009 Fix orc reader RLEv2 patch position regression from PR #2507
- PR #3002 Fix CUDA invalid configuration errors reported after loading an ORC file without data


# cuDF 0.9.0 (21 Aug 2019)

## New Features

- PR #1993 Add CUDA-accelerated series aggregations: mean, var, std
- PR #2111 IO Readers: Support memory buffer, file-like object, and URL inputs
- PR #2012 Add `reindex()` to DataFrame and Series
- PR #2097 Add GPU-accelerated AVRO reader
- PR #2098 Support binary ops on DFs and Series with mismatched indices
- PR #2160 Merge `dask-cudf` codebase into `cudf` repo
- PR #2149 CSV Reader: Add `hex` dtype for explicit hexadecimal parsing
- PR #2156 Add `upper_bound()` and `lower_bound()` for libcudf tables and `searchsorted()` for cuDF Series
- PR #2158 CSV Reader: Support single, non-list/dict argument for `dtype`
- PR #2177 CSV Reader: Add `parse_dates` parameter for explicit date inference
- PR #1744 cudf::apply_boolean_mask and cudf::drop_nulls support for cudf::table inputs (multi-column)
- PR #2196 Add `DataFrame.dropna()`
- PR #2197 CSV Writer: add `chunksize` parameter for `to_csv`
- PR #2215 `type_dispatcher` benchmark
- PR #2179 Add Java quantiles
- PR #2157 Add __array_function__ to DataFrame and Series
- PR #2212 Java support for ORC reader
- PR #2224 Add DataFrame isna, isnull, notna functions
- PR #2236 Add Series.drop_duplicates
- PR #2105 Add hash-based join benchmark
- PR #2316 Add unique, nunique, and value_counts for datetime columns
- PR #2337 Add Java support for slicing a ColumnVector
- PR #2049 Add cudf::merge (sorted merge)
- PR #2368 Full cudf+dask Parquet Support
- PR #2380 New cudf::is_sorted checks whether cudf::table is sorted
- PR #2356 Java column vector standard deviation support
- PR #2221 MultiIndex full indexing - Support iloc and wildcards for loc
- PR #2429 Java support for getting length of strings in a ColumnVector
- PR #2415 Add `value_counts` for series of any type
- PR #2446 Add __array_function__ for index
- PR #2437 ORC reader: Add 'use_np_dtypes' option
- PR #2382 Add CategoricalAccessor add, remove, rename, and ordering methods
- PR #2464 Native implement `__cuda_array_interface__` for Series/Index/Column objects
- PR #2425 Rolling window now accepts array-based user-defined functions
- PR #2442 Add __setitem__
- PR #2449 Java support for getting byte count of strings in a ColumnVector
- PR #2492 Add groupby.size() method
- PR #2358 Add cudf::nans_to_nulls: convert floating point column into bitmask
- PR #2489 Add drop argument to set_index
- PR #2491 Add Java bindings for ORC reader 'use_np_dtypes' option
- PR #2213 Support s/ms/us/ns DatetimeColumn time unit resolutions
- PR #2536 Add _constructor properties to Series and DataFrame

## Improvements

- PR #2103 Move old `column` and `bitmask` files into `legacy/` directory
- PR #2109 added name to Python column classes
- PR #1947 Cleanup serialization code
- PR #2125 More aggregate in java API
- PR #2127 Add in java Scalar tests
- PR #2088 Refactor of Python groupby code
- PR #2130 Java serialization and deserialization of tables.
- PR #2131 Chunk rows logic added to csv_writer
- PR #2129 Add functions in the Java API to support nullable column filtering
- PR #2165 made changes to get_dummies api for it to be available in MethodCache
- PR #2171 Add CodeCov integration, fix doc version, make --skip-tests work when invoking with source
- PR #2184 handle remote orc files for dask-cudf
- PR #2186 Add `getitem` and `getattr` style access to Rolling objects
- PR #2168 Use cudf.Column for CategoricalColumn's categories instead of a tuple
- PR #2193 DOC: cudf::type_dispatcher documentation for specializing dispatched functors
- PR #2199 Better java support for appending strings
- PR #2176 Added column dtype support for datetime, int8, int16 to csv_writer
- PR #2209 Matching `get_dummies` & `select_dtypes` behavior to pandas
- PR #2217 Updated Java bindings to use the new groupby API
- PR #2214 DOC: Update doc instructions to build/install `cudf` and `dask-cudf`
- PR #2220 Update Java bindings for reduction rename
- PR #2232 Move CodeCov upload from build script to Jenkins
- PR #2225 refactor to use libcudf for gathering columns in dataframes
- PR #2293 Improve join performance (faster compute_join_output_size)
- PR #2300 Create separate dask codeowners for dask-cudf codebase
- PR #2304 gdf_group_by_without_aggregations returns gdf_column
- PR #2309 Java readers: remove redundant copy of result pointers
- PR #2307 Add `black` and `isort` to style checker script
- PR #2345 Restore removal of old groupby implementation
- PR #2342 Improve `astype()` to operate all ways
- PR #2329 using libcudf cudf::copy for column deep copy
- PR #2344 DOC: docs on code formatting for contributors
- PR #2376 Add inoperative axis= and win_type= arguments to Rolling()
- PR #2378 remove dask for (de-)serialization of cudf objects
- PR #2353 Bump Arrow and Dask versions
- PR #2377 Replace `standard_python_slice` with just `slice.indices()`
- PR #2373 cudf.DataFrame enchancements & Series.values support
- PR #2392 Remove dlpack submodule; make cuDF's Cython API externally accessible
- PR #2430 Updated Java bindings to use the new unary API
- PR #2406 Moved all existing `table` related files to a `legacy/` directory
- PR #2350 Performance related changes to get_dummies
- PR #2420 Remove `cudautils.astype` and replace with `typecast.apply_cast`
- PR #2456 Small improvement to typecast utility
- PR #2458 Fix handling of thirdparty packages in `isort` config
- PR #2459 IO Readers: Consolidate all readers to use `datasource` class
- PR #2475 Exposed type_dispatcher.hpp, nvcategory_util.hpp and wrapper_types.hpp in the include folder
- PR #2484 Enabled building libcudf as a static library
- PR #2453 Streamline CUDA_REL environment variable
- PR #2483 Bundle Boost filesystem dependency in the Java jar
- PR #2486 Java API hash functions
- PR #2481 Adds the ignore_null_keys option to the java api
- PR #2490 Java api: support multiple aggregates for the same column
- PR #2510 Java api: uses table based apply_boolean_mask
- PR #2432 Use pandas formatting for console, html, and latex output
- PR #2573 Bump numba version to 0.45.1
- PR #2606 Fix references to notebooks-contrib

## Bug Fixes

- PR #2086 Fixed quantile api behavior mismatch in series & dataframe
- PR #2128 Add offset param to host buffer readers in java API.
- PR #2145 Work around binops validity checks for java
- PR #2146 Work around unary_math validity checks for java
- PR #2151 Fixes bug in cudf::copy_range where null_count was invalid
- PR #2139 matching to pandas describe behavior & fixing nan values issue
- PR #2161 Implicitly convert unsigned to signed integer types in binops
- PR #2154 CSV Reader: Fix bools misdetected as strings dtype
- PR #2178 Fix bug in rolling bindings where a view of an ephemeral column was being taken
- PR #2180 Fix issue with isort reordering `importorskip` below imports depending on them
- PR #2187 fix to honor dtype when numpy arrays are passed to columnops.as_column
- PR #2190 Fix issue in astype conversion of string column to 'str'
- PR #2208 Fix issue with calling `head()` on one row dataframe
- PR #2229 Propagate exceptions from Cython cdef functions
- PR #2234 Fix issue with local build script not properly building
- PR #2223 Fix CUDA invalid configuration errors reported after loading small compressed ORC files
- PR #2162 Setting is_unique and is_monotonic-related attributes
- PR #2244 Fix ORC RLEv2 delta mode decoding with nonzero residual delta width
- PR #2297 Work around `var/std` unsupported only at debug build
- PR #2302 Fixed java serialization corner case
- PR #2355 Handle float16 in binary operations
- PR #2311 Fix copy behaviour for GenericIndex
- PR #2349 Fix issues with String filter in java API
- PR #2323 Fix groupby on categoricals
- PR #2328 Ensure order is preserved in CategoricalAccessor._set_categories
- PR #2202 Fix issue with unary ops mishandling empty input
- PR #2326 Fix for bug in DLPack when reading multiple columns
- PR #2324 Fix cudf Docker build
- PR #2325 Fix ORC RLEv2 patched base mode decoding with nonzero patch width
- PR #2235 Fix get_dummies to be compatible with dask
- PR #2332 Zero initialize gdf_dtype_extra_info
- PR #2355 Handle float16 in binary operations
- PR #2360 Fix missing dtype handling in cudf.Series & columnops.as_column
- PR #2364 Fix quantile api and other trivial issues around it
- PR #2361 Fixed issue with `codes` of CategoricalIndex
- PR #2357 Fixed inconsistent type of index created with from_pandas vs direct construction
- PR #2389 Fixed Rolling __getattr__ and __getitem__ for offset based windows
- PR #2402 Fixed bug in valid mask computation in cudf::copy_if (apply_boolean_mask)
- PR #2401 Fix to a scalar datetime(of type Days) issue
- PR #2386 Correctly allocate output valids in groupby
- PR #2411 Fixed failures on binary op on single element string column
- PR #2422 Fix Pandas logical binary operation incompatibilites
- PR #2447 Fix CodeCov posting build statuses temporarily
- PR #2450 Fix erroneous null handling in `cudf.DataFrame`'s `apply_rows`
- PR #2470 Fix issues with empty strings and string categories (Java)
- PR #2471 Fix String Column Validity.
- PR #2481 Fix java validity buffer serialization
- PR #2485 Updated bytes calculation to use size_t to avoid overflow in column concat
- PR #2461 Fix groupby multiple aggregations same column
- PR #2514 Fix cudf::drop_nulls threshold handling in Cython
- PR #2516 Fix utilities include paths and meta.yaml header paths
- PR #2517 Fix device memory leak in to_dlpack tensor deleter
- PR #2431 Fix local build generated file ownerships
- PR #2511 Added import of orc, refactored exception handlers to not squash fatal exceptions
- PR #2527 Fix index and column input handling in dask_cudf read_parquet
- PR #2466 Fix `dataframe.query` returning null rows erroneously
- PR #2548 Orc reader: fix non-deterministic data decoding at chunk boundaries
- PR #2557 fix cudautils import in string.py
- PR #2521 Fix casting datetimes from/to the same resolution
- PR #2545 Fix MultiIndexes with datetime levels
- PR #2560 Remove duplicate `dlpack` definition in conda recipe
- PR #2567 Fix ColumnVector.fromScalar issues while dealing with null scalars
- PR #2565 Orc reader: fix incorrect data decoding of int64 data types
- PR #2577 Fix search benchmark compilation error by adding necessary header
- PR #2604 Fix a bug in copying.pyx:_normalize_types that upcasted int32 to int64


# cuDF 0.8.0 (27 June 2019)

## New Features

- PR #1524 Add GPU-accelerated JSON Lines parser with limited feature set
- PR #1569 Add support for Json objects to the JSON Lines reader
- PR #1622 Add Series.loc
- PR #1654 Add cudf::apply_boolean_mask: faster replacement for gdf_apply_stencil
- PR #1487 cython gather/scatter
- PR #1310 Implemented the slice/split functionality.
- PR #1630 Add Python layer to the GPU-accelerated JSON reader
- PR #1745 Add rounding of numeric columns via Numba
- PR #1772 JSON reader: add support for BytesIO and StringIO input
- PR #1527 Support GDF_BOOL8 in readers and writers
- PR #1819 Logical operators (AND, OR, NOT) for libcudf and cuDF
- PR #1813 ORC Reader: Add support for stripe selection
- PR #1828 JSON Reader: add suport for bool8 columns
- PR #1833 Add column iterator with/without nulls
- PR #1665 Add the point-in-polygon GIS function
- PR #1863 Series and Dataframe methods for all and any
- PR #1908 cudf::copy_range and cudf::fill for copying/assigning an index or range to a constant
- PR #1921 Add additional formats for typecasting to/from strings
- PR #1807 Add Series.dropna()
- PR #1987 Allow user defined functions in the form of ptx code to be passed to binops
- PR #1948 Add operator functions like `Series.add()` to DataFrame and Series
- PR #1954 Add skip test argument to GPU build script
- PR #2018 Add bindings for new groupby C++ API
- PR #1984 Add rolling window operations Series.rolling() and DataFrame.rolling()
- PR #1542 Python method and bindings for to_csv
- PR #1995 Add Java API
- PR #1998 Add google benchmark to cudf
- PR #1845 Add cudf::drop_duplicates, DataFrame.drop_duplicates
- PR #1652 Added `Series.where()` feature
- PR #2074 Java Aggregates, logical ops, and better RMM support
- PR #2140 Add a `cudf::transform` function
- PR #2068 Concatenation of different typed columns

## Improvements

- PR #1538 Replacing LesserRTTI with inequality_comparator
- PR #1703 C++: Added non-aggregating `insert` to `concurrent_unordered_map` with specializations to store pairs with a single atomicCAS when possible.
- PR #1422 C++: Added a RAII wrapper for CUDA streams
- PR #1701 Added `unique` method for stringColumns
- PR #1713 Add documentation for Dask-XGBoost
- PR #1666 CSV Reader: Improve performance for files with large number of columns
- PR #1725 Enable the ability to use a single column groupby as its own index
- PR #1759 Add an example showing simultaneous rolling averages to `apply_grouped` documentation
- PR #1746 C++: Remove unused code: `windowed_ops.cu`, `sorting.cu`, `hash_ops.cu`
- PR #1748 C++: Add `bool` nullability flag to `device_table` row operators
- PR #1764 Improve Numerical column: `mean_var` and `mean`
- PR #1767 Speed up Python unit tests
- PR #1770 Added build.sh script, updated CI scripts and documentation
- PR #1739 ORC Reader: Add more pytest coverage
- PR #1696 Added null support in `Series.replace()`.
- PR #1390 Added some basic utility functions for `gdf_column`'s
- PR #1791 Added general column comparison code for testing
- PR #1795 Add printing of git submodule info to `print_env.sh`
- PR #1796 Removing old sort based group by code and gdf_filter
- PR #1811 Added funtions for copying/allocating `cudf::table`s
- PR #1838 Improve columnops.column_empty so that it returns typed columns instead of a generic Column
- PR #1890 Add utils.get_dummies- a pandas-like wrapper around one_hot-encoding
- PR #1823 CSV Reader: default the column type to string for empty dataframes
- PR #1827 Create bindings for scalar-vector binops, and update one_hot_encoding to use them
- PR #1817 Operators now support different sized dataframes as long as they don't share different sized columns
- PR #1855 Transition replace_nulls to new C++ API and update corresponding Cython/Python code
- PR #1858 Add `std::initializer_list` constructor to `column_wrapper`
- PR #1846 C++ type-erased gdf_equal_columns test util; fix gdf_equal_columns logic error
- PR #1390 Added some basic utility functions for `gdf_column`s
- PR #1391 Tidy up bit-resolution-operation and bitmask class code
- PR #1882 Add iloc functionality to MultiIndex dataframes
- PR #1884 Rolling windows: general enhancements and better coverage for unit tests
- PR #1886 support GDF_STRING_CATEGORY columns in apply_boolean_mask, drop_nulls and other libcudf functions
- PR #1896 Improve performance of groupby with levels specified in dask-cudf
- PR #1915 Improve iloc performance for non-contiguous row selection
- PR #1859 Convert read_json into a C++ API
- PR #1919 Rename libcudf namespace gdf to namespace cudf
- PR #1850 Support left_on and right_on for DataFrame merge operator
- PR #1930 Specialize constructor for `cudf::bool8` to cast argument to `bool`
- PR #1938 Add default constructor for `column_wrapper`
- PR #1930 Specialize constructor for `cudf::bool8` to cast argument to `bool`
- PR #1952 consolidate libcudf public API headers in include/cudf
- PR #1949 Improved selection with boolmask using libcudf `apply_boolean_mask`
- PR #1956 Add support for nulls in `query()`
- PR #1973 Update `std::tuple` to `std::pair` in top-most libcudf APIs and C++ transition guide
- PR #1981 Convert read_csv into a C++ API
- PR #1868 ORC Reader: Support row index for speed up on small/medium datasets
- PR #1964 Added support for list-like types in Series.str.cat
- PR #2005 Use HTML5 details tag in bug report issue template
- PR #2003 Removed few redundant unit-tests from test_string.py::test_string_cat
- PR #1944 Groupby design improvements
- PR #2017 Convert `read_orc()` into a C++ API
- PR #2011 Convert `read_parquet()` into a C++ API
- PR #1756 Add documentation "10 Minutes to cuDF and dask_cuDF"
- PR #2034 Adding support for string columns concatenation using "add" binary operator
- PR #2042 Replace old "10 Minutes" guide with new guide for docs build process
- PR #2036 Make library of common test utils to speed up tests compilation
- PR #2022 Facilitating get_dummies to be a high level api too
- PR #2050 Namespace IO readers and add back free-form `read_xxx` functions
- PR #2104 Add a functional ``sort=`` keyword argument to groupby
- PR #2108 Add `find_and_replace` for StringColumn for replacing single values
- PR #1803 cuDF/CuPy interoperability documentation

## Bug Fixes

- PR #1465 Fix for test_orc.py and test_sparse_df.py test failures
- PR #1583 Fix underlying issue in `as_index()` that was causing `Series.quantile()` to fail
- PR #1680 Add errors= keyword to drop() to fix cudf-dask bug
- PR #1651 Fix `query` function on empty dataframe
- PR #1616 Fix CategoricalColumn to access categories by index instead of iteration
- PR #1660 Fix bug in `loc` when indexing with a column name (a string)
- PR #1683 ORC reader: fix timestamp conversion to UTC
- PR #1613 Improve CategoricalColumn.fillna(-1) performance
- PR #1642 Fix failure of CSV_TEST gdf_csv_test.SkiprowsNrows on multiuser systems
- PR #1709 Fix handling of `datetime64[ms]` in `dataframe.select_dtypes`
- PR #1704 CSV Reader: Add support for the plus sign in number fields
- PR #1687 CSV reader: return an empty dataframe for zero size input
- PR #1757 Concatenating columns with null columns
- PR #1755 Add col_level keyword argument to melt
- PR #1758 Fix df.set_index() when setting index from an empty column
- PR #1749 ORC reader: fix long strings of NULL values resulting in incorrect data
- PR #1742 Parquet Reader: Fix index column name to match PANDAS compat
- PR #1782 Update libcudf doc version
- PR #1783 Update conda dependencies
- PR #1786 Maintain the original series name in series.unique output
- PR #1760 CSV Reader: fix segfault when dtype list only includes columns from usecols list
- PR #1831 build.sh: Assuming python is in PATH instead of using PYTHON env var
- PR #1839 Raise an error instead of segfaulting when transposing a DataFrame with StringColumns
- PR #1840 Retain index correctly during merge left_on right_on
- PR #1825 cuDF: Multiaggregation Groupby Failures
- PR #1789 CSV Reader: Fix missing support for specifying `int8` and `int16` dtypes
- PR #1857 Cython Bindings: Handle `bool` columns while calling `column_view_from_NDArrays`
- PR #1849 Allow DataFrame support methods to pass arguments to the methods
- PR #1847 Fixed #1375 by moving the nvstring check into the wrapper function
- PR #1864 Fixing cudf reduction for POWER platform
- PR #1869 Parquet reader: fix Dask timestamps not matching with Pandas (convert to milliseconds)
- PR #1876 add dtype=bool for `any`, `all` to treat integer column correctly
- PR #1875 CSV reader: take NaN values into account in dtype detection
- PR #1873 Add column dtype checking for the all/any methods
- PR #1902 Bug with string iteration in _apply_basic_agg
- PR #1887 Fix for initialization issue in pq_read_arg,orc_read_arg
- PR #1867 JSON reader: add support for null/empty fields, including the 'null' literal
- PR #1891 Fix bug #1750 in string column comparison
- PR #1909 Support of `to_pandas()` of boolean series with null values
- PR #1923 Use prefix removal when two aggs are called on a SeriesGroupBy
- PR #1914 Zero initialize gdf_column local variables
- PR #1959 Add support for comparing boolean Series to scalar
- PR #1966 Ignore index fix in series append
- PR #1967 Compute index __sizeof__ only once for DataFrame __sizeof__
- PR #1977 Support CUDA installation in default system directories
- PR #1982 Fixes incorrect index name after join operation
- PR #1985 Implement `GDF_PYMOD`, a special modulo that follows python's sign rules
- PR #1991 Parquet reader: fix decoding of NULLs
- PR #1990 Fixes a rendering bug in the `apply_grouped` documentation
- PR #1978 Fix for values being filled in an empty dataframe
- PR #2001 Correctly create MultiColumn from Pandas MultiColumn
- PR #2006 Handle empty dataframe groupby construction for dask
- PR #1965 Parquet Reader: Fix duplicate index column when it's already in `use_cols`
- PR #2033 Add pip to conda environment files to fix warning
- PR #2028 CSV Reader: Fix reading of uncompressed files without a recognized file extension
- PR #2073 Fix an issue when gathering columns with NVCategory and nulls
- PR #2053 cudf::apply_boolean_mask return empty column for empty boolean mask
- PR #2066 exclude `IteratorTest.mean_var_output` test from debug build
- PR #2069 Fix JNI code to use read_csv and read_parquet APIs
- PR #2071 Fix bug with unfound transitive dependencies for GTests in Ubuntu 18.04
- PR #2089 Configure Sphinx to render params correctly
- PR #2091 Fix another bug with unfound transitive dependencies for `cudftestutils` in Ubuntu 18.04
- PR #2115 Just apply `--disable-new-dtags` instead of trying to define all the transitive dependencies
- PR #2106 Fix errors in JitCache tests caused by sharing of device memory between processes
- PR #2120 Fix errors in JitCache tests caused by running multiple threads on the same data
- PR #2102 Fix memory leak in groupby
- PR #2113 fixed typo in to_csv code example


# cudf 0.7.2 (16 May 2019)

## New Features

- PR #1735 Added overload for atomicAdd on int64. Streamlined implementation of custom atomic overloads.
- PR #1741 Add MultiIndex concatenation

## Bug Fixes

- PR #1718 Fix issue with SeriesGroupBy MultiIndex in dask-cudf
- PR #1734 Python: fix performance regression for groupby count() aggregations
- PR #1768 Cython: fix handling read only schema buffers in gpuarrow reader


# cudf 0.7.1 (11 May 2019)

## New Features

- PR #1702 Lazy load MultiIndex to return groupby performance to near optimal.

## Bug Fixes

- PR #1708 Fix handling of `datetime64[ms]` in `dataframe.select_dtypes`


# cuDF 0.7.0 (10 May 2019)

## New Features

- PR #982 Implement gdf_group_by_without_aggregations and gdf_unique_indices functions
- PR #1142 Add `GDF_BOOL` column type
- PR #1194 Implement overloads for CUDA atomic operations
- PR #1292 Implemented Bitwise binary ops AND, OR, XOR (&, |, ^)
- PR #1235 Add GPU-accelerated Parquet Reader
- PR #1335 Added local_dict arg in `DataFrame.query()`.
- PR #1282 Add Series and DataFrame.describe()
- PR #1356 Rolling windows
- PR #1381 Add DataFrame._get_numeric_data
- PR #1388 Add CODEOWNERS file to auto-request reviews based on where changes are made
- PR #1396 Add DataFrame.drop method
- PR #1413 Add DataFrame.melt method
- PR #1412 Add DataFrame.pop()
- PR #1419 Initial CSV writer function
- PR #1441 Add Series level cumulative ops (cumsum, cummin, cummax, cumprod)
- PR #1420 Add script to build and test on a local gpuCI image
- PR #1440 Add DatetimeColumn.min(), DatetimeColumn.max()
- PR #1455 Add Series.Shift via Numba kernel
- PR #1441 Add Series level cumulative ops (cumsum, cummin, cummax, cumprod)
- PR #1461 Add Python coverage test to gpu build
- PR #1445 Parquet Reader: Add selective reading of rows and row group
- PR #1532 Parquet Reader: Add support for INT96 timestamps
- PR #1516 Add Series and DataFrame.ndim
- PR #1556 Add libcudf C++ transition guide
- PR #1466 Add GPU-accelerated ORC Reader
- PR #1565 Add build script for nightly doc builds
- PR #1508 Add Series isna, isnull, and notna
- PR #1456 Add Series.diff() via Numba kernel
- PR #1588 Add Index `astype` typecasting
- PR #1301 MultiIndex support
- PR #1599 Level keyword supported in groupby
- PR #929 Add support operations to dataframe
- PR #1609 Groupby accept list of Series
- PR #1658 Support `group_keys=True` keyword in groupby method

## Improvements

- PR #1531 Refactor closures as private functions in gpuarrow
- PR #1404 Parquet reader page data decoding speedup
- PR #1076 Use `type_dispatcher` in join, quantiles, filter, segmented sort, radix sort and hash_groupby
- PR #1202 Simplify README.md
- PR #1149 CSV Reader: Change convertStrToValue() functions to `__device__` only
- PR #1238 Improve performance of the CUDA trie used in the CSV reader
- PR #1245 Use file cache for JIT kernels
- PR #1278 Update CONTRIBUTING for new conda environment yml naming conventions
- PR #1163 Refactored UnaryOps. Reduced API to two functions: `gdf_unary_math` and `gdf_cast`. Added `abs`, `-`, and `~` ops. Changed bindings to Cython
- PR #1284 Update docs version
- PR #1287 add exclude argument to cudf.select_dtype function
- PR #1286 Refactor some of the CSV Reader kernels into generic utility functions
- PR #1291 fillna in `Series.to_gpu_array()` and `Series.to_array()` can accept the scalar too now.
- PR #1005 generic `reduction` and `scan` support
- PR #1349 Replace modernGPU sort join with thrust.
- PR #1363 Add a dataframe.mean(...) that raises NotImplementedError to satisfy `dask.dataframe.utils.is_dataframe_like`
- PR #1319 CSV Reader: Use column wrapper for gdf_column output alloc/dealloc
- PR #1376 Change series quantile default to linear
- PR #1399 Replace CFFI bindings for NVTX functions with Cython bindings
- PR #1389 Refactored `set_null_count()`
- PR #1386 Added macros `GDF_TRY()`, `CUDF_TRY()` and `ASSERT_CUDF_SUCCEEDED()`
- PR #1435 Rework CMake and conda recipes to depend on installed libraries
- PR #1391 Tidy up bit-resolution-operation and bitmask class code
- PR #1439 Add cmake variable to enable compiling CUDA code with -lineinfo
- PR #1462 Add ability to read parquet files from arrow::io::RandomAccessFile
- PR #1453 Convert CSV Reader CFFI to Cython
- PR #1479 Convert Parquet Reader CFFI to Cython
- PR #1397 Add a utility function for producing an overflow-safe kernel launch grid configuration
- PR #1382 Add GPU parsing of nested brackets to cuIO parsing utilities
- PR #1481 Add cudf::table constructor to allocate a set of `gdf_column`s
- PR #1484 Convert GroupBy CFFI to Cython
- PR #1463 Allow and default melt keyword argument var_name to be None
- PR #1486 Parquet Reader: Use device_buffer rather than device_ptr
- PR #1525 Add cudatoolkit conda dependency
- PR #1520 Renamed `src/dataframe` to `src/table` and moved `table.hpp`. Made `types.hpp` to be type declarations only.
- PR #1492 Convert transpose CFFI to Cython
- PR #1495 Convert binary and unary ops CFFI to Cython
- PR #1503 Convert sorting and hashing ops CFFI to Cython
- PR #1522 Use latest release version in update-version CI script
- PR #1533 Remove stale join CFFI, fix memory leaks in join Cython
- PR #1521 Added `row_bitmask` to compute bitmask for rows of a table. Merged `valids_ops.cu` and `bitmask_ops.cu`
- PR #1553 Overload `hash_row` to avoid using intial hash values. Updated `gdf_hash` to select between overloads
- PR #1585 Updated `cudf::table` to maintain own copy of wrapped `gdf_column*`s
- PR #1559 Add `except +` to all Cython function definitions to catch C++ exceptions properly
- PR #1617 `has_nulls` and `column_dtypes` for `cudf::table`
- PR #1590 Remove CFFI from the build / install process entirely
- PR #1536 Convert gpuarrow CFFI to Cython
- PR #1655 Add `Column._pointer` as a way to access underlying `gdf_column*` of a `Column`
- PR #1655 Update readme conda install instructions for cudf version 0.6 and 0.7


## Bug Fixes

- PR #1233 Fix dtypes issue while adding the column to `str` dataframe.
- PR #1254 CSV Reader: fix data type detection for floating-point numbers in scientific notation
- PR #1289 Fix looping over each value instead of each category in concatenation
- PR #1293 Fix Inaccurate error message in join.pyx
- PR #1308 Add atomicCAS overload for `int8_t`, `int16_t`
- PR #1317 Fix catch polymorphic exception by reference in ipc.cu
- PR #1325 Fix dtype of null bitmasks to int8
- PR #1326 Update build documentation to use -DCMAKE_CXX11_ABI=ON
- PR #1334 Add "na_position" argument to CategoricalColumn sort_by_values
- PR #1321 Fix out of bounds warning when checking Bzip2 header
- PR #1359 Add atomicAnd/Or/Xor for integers
- PR #1354 Fix `fillna()` behaviour when replacing values with different dtypes
- PR #1347 Fixed core dump issue while passing dict_dtypes without column names in `cudf.read_csv()`
- PR #1379 Fixed build failure caused due to error: 'col_dtype' may be used uninitialized
- PR #1392 Update cudf Dockerfile and package_versions.sh
- PR #1385 Added INT8 type to `_schema_to_dtype` for use in GpuArrowReader
- PR #1393 Fixed a bug in `gdf_count_nonzero_mask()` for the case of 0 bits to count
- PR #1395 Update CONTRIBUTING to use the environment variable CUDF_HOME
- PR #1416 Fix bug at gdf_quantile_exact and gdf_quantile_appox
- PR #1421 Fix remove creation of series multiple times during `add_column()`
- PR #1405 CSV Reader: Fix memory leaks on read_csv() failure
- PR #1328 Fix CategoricalColumn to_arrow() null mask
- PR #1433 Fix NVStrings/categories includes
- PR #1432 Update NVStrings to 0.7.* to coincide with 0.7 development
- PR #1483 Modify CSV reader to avoid cropping blank quoted characters in non-string fields
- PR #1446 Merge 1275 hotfix from master into branch-0.7
- PR #1447 Fix legacy groupby apply docstring
- PR #1451 Fix hash join estimated result size is not correct
- PR #1454 Fix local build script improperly change directory permissions
- PR #1490 Require Dask 1.1.0+ for `is_dataframe_like` test or skip otherwise.
- PR #1491 Use more specific directories & groups in CODEOWNERS
- PR #1497 Fix Thrust issue on CentOS caused by missing default constructor of host_vector elements
- PR #1498 Add missing include guard to device_atomics.cuh and separated DEVICE_ATOMICS_TEST
- PR #1506 Fix csv-write call to updated NVStrings method
- PR #1510 Added nvstrings `fillna()` function
- PR #1507 Parquet Reader: Default string data to GDF_STRING
- PR #1535 Fix doc issue to ensure correct labelling of cudf.series
- PR #1537 Fix `undefined reference` link error in HashPartitionTest
- PR #1548 Fix ci/local/build.sh README from using an incorrect image example
- PR #1551 CSV Reader: Fix integer column name indexing
- PR #1586 Fix broken `scalar_wrapper::operator==`
- PR #1591 ORC/Parquet Reader: Fix missing import for FileNotFoundError exception
- PR #1573 Parquet Reader: Fix crash due to clash with ORC reader datasource
- PR #1607 Revert change of `column.to_dense_buffer` always return by copy for performance concerns
- PR #1618 ORC reader: fix assert & data output when nrows/skiprows isn't aligned to stripe boundaries
- PR #1631 Fix failure of TYPES_TEST on some gcc-7 based systems.
- PR #1641 CSV Reader: Fix skip_blank_lines behavior with Windows line terminators (\r\n)
- PR #1648 ORC reader: fix non-deterministic output when skiprows is non-zero
- PR #1676 Fix groupby `as_index` behaviour with `MultiIndex`
- PR #1659 Fix bug caused by empty groupbys and multiindex slicing throwing exceptions
- PR #1656 Correct Groupby failure in dask when un-aggregable columns are left in dataframe.
- PR #1689 Fix groupby performance regression
- PR #1694 Add Cython as a runtime dependency since it's required in `setup.py`


# cuDF 0.6.1 (25 Mar 2019)

## Bug Fixes

- PR #1275 Fix CentOS exception in DataFrame.hash_partition from using value "returned" by a void function


# cuDF 0.6.0 (22 Mar 2019)

## New Features

- PR #760 Raise `FileNotFoundError` instead of `GDF_FILE_ERROR` in `read_csv` if the file does not exist
- PR #539 Add Python bindings for replace function
- PR #823 Add Doxygen configuration to enable building HTML documentation for libcudf C/C++ API
- PR #807 CSV Reader: Add byte_range parameter to specify the range in the input file to be read
- PR #857 Add Tail method for Series/DataFrame and update Head method to use iloc
- PR #858 Add series feature hashing support
- PR #871 CSV Reader: Add support for NA values, including user specified strings
- PR #893 Adds PyArrow based parquet readers / writers to Python, fix category dtype handling, fix arrow ingest buffer size issues
- PR #867 CSV Reader: Add support for ignoring blank lines and comment lines
- PR #887 Add Series digitize method
- PR #895 Add Series groupby
- PR #898 Add DataFrame.groupby(level=0) support
- PR #920 Add feather, JSON, HDF5 readers / writers from PyArrow / Pandas
- PR #888 CSV Reader: Add prefix parameter for column names, used when parsing without a header
- PR #913 Add DLPack support: convert between cuDF DataFrame and DLTensor
- PR #939 Add ORC reader from PyArrow
- PR #918 Add Series.groupby(level=0) support
- PR #906 Add binary and comparison ops to DataFrame
- PR #958 Support unary and binary ops on indexes
- PR #964 Add `rename` method to `DataFrame`, `Series`, and `Index`
- PR #985 Add `Series.to_frame` method
- PR #985 Add `drop=` keyword to reset_index method
- PR #994 Remove references to pygdf
- PR #990 Add external series groupby support
- PR #988 Add top-level merge function to cuDF
- PR #992 Add comparison binaryops to DateTime columns
- PR #996 Replace relative path imports with absolute paths in tests
- PR #995 CSV Reader: Add index_col parameter to specify the column name or index to be used as row labels
- PR #1004 Add `from_gpu_matrix` method to DataFrame
- PR #997 Add property index setter
- PR #1007 Replace relative path imports with absolute paths in cudf
- PR #1013 select columns with df.columns
- PR #1016 Rename Series.unique_count() to nunique() to match pandas API
- PR #947 Prefixsum to handle nulls and float types
- PR #1029 Remove rest of relative path imports
- PR #1021 Add filtered selection with assignment for Dataframes
- PR #872 Adding NVCategory support to cudf apis
- PR #1052 Add left/right_index and left/right_on keywords to merge
- PR #1091 Add `indicator=` and `suffixes=` keywords to merge
- PR #1107 Add unsupported keywords to Series.fillna
- PR #1032 Add string support to cuDF python
- PR #1136 Removed `gdf_concat`
- PR #1153 Added function for getting the padded allocation size for valid bitmask
- PR #1148 Add cudf.sqrt for dataframes and Series
- PR #1159 Add Python bindings for libcudf dlpack functions
- PR #1155 Add __array_ufunc__ for DataFrame and Series for sqrt
- PR #1168 to_frame for series accepts a name argument


## Improvements

- PR #1218 Add dask-cudf page to API docs
- PR #892 Add support for heterogeneous types in binary ops with JIT
- PR #730 Improve performance of `gdf_table` constructor
- PR #561 Add Doxygen style comments to Join CUDA functions
- PR #813 unified libcudf API functions by replacing gpu_ with gdf_
- PR #822 Add support for `__cuda_array_interface__` for ingest
- PR #756 Consolidate common helper functions from unordered map and multimap
- PR #753 Improve performance of groupby sum and average, especially for cases with few groups.
- PR #836 Add ingest support for arrow chunked arrays in Column, Series, DataFrame creation
- PR #763 Format doxygen comments for csv_read_arg struct
- PR #532 CSV Reader: Use type dispatcher instead of switch block
- PR #694 Unit test utilities improvements
- PR #878 Add better indexing to Groupby
- PR #554 Add `empty` method and `is_monotonic` attribute to `Index`
- PR #1040 Fixed up Doxygen comment tags
- PR #909 CSV Reader: Avoid host->device->host copy for header row data
- PR #916 Improved unit testing and error checking for `gdf_column_concat`
- PR #941 Replace `numpy` call in `Series.hash_encode` with `numba`
- PR #942 Added increment/decrement operators for wrapper types
- PR #943 Updated `count_nonzero_mask` to return `num_rows` when the mask is null
- PR #952 Added trait to map C++ type to `gdf_dtype`
- PR #966 Updated RMM submodule.
- PR #998 Add IO reader/writer modules to API docs, fix for missing cudf.Series docs
- PR #1017 concatenate along columns for Series and DataFrames
- PR #1002 Support indexing a dataframe with another boolean dataframe
- PR #1018 Better concatenation for Series and Dataframes
- PR #1036 Use Numpydoc style docstrings
- PR #1047 Adding gdf_dtype_extra_info to gdf_column_view_augmented
- PR #1054 Added default ctor to SerialTrieNode to overcome Thrust issue in CentOS7 + CUDA10
- PR #1024 CSV Reader: Add support for hexadecimal integers in integral-type columns
- PR #1033 Update `fillna()` to use libcudf function `gdf_replace_nulls`
- PR #1066 Added inplace assignment for columns and select_dtypes for dataframes
- PR #1026 CSV Reader: Change the meaning and type of the quoting parameter to match Pandas
- PR #1100 Adds `CUDF_EXPECTS` error-checking macro
- PR #1092 Fix select_dtype docstring
- PR #1111 Added cudf::table
- PR #1108 Sorting for datetime columns
- PR #1120 Return a `Series` (not a `Column`) from `Series.cat.set_categories()`
- PR #1128 CSV Reader: The last data row does not need to be line terminated
- PR #1183 Bump Arrow version to 0.12.1
- PR #1208 Default to CXX11_ABI=ON
- PR #1252 Fix NVStrings dependencies for cuda 9.2 and 10.0
- PR #2037 Optimize the existing `gather` and `scatter` routines in `libcudf`

## Bug Fixes

- PR #821 Fix flake8 issues revealed by flake8 update
- PR #808 Resolved renamed `d_columns_valids` variable name
- PR #820 CSV Reader: fix the issue where reader adds additional rows when file uses \r\n as a line terminator
- PR #780 CSV Reader: Fix scientific notation parsing and null values for empty quotes
- PR #815 CSV Reader: Fix data parsing when tabs are present in the input CSV file
- PR #850 Fix bug where left joins where the left df has 0 rows causes a crash
- PR #861 Fix memory leak by preserving the boolean mask index
- PR #875 Handle unnamed indexes in to/from arrow functions
- PR #877 Fix ingest of 1 row arrow tables in from arrow function
- PR #876 Added missing `<type_traits>` include
- PR #889 Deleted test_rmm.py which has now moved to RMM repo
- PR #866 Merge v0.5.1 numpy ABI hotfix into 0.6
- PR #917 value_counts return int type on empty columns
- PR #611 Renamed `gdf_reduce_optimal_output_size()` -> `gdf_reduction_get_intermediate_output_size()`
- PR #923 fix index for negative slicing for cudf dataframe and series
- PR #927 CSV Reader: Fix category GDF_CATEGORY hashes not being computed properly
- PR #921 CSV Reader: Fix parsing errors with delim_whitespace, quotations in the header row, unnamed columns
- PR #933 Fix handling objects of all nulls in series creation
- PR #940 CSV Reader: Fix an issue where the last data row is missing when using byte_range
- PR #945 CSV Reader: Fix incorrect datetime64 when milliseconds or space separator are used
- PR #959 Groupby: Problem with column name lookup
- PR #950 Converting dataframe/recarry with non-contiguous arrays
- PR #963 CSV Reader: Fix another issue with missing data rows when using byte_range
- PR #999 Fix 0 sized kernel launches and empty sort_index exception
- PR #993 Fix dtype in selecting 0 rows from objects
- PR #1009 Fix performance regression in `to_pandas` method on DataFrame
- PR #1008 Remove custom dask communication approach
- PR #1001 CSV Reader: Fix a memory access error when reading a large (>2GB) file with date columns
- PR #1019 Binary Ops: Fix error when one input column has null mask but other doesn't
- PR #1014 CSV Reader: Fix false positives in bool value detection
- PR #1034 CSV Reader: Fix parsing floating point precision and leading zero exponents
- PR #1044 CSV Reader: Fix a segfault when byte range aligns with a page
- PR #1058 Added support for `DataFrame.loc[scalar]`
- PR #1060 Fix column creation with all valid nan values
- PR #1073 CSV Reader: Fix an issue where a column name includes the return character
- PR #1090 Updating Doxygen Comments
- PR #1080 Fix dtypes returned from loc / iloc because of lists
- PR #1102 CSV Reader: Minor fixes and memory usage improvements
- PR #1174: Fix release script typo
- PR #1137 Add prebuild script for CI
- PR #1118 Enhanced the `DataFrame.from_records()` feature
- PR #1129 Fix join performance with index parameter from using numpy array
- PR #1145 Issue with .agg call on multi-column dataframes
- PR #908 Some testing code cleanup
- PR #1167 Fix issue with null_count not being set after inplace fillna()
- PR #1184 Fix iloc performance regression
- PR #1185 Support left_on/right_on and also on=str in merge
- PR #1200 Fix allocating bitmasks with numba instead of rmm in allocate_mask function
- PR #1213 Fix bug with csv reader requesting subset of columns using wrong datatype
- PR #1223 gpuCI: Fix label on rapidsai channel on gpu build scripts
- PR #1242 Add explicit Thrust exec policy to fix NVCATEGORY_TEST segfault on some platforms
- PR #1246 Fix categorical tests that failed due to bad implicit type conversion
- PR #1255 Fix overwriting conda package main label uploads
- PR #1259 Add dlpack includes to pip build


# cuDF 0.5.1 (05 Feb 2019)

## Bug Fixes

- PR #842 Avoid using numpy via cimport to prevent ABI issues in Cython compilation


# cuDF 0.5.0 (28 Jan 2019)

## New Features

- PR #722 Add bzip2 decompression support to `read_csv()`
- PR #693 add ZLIB-based GZIP/ZIP support to `read_csv_strings()`
- PR #411 added null support to gdf_order_by (new API) and cudf_table::sort
- PR #525 Added GitHub Issue templates for bugs, documentation, new features, and questions
- PR #501 CSV Reader: Add support for user-specified decimal point and thousands separator to read_csv_strings()
- PR #455 CSV Reader: Add support for user-specified decimal point and thousands separator to read_csv()
- PR #439 add `DataFrame.drop` method similar to pandas
- PR #356 add `DataFrame.transpose` method and `DataFrame.T` property similar to pandas
- PR #505 CSV Reader: Add support for user-specified boolean values
- PR #350 Implemented Series replace function
- PR #490 Added print_env.sh script to gather relevant environment details when reporting cuDF issues
- PR #474 add ZLIB-based GZIP/ZIP support to `read_csv()`
- PR #547 Added melt similar to `pandas.melt()`
- PR #491 Add CI test script to check for updates to CHANGELOG.md in PRs
- PR #550 Add CI test script to check for style issues in PRs
- PR #558 Add CI scripts for cpu-based conda and gpu-based test builds
- PR #524 Add Boolean Indexing
- PR #564 Update python `sort_values` method to use updated libcudf `gdf_order_by` API
- PR #509 CSV Reader: Input CSV file can now be passed in as a text or a binary buffer
- PR #607 Add `__iter__` and iteritems to DataFrame class
- PR #643 added a new api gdf_replace_nulls that allows a user to replace nulls in a column

## Improvements

- PR #426 Removed sort-based groupby and refactored existing groupby APIs. Also improves C++/CUDA compile time.
- PR #461 Add `CUDF_HOME` variable in README.md to replace relative pathing.
- PR #472 RMM: Created centralized rmm::device_vector alias and rmm::exec_policy
- PR #500 Improved the concurrent hash map class to support partitioned (multi-pass) hash table building.
- PR #454 Improve CSV reader docs and examples
- PR #465 Added templated C++ API for RMM to avoid explicit cast to `void**`
- PR #513 `.gitignore` tweaks
- PR #521 Add `assert_eq` function for testing
- PR #502 Simplify Dockerfile for local dev, eliminate old conda/pip envs
- PR #549 Adds `-rdynamic` compiler flag to nvcc for Debug builds
- PR #472 RMM: Created centralized rmm::device_vector alias and rmm::exec_policy
- PR #577 Added external C++ API for scatter/gather functions
- PR #500 Improved the concurrent hash map class to support partitioned (multi-pass) hash table building
- PR #583 Updated `gdf_size_type` to `int`
- PR #500 Improved the concurrent hash map class to support partitioned (multi-pass) hash table building
- PR #617 Added .dockerignore file. Prevents adding stale cmake cache files to the docker container
- PR #658 Reduced `JOIN_TEST` time by isolating overflow test of hash table size computation
- PR #664 Added Debuging instructions to README
- PR #651 Remove noqa marks in `__init__.py` files
- PR #671 CSV Reader: uncompressed buffer input can be parsed without explicitly specifying compression as None
- PR #684 Make RMM a submodule
- PR #718 Ensure sum, product, min, max methods pandas compatibility on empty datasets
- PR #720 Refactored Index classes to make them more Pandas-like, added CategoricalIndex
- PR #749 Improve to_arrow and from_arrow Pandas compatibility
- PR #766 Remove TravisCI references, remove unused variables from CMake, fix ARROW_VERSION in Cmake
- PR #773 Add build-args back to Dockerfile and handle dependencies based on environment yml file
- PR #781 Move thirdparty submodules to root and symlink in /cpp
- PR #843 Fix broken cudf/python API examples, add new methods to the API index

## Bug Fixes

- PR #569 CSV Reader: Fix days being off-by-one when parsing some dates
- PR #531 CSV Reader: Fix incorrect parsing of quoted numbers
- PR #465 Added templated C++ API for RMM to avoid explicit cast to `void**`
- PR #473 Added missing <random> include
- PR #478 CSV Reader: Add api support for auto column detection, header, mangle_dupe_cols, usecols
- PR #495 Updated README to correct where cffi pytest should be executed
- PR #501 Fix the intermittent segfault caused by the `thousands` and `compression` parameters in the csv reader
- PR #502 Simplify Dockerfile for local dev, eliminate old conda/pip envs
- PR #512 fix bug for `on` parameter in `DataFrame.merge` to allow for None or single column name
- PR #511 Updated python/cudf/bindings/join.pyx to fix cudf merge printing out dtypes
- PR #513 `.gitignore` tweaks
- PR #521 Add `assert_eq` function for testing
- PR #537 Fix CMAKE_CUDA_STANDARD_REQURIED typo in CMakeLists.txt
- PR #447 Fix silent failure in initializing DataFrame from generator
- PR #545 Temporarily disable csv reader thousands test to prevent segfault (test re-enabled in PR #501)
- PR #559 Fix Assertion error while using `applymap` to change the output dtype
- PR #575 Update `print_env.sh` script to better handle missing commands
- PR #612 Prevent an exception from occuring with true division on integer series.
- PR #630 Fix deprecation warning for `pd.core.common.is_categorical_dtype`
- PR #622 Fix Series.append() behaviour when appending values with different numeric dtype
- PR #603 Fix error while creating an empty column using None.
- PR #673 Fix array of strings not being caught in from_pandas
- PR #644 Fix return type and column support of dataframe.quantile()
- PR #634 Fix create `DataFrame.from_pandas()` with numeric column names
- PR #654 Add resolution check for GDF_TIMESTAMP in Join
- PR #648 Enforce one-to-one copy required when using `numba>=0.42.0`
- PR #645 Fix cmake build type handling not setting debug options when CMAKE_BUILD_TYPE=="Debug"
- PR #669 Fix GIL deadlock when launching multiple python threads that make Cython calls
- PR #665 Reworked the hash map to add a way to report the destination partition for a key
- PR #670 CMAKE: Fix env include path taking precedence over libcudf source headers
- PR #674 Check for gdf supported column types
- PR #677 Fix 'gdf_csv_test_Dates' gtest failure due to missing nrows parameter
- PR #604 Fix the parsing errors while reading a csv file using `sep` instead of `delimiter`.
- PR #686 Fix converting nulls to NaT values when converting Series to Pandas/Numpy
- PR #689 CSV Reader: Fix behavior with skiprows+header to match pandas implementation
- PR #691 Fixes Join on empty input DFs
- PR #706 CSV Reader: Fix broken dtype inference when whitespace is in data
- PR #717 CSV reader: fix behavior when parsing a csv file with no data rows
- PR #724 CSV Reader: fix build issue due to parameter type mismatch in a std::max call
- PR #734 Prevents reading undefined memory in gpu_expand_mask_bits numba kernel
- PR #747 CSV Reader: fix an issue where CUDA allocations fail with some large input files
- PR #750 Fix race condition for handling NVStrings in CMake
- PR #719 Fix merge column ordering
- PR #770 Fix issue where RMM submodule pointed to wrong branch and pin other to correct branches
- PR #778 Fix hard coded ABI off setting
- PR #784 Update RMM submodule commit-ish and pip paths
- PR #794 Update `rmm::exec_policy` usage to fix segmentation faults when used as temprory allocator.
- PR #800 Point git submodules to branches of forks instead of exact commits


# cuDF 0.4.0 (05 Dec 2018)

## New Features

- PR #398 add pandas-compatible `DataFrame.shape()` and `Series.shape()`
- PR #394 New documentation feature "10 Minutes to cuDF"
- PR #361 CSV Reader: Add support for strings with delimiters

## Improvements

 - PR #436 Improvements for type_dispatcher and wrapper structs
 - PR #429 Add CHANGELOG.md (this file)
 - PR #266 use faster CUDA-accelerated DataFrame column/Series concatenation.
 - PR #379 new C++ `type_dispatcher` reduces code complexity in supporting many data types.
 - PR #349 Improve performance for creating columns from memoryview objects
 - PR #445 Update reductions to use type_dispatcher. Adds integer types support to sum_of_squares.
 - PR #448 Improve installation instructions in README.md
 - PR #456 Change default CMake build to Release, and added option for disabling compilation of tests

## Bug Fixes

 - PR #444 Fix csv_test CUDA too many resources requested fail.
 - PR #396 added missing output buffer in validity tests for groupbys.
 - PR #408 Dockerfile updates for source reorganization
 - PR #437 Add cffi to Dockerfile conda env, fixes "cannot import name 'librmm'"
 - PR #417 Fix `map_test` failure with CUDA 10
 - PR #414 Fix CMake installation include file paths
 - PR #418 Properly cast string dtypes to programmatic dtypes when instantiating columns
 - PR #427 Fix and tests for Concatenation illegal memory access with nulls


# cuDF 0.3.0 (23 Nov 2018)

## New Features

 - PR #336 CSV Reader string support

## Improvements

 - PR #354 source code refactored for better organization. CMake build system overhaul. Beginning of transition to Cython bindings.
 - PR #290 Add support for typecasting to/from datetime dtype
 - PR #323 Add handling pyarrow boolean arrays in input/out, add tests
 - PR #325 GDF_VALIDITY_UNSUPPORTED now returned for algorithms that don't support non-empty valid bitmasks
 - PR #381 Faster InputTooLarge Join test completes in ms rather than minutes.
 - PR #373 .gitignore improvements
 - PR #367 Doc cleanup & examples for DataFrame methods
 - PR #333 Add Rapids Memory Manager documentation
 - PR #321 Rapids Memory Manager adds file/line location logging and convenience macros
 - PR #334 Implement DataFrame `__copy__` and `__deepcopy__`
 - PR #271 Add NVTX ranges to pygdf
 - PR #311 Document system requirements for conda install

## Bug Fixes

 - PR #337 Retain index on `scale()` function
 - PR #344 Fix test failure due to PyArrow 0.11 Boolean handling
 - PR #364 Remove noexcept from managed_allocator;  CMakeLists fix for NVstrings
 - PR #357 Fix bug that made all series be considered booleans for indexing
 - PR #351 replace conda env configuration for developers
 - PRs #346 #360 Fix CSV reading of negative numbers
 - PR #342 Fix CMake to use conda-installed nvstrings
 - PR #341 Preserve categorical dtype after groupby aggregations
 - PR #315 ReadTheDocs build update to fix missing libcuda.so
 - PR #320 FIX out-of-bounds access error in reductions.cu
 - PR #319 Fix out-of-bounds memory access in libcudf count_valid_bits
 - PR #303 Fix printing empty dataframe


# cuDF 0.2.0 and cuDF 0.1.0

These were initial releases of cuDF based on previously separate pyGDF and libGDF libraries.<|MERGE_RESOLUTION|>--- conflicted
+++ resolved
@@ -3,6 +3,7 @@
 ## New Features
 
 - PR #2930 JSON Reader: Support ARROW_RANDOM_FILE input
+- PR #2987 Add `inplace` arg to `DataFrame.reset_index` and `Series`
 
 ## Improvements
 
@@ -60,11 +61,7 @@
 - PR #2872 Add Java pinned memory pool allocator
 - PR #2969 Add findAndReplaceAll to ColumnVector
 - PR #2814 Add Datetimeindex.weekday
-<<<<<<< HEAD
-- PR #2987 Add `inplace` arg to `DataFrame.reset_index` and `Series`
-=======
 - PR #2999 Add timestamp conversion support for string categories
->>>>>>> 53f59358
 
 ## Improvements
 
