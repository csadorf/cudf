--- conflicted
+++ resolved
@@ -43,9 +43,6 @@
 - PR #1326 Update build documentation to use -DCMAKE_CXX11_ABI=ON
 - PR #1334 Add "na_position" argument to CategoricalColumn sort_by_values
 - PR #1321 Fix out of bounds warning when checking Bzip2 header
-<<<<<<< HEAD
-- PR #1328 Fix CategoricalColumn to_arrow() null mask
-=======
 - PR #1359 Add atomicAnd/Or/Xor for integers
 - PR #1354 Fix `fillna()` behaviour when replacing values with different dtypes
 - PR #1347 Fixed core dump issue while passing dict_dtypes without column names in `cudf.read_csv()`
@@ -54,8 +51,8 @@
 - PR #1385 Added INT8 type to `_schema_to_dtype` for use in GpuArrowReader
 - PR #1393 Fixed a bug in `gdf_count_nonzero_mask()` for the case of 0 bits to count
 - PR #1395 Update CONTRIBUTING to use the environment variable CUDF_HOME
-
->>>>>>> 159e8d10
+- PR #1328 Fix CategoricalColumn to_arrow() null mask
+
 
 # cuDF 0.6.0 (Date TBD)
 
