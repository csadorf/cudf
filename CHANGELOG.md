# cuDF 0.11.0 (Date TBD)

## New Features

- PR #2930 JSON Reader: Support ARROW_RANDOM_FILE input
- PR #2956 Add `cudf::stack` and `cudf::tile`
- PR #2980 Added nvtext is_vowel/is_consonant functions
- PR #2987 Add `inplace` arg to `DataFrame.reset_index` and `Series`
- PR #3011 Added libcudf++ transition guide
- PR #3129 Add strings column factory from `std::vector`s
- PR #3054 Add parquet reader support for decimal data types
- PR #3022 adds DataFrame.astype for cuDF dataframes
- PR #2962 Add isnull(), notnull() and related functions
- PR #3025 Move search files to legacy
- PR #3094 Adding `any` and `all` support from libcudf
- PR #3130 Define and implement new `column_wrapper`
- PR #3143 Define and implement new copying APIs `slice` and `split`
- PR #3161 Move merge files to legacy
- PR #3079 Added support to write ORC files given a local path
- PR #3192 Add dtype param to cast `DataFrame` on init
- PR #3223 Java expose underlying buffers
<<<<<<< HEAD
- PR #3278 Add `to_host` utility to copy `column_view` to host
=======
- PR #3087 Add new cudf::experimental bool8 wrapper
>>>>>>> 0c395cc7
- PR #3219 Construct column from column_view

## Improvements

- PR #2904 Move gpu decompressors to cudf::io namespace
- PR #2977 Moved old C++ test utilities to legacy directory.
- PR #2965 Fix slow orc reader perf with large uncompressed blocks
- PR #2995 Move JIT type utilities to legacy directory
- PR #2927 Add ``Table`` and ``TableView`` extension classes that wrap legacy cudf::table
- PR #3005 Renames `cudf::exp` namespace to `cudf::experimental`
- PR #3008 Make safe versions of `is_null` and `is_valid` in `column_device_view`
- PR #3026 Move fill and repeat files to legacy
- PR #3027 Move copying.hpp and related source to legacy folder
- PR #3014 Snappy decompression optimizations
- PR #3032 Use `asarray` to coerce indices to a NumPy array
- PR #2996 IO Readers: Replace `cuio::device_buffer` with `rmm::device_buffer`
- PR #3051 Specialized hash function for strings column
- PR #3065 Select and Concat for cudf::experimental::table
- PR #3080 Move `valid_if.cuh` to `legacy/`
- PR #3052 Moved replace.hpp functionality to legacy
- PR #3091 Move join files to legacy
- PR #3092 Implicitly init RMM if Java allocates before init
- PR #3029 Update gdf_ numeric types with stdint and move to cudf namespace
- PR #3052 Moved replace.hpp functionality to legacy
- PR #2955 Add cmake option to only build for present GPU architecture
- PR #3070 Move functions.h and related source to legacy
- PR #2951 Allow set_index to handle a list of column names
- PR #3093 Move groupby files to legacy
- PR #2988 Removing GIS functionality (now part of cuSpatial library)
- PR #3067 Java method to return size of device memory buffer
- PR #3083 Improved some binary operation tests to include null testing.
- PR #3084 Update to arrow-cpp and pyarrow 0.15.0
- PR #3071 Move cuIO to legacy
- PR #3126 Round 2 of snappy decompression optimizations
- PR #3046 Define and implement new copying APIs `empty_like` and `allocate_like`
- PR #3128 Support MultiIndex in DataFrame.join
- PR #3135 Add nvtx utilities to cudf::nvtx namespace
- PR #3021 Java host side concat of serialized buffers
- PR #3138 Movey unary files to legacy
- PR #3154 Make `table_view_base.column()` const and add `mutable_table_view.column()`
- PR #3175 Set cmake cuda version variables
- PR #3171 Move deprecated error macros to legacy
- PR #3193 Add cuPy as a formal dependency
- PR #3195 Support for zero columned `table_view`
- PR #3165 Java device memory size for string category
- PR #3205 Move transform files to legacy
- PR #3202 Rename and move error.hpp to public headers
- PR #2878 Use upstream merge code in dask_cudf
- PR #3231 Add `column::release()` to give up ownership of contents.
- PR #3157 Use enum class rather than enum for mask_allocation_policy
- PR #3245 Move binaryop files to legacy
- PR #3241 Move stream_compaction files to legacy
- PR #3166 Move reductions to legacy
- PR #3261 Small cleanup: remove `== true`
- PR #3268 Adding null ordering per column feature when sorting
- PR #3239 Adding floating point specialization to comparators for NaNs
- PR #3270 Move predicates files to legacy
<<<<<<< HEAD
- PR #3281 Add to_host specialization for strings in column test utilities
=======
- PR #3282 Add `num_bitmask_words`

>>>>>>> 0c395cc7

## Bug Fixes

- PR #2895 Fixed dask_cudf group_split behavior to handle upstream rearrange_by_divisions
- PR #3048 Support for zero columned tables
- PR #3030 Fix snappy decoding regression in PR #3014
- PR #3041 Fixed exp to experimental namespace name change issue
- PR #3056 Add additional cmake hint for finding local build of RMM files
- PR #3060 Move copying.hpp includes to legacy
- PR #3139 Fixed java RMM auto initalization
- PR #3141 Java fix for relocated IO headers
- PR #3149 Rename column_wrapper.cuh to column_wrapper.hpp
- PR #3168 Fix mutable_column_device_view head const_cast
- PR #3199 Update JNI includes for legacy moves
- PR #3204 ORC writer: Fix ByteRLE encoding of NULLs
- PR #2994 Fix split_out-support but with hash_object_dispatch
- PR #3212 Fix string to date casting when format is not specified
- PR #3218 Fixes `row_lexicographic_comparator` issue with handling two tables
- PR #3228 Default initialize RMM when Java native dependencies are loaded
- PR #3236 Fix Numba 0.46+/CuPy 6.3 interface compatibility
- PR #3276 Update JNI includes for legacy moves
- PR #3256 Fix orc writer crash with multiple string columns
- PR #3211 Fix breaking change caused by rapidsai/rmm#167
- PR #3265 Fix dangling pointer in `is_sorted`
- PR #3267 ORC writer: fix incorrect ByteRLE encoding of long literal runs
- PR #3277 Fix invalid reference to deleted temporary in `is_sorted`.
- PR #3274 ORC writer: fix integer RLEv2 mode2 unsigned base value encoding
- PR #3279 Fix shutdown hang issues with pinned memory pool init executor
- PR #3280 Invalid children check in mutable_column_device_view


# cuDF 0.10.0 (16 Oct 2019)

## New Features

- PR #2423 Added `groupby.quantile()`
- PR #2522 Add Java bindings for NVStrings backed upper and lower case mutators
- PR #2605 Added Sort based groupby in libcudf
- PR #2607 Add Java bindings for parsing JSON
- PR #2629 Add dropna= parameter to groupby
- PR #2585 ORC & Parquet Readers: Remove millisecond timestamp restriction
- PR #2507 Add GPU-accelerated ORC Writer
- PR #2559 Add Series.tolist()
- PR #2653 Add Java bindings for rolling window operations
- PR #2480 Merge `custreamz` codebase into `cudf` repo
- PR #2674 Add __contains__ for Index/Series/Column
- PR #2635 Add support to read from remote and cloud sources like s3, gcs, hdfs
- PR #2722 Add Java bindings for NVTX ranges
- PR #2702 Add make_bool to dataset generation functions
- PR #2394 Move `rapidsai/custrings` into `cudf`
- PR #2734 Final sync of custrings source into cudf
- PR #2724 Add libcudf support for __contains__
- PR #2777 Add python bindings for porter stemmer measure functionality
- PR #2781 Add issorted to is_monotonic
- PR #2685 Add cudf::scatter_to_tables and cython binding
- PR #2743 Add Java bindings for NVStrings timestamp2long as part of String ColumnVector casting
- PR #2785 Add nvstrings Python docs
- PR #2786 Add benchmarks option to root build.sh
- PR #2802 Add `cudf::repeat()` and `cudf.Series.repeat()`
- PR #2773 Add Fisher's unbiased kurtosis and skew for Series/DataFrame
- PR #2748 Parquet Reader: Add option to specify loading of PANDAS index
- PR #2807 Add scatter_by_map to DataFrame python API
- PR #2836 Add nvstrings.code_points method
- PR #2844 Add Series/DataFrame notnull
- PR #2858 Add GTest type list utilities
- PR #2870 Add support for grouping by Series of arbitrary length
- PR #2719 Series covariance and Pearson correlation
- PR #2207 Beginning of libcudf overhaul: introduce new column and table types
- PR #2869 Add `cudf.CategoricalDtype`
- PR #2838 CSV Reader: Support ARROW_RANDOM_FILE input
- PR #2655 CuPy-based Series and Dataframe .values property
- PR #2803 Added `edit_distance_matrix()` function to calculate pairwise edit distance for each string on a given nvstrings object.
- PR #2811 Start of cudf strings column work based on 2207
- PR #2872 Add Java pinned memory pool allocator
- PR #2971 Added initial gather and scatter methods for strings_column_view
- PR #2969 Add findAndReplaceAll to ColumnVector
- PR #2814 Add Datetimeindex.weekday
- PR #2999 Add timestamp conversion support for string categories
- PR #2918 Add cudf::column timestamp wrapper types

## Improvements

- PR #2578 Update legacy_groupby to use libcudf group_by_without_aggregation
- PR #2581 Removed `managed` allocator from hash map classes.
- PR #2571 Remove unnecessary managed memory from gdf_column_concat
- PR #2648 Cython/Python reorg
- PR #2588 Update Series.append documentation
- PR #2632 Replace dask-cudf set_index code with upstream
- PR #2682 Add cudf.set_allocator() function for easier allocator init
- PR #2642 Improve null printing and testing
- PR #2747 Add missing Cython headers / cudftestutil lib to conda package for cuspatial build
- PR #2706 Compute CSV format in device code to speedup performance
- PR #2673 Add support for np.longlong type
- PR #2703 move dask serialization dispatch into cudf
- PR #2728 Add YYMMDD to version tag for nightly conda packages
- PR #2729 Handle file-handle input in to_csv
- PR #2741 CSV Reader: Move kernel functions into its own file
- PR #2766 Improve nvstrings python cmake flexibility
- PR #2756 Add out_time_unit option to csv reader, support timestamp resolutions
- PR #2771 Stopgap alias for to_gpu_matrix()
- PR #2783 Support mapping input columns to function arguments in apply kernels
- PR #2645 libcudf unique_count for Series.nunique
- PR #2817 Dask-cudf: `read_parquet` support for remote filesystems
- PR #2823 improve java data movement debugging
- PR #2806 CSV Reader: Clean-up row offset operations
- PR #2640 Add dask wait/persist exmaple to 10 minute guide
- PR #2828 Optimizations of kernel launch configuration for `DataFrame.apply_rows` and `DataFrame.apply_chunks`
- PR #2831 Add `column` argument to `DataFrame.drop`
- PR #2775 Various optimizations to improve __getitem__ and __setitem__ performance
- PR #2810 cudf::allocate_like can optionally always allocate a mask.
- PR #2833 Parquet reader: align page data allocation sizes to 4-bytes to satisfy cuda-memcheck
- PR #2832 Using the new Python bindings for UCX
- PR #2856 Update group_split_cudf to use scatter_by_map
- PR #2890 Optionally keep serialized table data on the host.
- PR #2778 Doc: Updated and fixed some docstrings that were formatted incorrectly.
- PR #2830 Use YYMMDD tag in custreamz nightly build
- PR #2875 Java: Remove synchronized from register methods in MemoryCleaner
- PR #2887 Minor snappy decompression optimization
- PR #2899 Use new RMM API based on Cython
- PR #2788 Guide to Python UDFs
- PR #2919 Change java API to use operators in groupby namespace
- PR #2909 CSV Reader: Avoid row offsets host vector default init
- PR #2834 DataFrame supports setting columns via attribute syntax `df.x = col`
- PR #3147 DataFrame can be initialized from rows via list of tuples

## Bug Fixes

- PR #2584 ORC Reader: fix parsing of `DECIMAL` index positions
- PR #2619 Fix groupby serialization/deserialization
- PR #2614 Update Java version to match
- PR #2601 Fixes nlargest(1) issue in Series and Dataframe
- PR #2610 Fix a bug in index serialization (properly pass DeviceNDArray)
- PR #2621 Fixes the floordiv issue of not promoting float type when rhs is 0
- PR #2611 Types Test: fix static casting from negative int to string
- PR #2618 IO Readers: Fix datasource memory map failure for multiple reads
- PR #2628 groupby_without_aggregation non-nullable input table produces non-nullable output
- PR #2615 fix string category partitioning in java API
- PR #2641 fix string category and timeunit concat in the java API
- PR #2649 Fix groupby issue resulting from column_empty bug
- PR #2658 Fix astype() for null categorical columns
- PR #2660 fix column string category and timeunit concat in the java API
- PR #2664 ORC reader: fix `skip_rows` larger than first stripe
- PR #2654 Allow Java gdfOrderBy to work with string categories
- PR #2669 AVRO reader: fix non-deterministic output
- PR #2668 Update Java bindings to specify timestamp units for ORC and Parquet readers
- PR #2679 AVRO reader: fix cuda errors when decoding compressed streams
- PR #2692 Add concatenation for data-frame with different headers (empty and non-empty)
- PR #2651 Remove nvidia driver installation from ci/cpu/build.sh
- PR #2697 Ensure csv reader sets datetime column time units
- PR #2698 Return RangeIndex from contiguous slice of RangeIndex
- PR #2672 Fix null and integer handling in round
- PR #2704 Parquet Reader: Fix crash when loading string column with nulls
- PR #2725 Fix Jitify issue with running on Turing using CUDA version < 10
- PR #2731 Fix building of benchmarks
- PR #2738 Fix java to find new NVStrings locations
- PR #2736 Pin Jitify branch to v0.10 version
- PR #2742 IO Readers: Fix possible silent failures when creating `NvStrings` instance
- PR #2753 Fix java quantile API calls
- PR #2762 Fix validity processing for time in java
- PR #2796 Fix handling string slicing and other nvstrings delegated methods with dask
- PR #2769 Fix link to API docs in README.md
- PR #2772 Handle multiindex pandas Series #2772
- PR #2749 Fix apply_rows/apply_chunks pessimistic null mask to use in_cols null masks only
- PR #2752 CSV Reader: Fix exception when there's no rows to process
- PR #2716 Added Exception for `StringMethods` in string methods
- PR #2787 Fix Broadcasting `None` to `cudf-series`
- PR #2794 Fix async race in NVCategory::get_value and get_value_bounds
- PR #2795 Fix java build/cast error
- PR #2496 Fix improper merge of two dataframes when names differ
- PR #2824 Fix issue with incorrect result when Numeric Series replace is called several times
- PR #2751 Replace value with null
- PR #2765 Fix Java inequality comparisons for string category
- PR #2818 Fix java join API to use new C++ join API
- PR #2841 Fix nvstrings.slice and slice_from for range (0,0)
- PR #2837 Fix join benchmark
- PR #2809 Add hash_df and group_split dispatch functions for dask
- PR #2843 Parquet reader: fix skip_rows when not aligned with page or row_group boundaries
- PR #2851 Deleted existing dask-cudf/record.txt
- PR #2854 Fix column creation from ephemeral objects exposing __cuda_array_interface__
- PR #2860 Fix boolean indexing when the result is a single row
- PR #2859 Fix tail method issue for string columns
- PR #2852 Fixed `cumsum()` and `cumprod()` on boolean series.
- PR #2865 DaskIO: Fix `read_csv` and `read_orc` when input is list of files
- PR #2750 Fixed casting values to cudf::bool8 so non-zero values always cast to true
- PR #2873 Fixed dask_cudf read_partition bug by generating ParquetDatasetPiece
- PR #2850 Fixes dask_cudf.read_parquet on partitioned datasets
- PR #2896 Properly handle `axis` string keywords in `concat`
- PR #2926 Update rounding algorithm to avoid using fmod
- PR #2968 Fix Java dependency loading when using NVTX
- PR #2963 Fix ORC writer uncompressed block indexing
- PR #2928 CSV Reader: Fix using `byte_range` for large datasets
- PR #2983 Fix sm_70+ race condition in gpu_unsnap
- PR #2964 ORC Writer: Segfault when writing mixed numeric and string columns
- PR #3007 Java: Remove unit test that frees RMM invalid pointer
- PR #3009 Fix orc reader RLEv2 patch position regression from PR #2507
- PR #3002 Fix CUDA invalid configuration errors reported after loading an ORC file without data
- PR #3035 Update update-version.sh for new docs locations
- PR #3038 Fix uninitialized stream parameter in device_table deleter
- PR #3064 Fixes groupby performance issue
- PR #3061 Add rmmInitialize to nvstrings gtests
- PR #3058 Fix UDF doc markdown formatting
- PR #3059 Add nvstrings python build instructions to contributing.md


# cuDF 0.9.0 (21 Aug 2019)

## New Features

- PR #1993 Add CUDA-accelerated series aggregations: mean, var, std
- PR #2111 IO Readers: Support memory buffer, file-like object, and URL inputs
- PR #2012 Add `reindex()` to DataFrame and Series
- PR #2097 Add GPU-accelerated AVRO reader
- PR #2098 Support binary ops on DFs and Series with mismatched indices
- PR #2160 Merge `dask-cudf` codebase into `cudf` repo
- PR #2149 CSV Reader: Add `hex` dtype for explicit hexadecimal parsing
- PR #2156 Add `upper_bound()` and `lower_bound()` for libcudf tables and `searchsorted()` for cuDF Series
- PR #2158 CSV Reader: Support single, non-list/dict argument for `dtype`
- PR #2177 CSV Reader: Add `parse_dates` parameter for explicit date inference
- PR #1744 cudf::apply_boolean_mask and cudf::drop_nulls support for cudf::table inputs (multi-column)
- PR #2196 Add `DataFrame.dropna()`
- PR #2197 CSV Writer: add `chunksize` parameter for `to_csv`
- PR #2215 `type_dispatcher` benchmark
- PR #2179 Add Java quantiles
- PR #2157 Add __array_function__ to DataFrame and Series
- PR #2212 Java support for ORC reader
- PR #2224 Add DataFrame isna, isnull, notna functions
- PR #2236 Add Series.drop_duplicates
- PR #2105 Add hash-based join benchmark
- PR #2316 Add unique, nunique, and value_counts for datetime columns
- PR #2337 Add Java support for slicing a ColumnVector
- PR #2049 Add cudf::merge (sorted merge)
- PR #2368 Full cudf+dask Parquet Support
- PR #2380 New cudf::is_sorted checks whether cudf::table is sorted
- PR #2356 Java column vector standard deviation support
- PR #2221 MultiIndex full indexing - Support iloc and wildcards for loc
- PR #2429 Java support for getting length of strings in a ColumnVector
- PR #2415 Add `value_counts` for series of any type
- PR #2446 Add __array_function__ for index
- PR #2437 ORC reader: Add 'use_np_dtypes' option
- PR #2382 Add CategoricalAccessor add, remove, rename, and ordering methods
- PR #2464 Native implement `__cuda_array_interface__` for Series/Index/Column objects
- PR #2425 Rolling window now accepts array-based user-defined functions
- PR #2442 Add __setitem__
- PR #2449 Java support for getting byte count of strings in a ColumnVector
- PR #2492 Add groupby.size() method
- PR #2358 Add cudf::nans_to_nulls: convert floating point column into bitmask
- PR #2489 Add drop argument to set_index
- PR #2491 Add Java bindings for ORC reader 'use_np_dtypes' option
- PR #2213 Support s/ms/us/ns DatetimeColumn time unit resolutions
- PR #2536 Add _constructor properties to Series and DataFrame

## Improvements

- PR #2103 Move old `column` and `bitmask` files into `legacy/` directory
- PR #2109 added name to Python column classes
- PR #1947 Cleanup serialization code
- PR #2125 More aggregate in java API
- PR #2127 Add in java Scalar tests
- PR #2088 Refactor of Python groupby code
- PR #2130 Java serialization and deserialization of tables.
- PR #2131 Chunk rows logic added to csv_writer
- PR #2129 Add functions in the Java API to support nullable column filtering
- PR #2165 made changes to get_dummies api for it to be available in MethodCache
- PR #2171 Add CodeCov integration, fix doc version, make --skip-tests work when invoking with source
- PR #2184 handle remote orc files for dask-cudf
- PR #2186 Add `getitem` and `getattr` style access to Rolling objects
- PR #2168 Use cudf.Column for CategoricalColumn's categories instead of a tuple
- PR #2193 DOC: cudf::type_dispatcher documentation for specializing dispatched functors
- PR #2199 Better java support for appending strings
- PR #2176 Added column dtype support for datetime, int8, int16 to csv_writer
- PR #2209 Matching `get_dummies` & `select_dtypes` behavior to pandas
- PR #2217 Updated Java bindings to use the new groupby API
- PR #2214 DOC: Update doc instructions to build/install `cudf` and `dask-cudf`
- PR #2220 Update Java bindings for reduction rename
- PR #2232 Move CodeCov upload from build script to Jenkins
- PR #2225 refactor to use libcudf for gathering columns in dataframes
- PR #2293 Improve join performance (faster compute_join_output_size)
- PR #2300 Create separate dask codeowners for dask-cudf codebase
- PR #2304 gdf_group_by_without_aggregations returns gdf_column
- PR #2309 Java readers: remove redundant copy of result pointers
- PR #2307 Add `black` and `isort` to style checker script
- PR #2345 Restore removal of old groupby implementation
- PR #2342 Improve `astype()` to operate all ways
- PR #2329 using libcudf cudf::copy for column deep copy
- PR #2344 DOC: docs on code formatting for contributors
- PR #2376 Add inoperative axis= and win_type= arguments to Rolling()
- PR #2378 remove dask for (de-)serialization of cudf objects
- PR #2353 Bump Arrow and Dask versions
- PR #2377 Replace `standard_python_slice` with just `slice.indices()`
- PR #2373 cudf.DataFrame enchancements & Series.values support
- PR #2392 Remove dlpack submodule; make cuDF's Cython API externally accessible
- PR #2430 Updated Java bindings to use the new unary API
- PR #2406 Moved all existing `table` related files to a `legacy/` directory
- PR #2350 Performance related changes to get_dummies
- PR #2420 Remove `cudautils.astype` and replace with `typecast.apply_cast`
- PR #2456 Small improvement to typecast utility
- PR #2458 Fix handling of thirdparty packages in `isort` config
- PR #2459 IO Readers: Consolidate all readers to use `datasource` class
- PR #2475 Exposed type_dispatcher.hpp, nvcategory_util.hpp and wrapper_types.hpp in the include folder
- PR #2484 Enabled building libcudf as a static library
- PR #2453 Streamline CUDA_REL environment variable
- PR #2483 Bundle Boost filesystem dependency in the Java jar
- PR #2486 Java API hash functions
- PR #2481 Adds the ignore_null_keys option to the java api
- PR #2490 Java api: support multiple aggregates for the same column
- PR #2510 Java api: uses table based apply_boolean_mask
- PR #2432 Use pandas formatting for console, html, and latex output
- PR #2573 Bump numba version to 0.45.1
- PR #2606 Fix references to notebooks-contrib

## Bug Fixes

- PR #2086 Fixed quantile api behavior mismatch in series & dataframe
- PR #2128 Add offset param to host buffer readers in java API.
- PR #2145 Work around binops validity checks for java
- PR #2146 Work around unary_math validity checks for java
- PR #2151 Fixes bug in cudf::copy_range where null_count was invalid
- PR #2139 matching to pandas describe behavior & fixing nan values issue
- PR #2161 Implicitly convert unsigned to signed integer types in binops
- PR #2154 CSV Reader: Fix bools misdetected as strings dtype
- PR #2178 Fix bug in rolling bindings where a view of an ephemeral column was being taken
- PR #2180 Fix issue with isort reordering `importorskip` below imports depending on them
- PR #2187 fix to honor dtype when numpy arrays are passed to columnops.as_column
- PR #2190 Fix issue in astype conversion of string column to 'str'
- PR #2208 Fix issue with calling `head()` on one row dataframe
- PR #2229 Propagate exceptions from Cython cdef functions
- PR #2234 Fix issue with local build script not properly building
- PR #2223 Fix CUDA invalid configuration errors reported after loading small compressed ORC files
- PR #2162 Setting is_unique and is_monotonic-related attributes
- PR #2244 Fix ORC RLEv2 delta mode decoding with nonzero residual delta width
- PR #2297 Work around `var/std` unsupported only at debug build
- PR #2302 Fixed java serialization corner case
- PR #2355 Handle float16 in binary operations
- PR #2311 Fix copy behaviour for GenericIndex
- PR #2349 Fix issues with String filter in java API
- PR #2323 Fix groupby on categoricals
- PR #2328 Ensure order is preserved in CategoricalAccessor._set_categories
- PR #2202 Fix issue with unary ops mishandling empty input
- PR #2326 Fix for bug in DLPack when reading multiple columns
- PR #2324 Fix cudf Docker build
- PR #2325 Fix ORC RLEv2 patched base mode decoding with nonzero patch width
- PR #2235 Fix get_dummies to be compatible with dask
- PR #2332 Zero initialize gdf_dtype_extra_info
- PR #2355 Handle float16 in binary operations
- PR #2360 Fix missing dtype handling in cudf.Series & columnops.as_column
- PR #2364 Fix quantile api and other trivial issues around it
- PR #2361 Fixed issue with `codes` of CategoricalIndex
- PR #2357 Fixed inconsistent type of index created with from_pandas vs direct construction
- PR #2389 Fixed Rolling __getattr__ and __getitem__ for offset based windows
- PR #2402 Fixed bug in valid mask computation in cudf::copy_if (apply_boolean_mask)
- PR #2401 Fix to a scalar datetime(of type Days) issue
- PR #2386 Correctly allocate output valids in groupby
- PR #2411 Fixed failures on binary op on single element string column
- PR #2422 Fix Pandas logical binary operation incompatibilites
- PR #2447 Fix CodeCov posting build statuses temporarily
- PR #2450 Fix erroneous null handling in `cudf.DataFrame`'s `apply_rows`
- PR #2470 Fix issues with empty strings and string categories (Java)
- PR #2471 Fix String Column Validity.
- PR #2481 Fix java validity buffer serialization
- PR #2485 Updated bytes calculation to use size_t to avoid overflow in column concat
- PR #2461 Fix groupby multiple aggregations same column
- PR #2514 Fix cudf::drop_nulls threshold handling in Cython
- PR #2516 Fix utilities include paths and meta.yaml header paths
- PR #2517 Fix device memory leak in to_dlpack tensor deleter
- PR #2431 Fix local build generated file ownerships
- PR #2511 Added import of orc, refactored exception handlers to not squash fatal exceptions
- PR #2527 Fix index and column input handling in dask_cudf read_parquet
- PR #2466 Fix `dataframe.query` returning null rows erroneously
- PR #2548 Orc reader: fix non-deterministic data decoding at chunk boundaries
- PR #2557 fix cudautils import in string.py
- PR #2521 Fix casting datetimes from/to the same resolution
- PR #2545 Fix MultiIndexes with datetime levels
- PR #2560 Remove duplicate `dlpack` definition in conda recipe
- PR #2567 Fix ColumnVector.fromScalar issues while dealing with null scalars
- PR #2565 Orc reader: fix incorrect data decoding of int64 data types
- PR #2577 Fix search benchmark compilation error by adding necessary header
- PR #2604 Fix a bug in copying.pyx:_normalize_types that upcasted int32 to int64


# cuDF 0.8.0 (27 June 2019)

## New Features

- PR #1524 Add GPU-accelerated JSON Lines parser with limited feature set
- PR #1569 Add support for Json objects to the JSON Lines reader
- PR #1622 Add Series.loc
- PR #1654 Add cudf::apply_boolean_mask: faster replacement for gdf_apply_stencil
- PR #1487 cython gather/scatter
- PR #1310 Implemented the slice/split functionality.
- PR #1630 Add Python layer to the GPU-accelerated JSON reader
- PR #1745 Add rounding of numeric columns via Numba
- PR #1772 JSON reader: add support for BytesIO and StringIO input
- PR #1527 Support GDF_BOOL8 in readers and writers
- PR #1819 Logical operators (AND, OR, NOT) for libcudf and cuDF
- PR #1813 ORC Reader: Add support for stripe selection
- PR #1828 JSON Reader: add suport for bool8 columns
- PR #1833 Add column iterator with/without nulls
- PR #1665 Add the point-in-polygon GIS function
- PR #1863 Series and Dataframe methods for all and any
- PR #1908 cudf::copy_range and cudf::fill for copying/assigning an index or range to a constant
- PR #1921 Add additional formats for typecasting to/from strings
- PR #1807 Add Series.dropna()
- PR #1987 Allow user defined functions in the form of ptx code to be passed to binops
- PR #1948 Add operator functions like `Series.add()` to DataFrame and Series
- PR #1954 Add skip test argument to GPU build script
- PR #2018 Add bindings for new groupby C++ API
- PR #1984 Add rolling window operations Series.rolling() and DataFrame.rolling()
- PR #1542 Python method and bindings for to_csv
- PR #1995 Add Java API
- PR #1998 Add google benchmark to cudf
- PR #1845 Add cudf::drop_duplicates, DataFrame.drop_duplicates
- PR #1652 Added `Series.where()` feature
- PR #2074 Java Aggregates, logical ops, and better RMM support
- PR #2140 Add a `cudf::transform` function
- PR #2068 Concatenation of different typed columns

## Improvements

- PR #1538 Replacing LesserRTTI with inequality_comparator
- PR #1703 C++: Added non-aggregating `insert` to `concurrent_unordered_map` with specializations to store pairs with a single atomicCAS when possible.
- PR #1422 C++: Added a RAII wrapper for CUDA streams
- PR #1701 Added `unique` method for stringColumns
- PR #1713 Add documentation for Dask-XGBoost
- PR #1666 CSV Reader: Improve performance for files with large number of columns
- PR #1725 Enable the ability to use a single column groupby as its own index
- PR #1759 Add an example showing simultaneous rolling averages to `apply_grouped` documentation
- PR #1746 C++: Remove unused code: `windowed_ops.cu`, `sorting.cu`, `hash_ops.cu`
- PR #1748 C++: Add `bool` nullability flag to `device_table` row operators
- PR #1764 Improve Numerical column: `mean_var` and `mean`
- PR #1767 Speed up Python unit tests
- PR #1770 Added build.sh script, updated CI scripts and documentation
- PR #1739 ORC Reader: Add more pytest coverage
- PR #1696 Added null support in `Series.replace()`.
- PR #1390 Added some basic utility functions for `gdf_column`'s
- PR #1791 Added general column comparison code for testing
- PR #1795 Add printing of git submodule info to `print_env.sh`
- PR #1796 Removing old sort based group by code and gdf_filter
- PR #1811 Added funtions for copying/allocating `cudf::table`s
- PR #1838 Improve columnops.column_empty so that it returns typed columns instead of a generic Column
- PR #1890 Add utils.get_dummies- a pandas-like wrapper around one_hot-encoding
- PR #1823 CSV Reader: default the column type to string for empty dataframes
- PR #1827 Create bindings for scalar-vector binops, and update one_hot_encoding to use them
- PR #1817 Operators now support different sized dataframes as long as they don't share different sized columns
- PR #1855 Transition replace_nulls to new C++ API and update corresponding Cython/Python code
- PR #1858 Add `std::initializer_list` constructor to `column_wrapper`
- PR #1846 C++ type-erased gdf_equal_columns test util; fix gdf_equal_columns logic error
- PR #1390 Added some basic utility functions for `gdf_column`s
- PR #1391 Tidy up bit-resolution-operation and bitmask class code
- PR #1882 Add iloc functionality to MultiIndex dataframes
- PR #1884 Rolling windows: general enhancements and better coverage for unit tests
- PR #1886 support GDF_STRING_CATEGORY columns in apply_boolean_mask, drop_nulls and other libcudf functions
- PR #1896 Improve performance of groupby with levels specified in dask-cudf
- PR #1915 Improve iloc performance for non-contiguous row selection
- PR #1859 Convert read_json into a C++ API
- PR #1919 Rename libcudf namespace gdf to namespace cudf
- PR #1850 Support left_on and right_on for DataFrame merge operator
- PR #1930 Specialize constructor for `cudf::bool8` to cast argument to `bool`
- PR #1938 Add default constructor for `column_wrapper`
- PR #1930 Specialize constructor for `cudf::bool8` to cast argument to `bool`
- PR #1952 consolidate libcudf public API headers in include/cudf
- PR #1949 Improved selection with boolmask using libcudf `apply_boolean_mask`
- PR #1956 Add support for nulls in `query()`
- PR #1973 Update `std::tuple` to `std::pair` in top-most libcudf APIs and C++ transition guide
- PR #1981 Convert read_csv into a C++ API
- PR #1868 ORC Reader: Support row index for speed up on small/medium datasets
- PR #1964 Added support for list-like types in Series.str.cat
- PR #2005 Use HTML5 details tag in bug report issue template
- PR #2003 Removed few redundant unit-tests from test_string.py::test_string_cat
- PR #1944 Groupby design improvements
- PR #2017 Convert `read_orc()` into a C++ API
- PR #2011 Convert `read_parquet()` into a C++ API
- PR #1756 Add documentation "10 Minutes to cuDF and dask_cuDF"
- PR #2034 Adding support for string columns concatenation using "add" binary operator
- PR #2042 Replace old "10 Minutes" guide with new guide for docs build process
- PR #2036 Make library of common test utils to speed up tests compilation
- PR #2022 Facilitating get_dummies to be a high level api too
- PR #2050 Namespace IO readers and add back free-form `read_xxx` functions
- PR #2104 Add a functional ``sort=`` keyword argument to groupby
- PR #2108 Add `find_and_replace` for StringColumn for replacing single values
- PR #1803 cuDF/CuPy interoperability documentation

## Bug Fixes

- PR #1465 Fix for test_orc.py and test_sparse_df.py test failures
- PR #1583 Fix underlying issue in `as_index()` that was causing `Series.quantile()` to fail
- PR #1680 Add errors= keyword to drop() to fix cudf-dask bug
- PR #1651 Fix `query` function on empty dataframe
- PR #1616 Fix CategoricalColumn to access categories by index instead of iteration
- PR #1660 Fix bug in `loc` when indexing with a column name (a string)
- PR #1683 ORC reader: fix timestamp conversion to UTC
- PR #1613 Improve CategoricalColumn.fillna(-1) performance
- PR #1642 Fix failure of CSV_TEST gdf_csv_test.SkiprowsNrows on multiuser systems
- PR #1709 Fix handling of `datetime64[ms]` in `dataframe.select_dtypes`
- PR #1704 CSV Reader: Add support for the plus sign in number fields
- PR #1687 CSV reader: return an empty dataframe for zero size input
- PR #1757 Concatenating columns with null columns
- PR #1755 Add col_level keyword argument to melt
- PR #1758 Fix df.set_index() when setting index from an empty column
- PR #1749 ORC reader: fix long strings of NULL values resulting in incorrect data
- PR #1742 Parquet Reader: Fix index column name to match PANDAS compat
- PR #1782 Update libcudf doc version
- PR #1783 Update conda dependencies
- PR #1786 Maintain the original series name in series.unique output
- PR #1760 CSV Reader: fix segfault when dtype list only includes columns from usecols list
- PR #1831 build.sh: Assuming python is in PATH instead of using PYTHON env var
- PR #1839 Raise an error instead of segfaulting when transposing a DataFrame with StringColumns
- PR #1840 Retain index correctly during merge left_on right_on
- PR #1825 cuDF: Multiaggregation Groupby Failures
- PR #1789 CSV Reader: Fix missing support for specifying `int8` and `int16` dtypes
- PR #1857 Cython Bindings: Handle `bool` columns while calling `column_view_from_NDArrays`
- PR #1849 Allow DataFrame support methods to pass arguments to the methods
- PR #1847 Fixed #1375 by moving the nvstring check into the wrapper function
- PR #1864 Fixing cudf reduction for POWER platform
- PR #1869 Parquet reader: fix Dask timestamps not matching with Pandas (convert to milliseconds)
- PR #1876 add dtype=bool for `any`, `all` to treat integer column correctly
- PR #1875 CSV reader: take NaN values into account in dtype detection
- PR #1873 Add column dtype checking for the all/any methods
- PR #1902 Bug with string iteration in _apply_basic_agg
- PR #1887 Fix for initialization issue in pq_read_arg,orc_read_arg
- PR #1867 JSON reader: add support for null/empty fields, including the 'null' literal
- PR #1891 Fix bug #1750 in string column comparison
- PR #1909 Support of `to_pandas()` of boolean series with null values
- PR #1923 Use prefix removal when two aggs are called on a SeriesGroupBy
- PR #1914 Zero initialize gdf_column local variables
- PR #1959 Add support for comparing boolean Series to scalar
- PR #1966 Ignore index fix in series append
- PR #1967 Compute index __sizeof__ only once for DataFrame __sizeof__
- PR #1977 Support CUDA installation in default system directories
- PR #1982 Fixes incorrect index name after join operation
- PR #1985 Implement `GDF_PYMOD`, a special modulo that follows python's sign rules
- PR #1991 Parquet reader: fix decoding of NULLs
- PR #1990 Fixes a rendering bug in the `apply_grouped` documentation
- PR #1978 Fix for values being filled in an empty dataframe
- PR #2001 Correctly create MultiColumn from Pandas MultiColumn
- PR #2006 Handle empty dataframe groupby construction for dask
- PR #1965 Parquet Reader: Fix duplicate index column when it's already in `use_cols`
- PR #2033 Add pip to conda environment files to fix warning
- PR #2028 CSV Reader: Fix reading of uncompressed files without a recognized file extension
- PR #2073 Fix an issue when gathering columns with NVCategory and nulls
- PR #2053 cudf::apply_boolean_mask return empty column for empty boolean mask
- PR #2066 exclude `IteratorTest.mean_var_output` test from debug build
- PR #2069 Fix JNI code to use read_csv and read_parquet APIs
- PR #2071 Fix bug with unfound transitive dependencies for GTests in Ubuntu 18.04
- PR #2089 Configure Sphinx to render params correctly
- PR #2091 Fix another bug with unfound transitive dependencies for `cudftestutils` in Ubuntu 18.04
- PR #2115 Just apply `--disable-new-dtags` instead of trying to define all the transitive dependencies
- PR #2106 Fix errors in JitCache tests caused by sharing of device memory between processes
- PR #2120 Fix errors in JitCache tests caused by running multiple threads on the same data
- PR #2102 Fix memory leak in groupby
- PR #2113 fixed typo in to_csv code example


# cudf 0.7.2 (16 May 2019)

## New Features

- PR #1735 Added overload for atomicAdd on int64. Streamlined implementation of custom atomic overloads.
- PR #1741 Add MultiIndex concatenation

## Bug Fixes

- PR #1718 Fix issue with SeriesGroupBy MultiIndex in dask-cudf
- PR #1734 Python: fix performance regression for groupby count() aggregations
- PR #1768 Cython: fix handling read only schema buffers in gpuarrow reader


# cudf 0.7.1 (11 May 2019)

## New Features

- PR #1702 Lazy load MultiIndex to return groupby performance to near optimal.

## Bug Fixes

- PR #1708 Fix handling of `datetime64[ms]` in `dataframe.select_dtypes`


# cuDF 0.7.0 (10 May 2019)

## New Features

- PR #982 Implement gdf_group_by_without_aggregations and gdf_unique_indices functions
- PR #1142 Add `GDF_BOOL` column type
- PR #1194 Implement overloads for CUDA atomic operations
- PR #1292 Implemented Bitwise binary ops AND, OR, XOR (&, |, ^)
- PR #1235 Add GPU-accelerated Parquet Reader
- PR #1335 Added local_dict arg in `DataFrame.query()`.
- PR #1282 Add Series and DataFrame.describe()
- PR #1356 Rolling windows
- PR #1381 Add DataFrame._get_numeric_data
- PR #1388 Add CODEOWNERS file to auto-request reviews based on where changes are made
- PR #1396 Add DataFrame.drop method
- PR #1413 Add DataFrame.melt method
- PR #1412 Add DataFrame.pop()
- PR #1419 Initial CSV writer function
- PR #1441 Add Series level cumulative ops (cumsum, cummin, cummax, cumprod)
- PR #1420 Add script to build and test on a local gpuCI image
- PR #1440 Add DatetimeColumn.min(), DatetimeColumn.max()
- PR #1455 Add Series.Shift via Numba kernel
- PR #1441 Add Series level cumulative ops (cumsum, cummin, cummax, cumprod)
- PR #1461 Add Python coverage test to gpu build
- PR #1445 Parquet Reader: Add selective reading of rows and row group
- PR #1532 Parquet Reader: Add support for INT96 timestamps
- PR #1516 Add Series and DataFrame.ndim
- PR #1556 Add libcudf C++ transition guide
- PR #1466 Add GPU-accelerated ORC Reader
- PR #1565 Add build script for nightly doc builds
- PR #1508 Add Series isna, isnull, and notna
- PR #1456 Add Series.diff() via Numba kernel
- PR #1588 Add Index `astype` typecasting
- PR #1301 MultiIndex support
- PR #1599 Level keyword supported in groupby
- PR #929 Add support operations to dataframe
- PR #1609 Groupby accept list of Series
- PR #1658 Support `group_keys=True` keyword in groupby method

## Improvements

- PR #1531 Refactor closures as private functions in gpuarrow
- PR #1404 Parquet reader page data decoding speedup
- PR #1076 Use `type_dispatcher` in join, quantiles, filter, segmented sort, radix sort and hash_groupby
- PR #1202 Simplify README.md
- PR #1149 CSV Reader: Change convertStrToValue() functions to `__device__` only
- PR #1238 Improve performance of the CUDA trie used in the CSV reader
- PR #1245 Use file cache for JIT kernels
- PR #1278 Update CONTRIBUTING for new conda environment yml naming conventions
- PR #1163 Refactored UnaryOps. Reduced API to two functions: `gdf_unary_math` and `gdf_cast`. Added `abs`, `-`, and `~` ops. Changed bindings to Cython
- PR #1284 Update docs version
- PR #1287 add exclude argument to cudf.select_dtype function
- PR #1286 Refactor some of the CSV Reader kernels into generic utility functions
- PR #1291 fillna in `Series.to_gpu_array()` and `Series.to_array()` can accept the scalar too now.
- PR #1005 generic `reduction` and `scan` support
- PR #1349 Replace modernGPU sort join with thrust.
- PR #1363 Add a dataframe.mean(...) that raises NotImplementedError to satisfy `dask.dataframe.utils.is_dataframe_like`
- PR #1319 CSV Reader: Use column wrapper for gdf_column output alloc/dealloc
- PR #1376 Change series quantile default to linear
- PR #1399 Replace CFFI bindings for NVTX functions with Cython bindings
- PR #1389 Refactored `set_null_count()`
- PR #1386 Added macros `GDF_TRY()`, `CUDF_TRY()` and `ASSERT_CUDF_SUCCEEDED()`
- PR #1435 Rework CMake and conda recipes to depend on installed libraries
- PR #1391 Tidy up bit-resolution-operation and bitmask class code
- PR #1439 Add cmake variable to enable compiling CUDA code with -lineinfo
- PR #1462 Add ability to read parquet files from arrow::io::RandomAccessFile
- PR #1453 Convert CSV Reader CFFI to Cython
- PR #1479 Convert Parquet Reader CFFI to Cython
- PR #1397 Add a utility function for producing an overflow-safe kernel launch grid configuration
- PR #1382 Add GPU parsing of nested brackets to cuIO parsing utilities
- PR #1481 Add cudf::table constructor to allocate a set of `gdf_column`s
- PR #1484 Convert GroupBy CFFI to Cython
- PR #1463 Allow and default melt keyword argument var_name to be None
- PR #1486 Parquet Reader: Use device_buffer rather than device_ptr
- PR #1525 Add cudatoolkit conda dependency
- PR #1520 Renamed `src/dataframe` to `src/table` and moved `table.hpp`. Made `types.hpp` to be type declarations only.
- PR #1492 Convert transpose CFFI to Cython
- PR #1495 Convert binary and unary ops CFFI to Cython
- PR #1503 Convert sorting and hashing ops CFFI to Cython
- PR #1522 Use latest release version in update-version CI script
- PR #1533 Remove stale join CFFI, fix memory leaks in join Cython
- PR #1521 Added `row_bitmask` to compute bitmask for rows of a table. Merged `valids_ops.cu` and `bitmask_ops.cu`
- PR #1553 Overload `hash_row` to avoid using intial hash values. Updated `gdf_hash` to select between overloads
- PR #1585 Updated `cudf::table` to maintain own copy of wrapped `gdf_column*`s
- PR #1559 Add `except +` to all Cython function definitions to catch C++ exceptions properly
- PR #1617 `has_nulls` and `column_dtypes` for `cudf::table`
- PR #1590 Remove CFFI from the build / install process entirely
- PR #1536 Convert gpuarrow CFFI to Cython
- PR #1655 Add `Column._pointer` as a way to access underlying `gdf_column*` of a `Column`
- PR #1655 Update readme conda install instructions for cudf version 0.6 and 0.7


## Bug Fixes

- PR #1233 Fix dtypes issue while adding the column to `str` dataframe.
- PR #1254 CSV Reader: fix data type detection for floating-point numbers in scientific notation
- PR #1289 Fix looping over each value instead of each category in concatenation
- PR #1293 Fix Inaccurate error message in join.pyx
- PR #1308 Add atomicCAS overload for `int8_t`, `int16_t`
- PR #1317 Fix catch polymorphic exception by reference in ipc.cu
- PR #1325 Fix dtype of null bitmasks to int8
- PR #1326 Update build documentation to use -DCMAKE_CXX11_ABI=ON
- PR #1334 Add "na_position" argument to CategoricalColumn sort_by_values
- PR #1321 Fix out of bounds warning when checking Bzip2 header
- PR #1359 Add atomicAnd/Or/Xor for integers
- PR #1354 Fix `fillna()` behaviour when replacing values with different dtypes
- PR #1347 Fixed core dump issue while passing dict_dtypes without column names in `cudf.read_csv()`
- PR #1379 Fixed build failure caused due to error: 'col_dtype' may be used uninitialized
- PR #1392 Update cudf Dockerfile and package_versions.sh
- PR #1385 Added INT8 type to `_schema_to_dtype` for use in GpuArrowReader
- PR #1393 Fixed a bug in `gdf_count_nonzero_mask()` for the case of 0 bits to count
- PR #1395 Update CONTRIBUTING to use the environment variable CUDF_HOME
- PR #1416 Fix bug at gdf_quantile_exact and gdf_quantile_appox
- PR #1421 Fix remove creation of series multiple times during `add_column()`
- PR #1405 CSV Reader: Fix memory leaks on read_csv() failure
- PR #1328 Fix CategoricalColumn to_arrow() null mask
- PR #1433 Fix NVStrings/categories includes
- PR #1432 Update NVStrings to 0.7.* to coincide with 0.7 development
- PR #1483 Modify CSV reader to avoid cropping blank quoted characters in non-string fields
- PR #1446 Merge 1275 hotfix from master into branch-0.7
- PR #1447 Fix legacy groupby apply docstring
- PR #1451 Fix hash join estimated result size is not correct
- PR #1454 Fix local build script improperly change directory permissions
- PR #1490 Require Dask 1.1.0+ for `is_dataframe_like` test or skip otherwise.
- PR #1491 Use more specific directories & groups in CODEOWNERS
- PR #1497 Fix Thrust issue on CentOS caused by missing default constructor of host_vector elements
- PR #1498 Add missing include guard to device_atomics.cuh and separated DEVICE_ATOMICS_TEST
- PR #1506 Fix csv-write call to updated NVStrings method
- PR #1510 Added nvstrings `fillna()` function
- PR #1507 Parquet Reader: Default string data to GDF_STRING
- PR #1535 Fix doc issue to ensure correct labelling of cudf.series
- PR #1537 Fix `undefined reference` link error in HashPartitionTest
- PR #1548 Fix ci/local/build.sh README from using an incorrect image example
- PR #1551 CSV Reader: Fix integer column name indexing
- PR #1586 Fix broken `scalar_wrapper::operator==`
- PR #1591 ORC/Parquet Reader: Fix missing import for FileNotFoundError exception
- PR #1573 Parquet Reader: Fix crash due to clash with ORC reader datasource
- PR #1607 Revert change of `column.to_dense_buffer` always return by copy for performance concerns
- PR #1618 ORC reader: fix assert & data output when nrows/skiprows isn't aligned to stripe boundaries
- PR #1631 Fix failure of TYPES_TEST on some gcc-7 based systems.
- PR #1641 CSV Reader: Fix skip_blank_lines behavior with Windows line terminators (\r\n)
- PR #1648 ORC reader: fix non-deterministic output when skiprows is non-zero
- PR #1676 Fix groupby `as_index` behaviour with `MultiIndex`
- PR #1659 Fix bug caused by empty groupbys and multiindex slicing throwing exceptions
- PR #1656 Correct Groupby failure in dask when un-aggregable columns are left in dataframe.
- PR #1689 Fix groupby performance regression
- PR #1694 Add Cython as a runtime dependency since it's required in `setup.py`


# cuDF 0.6.1 (25 Mar 2019)

## Bug Fixes

- PR #1275 Fix CentOS exception in DataFrame.hash_partition from using value "returned" by a void function


# cuDF 0.6.0 (22 Mar 2019)

## New Features

- PR #760 Raise `FileNotFoundError` instead of `GDF_FILE_ERROR` in `read_csv` if the file does not exist
- PR #539 Add Python bindings for replace function
- PR #823 Add Doxygen configuration to enable building HTML documentation for libcudf C/C++ API
- PR #807 CSV Reader: Add byte_range parameter to specify the range in the input file to be read
- PR #857 Add Tail method for Series/DataFrame and update Head method to use iloc
- PR #858 Add series feature hashing support
- PR #871 CSV Reader: Add support for NA values, including user specified strings
- PR #893 Adds PyArrow based parquet readers / writers to Python, fix category dtype handling, fix arrow ingest buffer size issues
- PR #867 CSV Reader: Add support for ignoring blank lines and comment lines
- PR #887 Add Series digitize method
- PR #895 Add Series groupby
- PR #898 Add DataFrame.groupby(level=0) support
- PR #920 Add feather, JSON, HDF5 readers / writers from PyArrow / Pandas
- PR #888 CSV Reader: Add prefix parameter for column names, used when parsing without a header
- PR #913 Add DLPack support: convert between cuDF DataFrame and DLTensor
- PR #939 Add ORC reader from PyArrow
- PR #918 Add Series.groupby(level=0) support
- PR #906 Add binary and comparison ops to DataFrame
- PR #958 Support unary and binary ops on indexes
- PR #964 Add `rename` method to `DataFrame`, `Series`, and `Index`
- PR #985 Add `Series.to_frame` method
- PR #985 Add `drop=` keyword to reset_index method
- PR #994 Remove references to pygdf
- PR #990 Add external series groupby support
- PR #988 Add top-level merge function to cuDF
- PR #992 Add comparison binaryops to DateTime columns
- PR #996 Replace relative path imports with absolute paths in tests
- PR #995 CSV Reader: Add index_col parameter to specify the column name or index to be used as row labels
- PR #1004 Add `from_gpu_matrix` method to DataFrame
- PR #997 Add property index setter
- PR #1007 Replace relative path imports with absolute paths in cudf
- PR #1013 select columns with df.columns
- PR #1016 Rename Series.unique_count() to nunique() to match pandas API
- PR #947 Prefixsum to handle nulls and float types
- PR #1029 Remove rest of relative path imports
- PR #1021 Add filtered selection with assignment for Dataframes
- PR #872 Adding NVCategory support to cudf apis
- PR #1052 Add left/right_index and left/right_on keywords to merge
- PR #1091 Add `indicator=` and `suffixes=` keywords to merge
- PR #1107 Add unsupported keywords to Series.fillna
- PR #1032 Add string support to cuDF python
- PR #1136 Removed `gdf_concat`
- PR #1153 Added function for getting the padded allocation size for valid bitmask
- PR #1148 Add cudf.sqrt for dataframes and Series
- PR #1159 Add Python bindings for libcudf dlpack functions
- PR #1155 Add __array_ufunc__ for DataFrame and Series for sqrt
- PR #1168 to_frame for series accepts a name argument


## Improvements

- PR #1218 Add dask-cudf page to API docs
- PR #892 Add support for heterogeneous types in binary ops with JIT
- PR #730 Improve performance of `gdf_table` constructor
- PR #561 Add Doxygen style comments to Join CUDA functions
- PR #813 unified libcudf API functions by replacing gpu_ with gdf_
- PR #822 Add support for `__cuda_array_interface__` for ingest
- PR #756 Consolidate common helper functions from unordered map and multimap
- PR #753 Improve performance of groupby sum and average, especially for cases with few groups.
- PR #836 Add ingest support for arrow chunked arrays in Column, Series, DataFrame creation
- PR #763 Format doxygen comments for csv_read_arg struct
- PR #532 CSV Reader: Use type dispatcher instead of switch block
- PR #694 Unit test utilities improvements
- PR #878 Add better indexing to Groupby
- PR #554 Add `empty` method and `is_monotonic` attribute to `Index`
- PR #1040 Fixed up Doxygen comment tags
- PR #909 CSV Reader: Avoid host->device->host copy for header row data
- PR #916 Improved unit testing and error checking for `gdf_column_concat`
- PR #941 Replace `numpy` call in `Series.hash_encode` with `numba`
- PR #942 Added increment/decrement operators for wrapper types
- PR #943 Updated `count_nonzero_mask` to return `num_rows` when the mask is null
- PR #952 Added trait to map C++ type to `gdf_dtype`
- PR #966 Updated RMM submodule.
- PR #998 Add IO reader/writer modules to API docs, fix for missing cudf.Series docs
- PR #1017 concatenate along columns for Series and DataFrames
- PR #1002 Support indexing a dataframe with another boolean dataframe
- PR #1018 Better concatenation for Series and Dataframes
- PR #1036 Use Numpydoc style docstrings
- PR #1047 Adding gdf_dtype_extra_info to gdf_column_view_augmented
- PR #1054 Added default ctor to SerialTrieNode to overcome Thrust issue in CentOS7 + CUDA10
- PR #1024 CSV Reader: Add support for hexadecimal integers in integral-type columns
- PR #1033 Update `fillna()` to use libcudf function `gdf_replace_nulls`
- PR #1066 Added inplace assignment for columns and select_dtypes for dataframes
- PR #1026 CSV Reader: Change the meaning and type of the quoting parameter to match Pandas
- PR #1100 Adds `CUDF_EXPECTS` error-checking macro
- PR #1092 Fix select_dtype docstring
- PR #1111 Added cudf::table
- PR #1108 Sorting for datetime columns
- PR #1120 Return a `Series` (not a `Column`) from `Series.cat.set_categories()`
- PR #1128 CSV Reader: The last data row does not need to be line terminated
- PR #1183 Bump Arrow version to 0.12.1
- PR #1208 Default to CXX11_ABI=ON
- PR #1252 Fix NVStrings dependencies for cuda 9.2 and 10.0
- PR #2037 Optimize the existing `gather` and `scatter` routines in `libcudf`

## Bug Fixes

- PR #821 Fix flake8 issues revealed by flake8 update
- PR #808 Resolved renamed `d_columns_valids` variable name
- PR #820 CSV Reader: fix the issue where reader adds additional rows when file uses \r\n as a line terminator
- PR #780 CSV Reader: Fix scientific notation parsing and null values for empty quotes
- PR #815 CSV Reader: Fix data parsing when tabs are present in the input CSV file
- PR #850 Fix bug where left joins where the left df has 0 rows causes a crash
- PR #861 Fix memory leak by preserving the boolean mask index
- PR #875 Handle unnamed indexes in to/from arrow functions
- PR #877 Fix ingest of 1 row arrow tables in from arrow function
- PR #876 Added missing `<type_traits>` include
- PR #889 Deleted test_rmm.py which has now moved to RMM repo
- PR #866 Merge v0.5.1 numpy ABI hotfix into 0.6
- PR #917 value_counts return int type on empty columns
- PR #611 Renamed `gdf_reduce_optimal_output_size()` -> `gdf_reduction_get_intermediate_output_size()`
- PR #923 fix index for negative slicing for cudf dataframe and series
- PR #927 CSV Reader: Fix category GDF_CATEGORY hashes not being computed properly
- PR #921 CSV Reader: Fix parsing errors with delim_whitespace, quotations in the header row, unnamed columns
- PR #933 Fix handling objects of all nulls in series creation
- PR #940 CSV Reader: Fix an issue where the last data row is missing when using byte_range
- PR #945 CSV Reader: Fix incorrect datetime64 when milliseconds or space separator are used
- PR #959 Groupby: Problem with column name lookup
- PR #950 Converting dataframe/recarry with non-contiguous arrays
- PR #963 CSV Reader: Fix another issue with missing data rows when using byte_range
- PR #999 Fix 0 sized kernel launches and empty sort_index exception
- PR #993 Fix dtype in selecting 0 rows from objects
- PR #1009 Fix performance regression in `to_pandas` method on DataFrame
- PR #1008 Remove custom dask communication approach
- PR #1001 CSV Reader: Fix a memory access error when reading a large (>2GB) file with date columns
- PR #1019 Binary Ops: Fix error when one input column has null mask but other doesn't
- PR #1014 CSV Reader: Fix false positives in bool value detection
- PR #1034 CSV Reader: Fix parsing floating point precision and leading zero exponents
- PR #1044 CSV Reader: Fix a segfault when byte range aligns with a page
- PR #1058 Added support for `DataFrame.loc[scalar]`
- PR #1060 Fix column creation with all valid nan values
- PR #1073 CSV Reader: Fix an issue where a column name includes the return character
- PR #1090 Updating Doxygen Comments
- PR #1080 Fix dtypes returned from loc / iloc because of lists
- PR #1102 CSV Reader: Minor fixes and memory usage improvements
- PR #1174: Fix release script typo
- PR #1137 Add prebuild script for CI
- PR #1118 Enhanced the `DataFrame.from_records()` feature
- PR #1129 Fix join performance with index parameter from using numpy array
- PR #1145 Issue with .agg call on multi-column dataframes
- PR #908 Some testing code cleanup
- PR #1167 Fix issue with null_count not being set after inplace fillna()
- PR #1184 Fix iloc performance regression
- PR #1185 Support left_on/right_on and also on=str in merge
- PR #1200 Fix allocating bitmasks with numba instead of rmm in allocate_mask function
- PR #1213 Fix bug with csv reader requesting subset of columns using wrong datatype
- PR #1223 gpuCI: Fix label on rapidsai channel on gpu build scripts
- PR #1242 Add explicit Thrust exec policy to fix NVCATEGORY_TEST segfault on some platforms
- PR #1246 Fix categorical tests that failed due to bad implicit type conversion
- PR #1255 Fix overwriting conda package main label uploads
- PR #1259 Add dlpack includes to pip build


# cuDF 0.5.1 (05 Feb 2019)

## Bug Fixes

- PR #842 Avoid using numpy via cimport to prevent ABI issues in Cython compilation


# cuDF 0.5.0 (28 Jan 2019)

## New Features

- PR #722 Add bzip2 decompression support to `read_csv()`
- PR #693 add ZLIB-based GZIP/ZIP support to `read_csv_strings()`
- PR #411 added null support to gdf_order_by (new API) and cudf_table::sort
- PR #525 Added GitHub Issue templates for bugs, documentation, new features, and questions
- PR #501 CSV Reader: Add support for user-specified decimal point and thousands separator to read_csv_strings()
- PR #455 CSV Reader: Add support for user-specified decimal point and thousands separator to read_csv()
- PR #439 add `DataFrame.drop` method similar to pandas
- PR #356 add `DataFrame.transpose` method and `DataFrame.T` property similar to pandas
- PR #505 CSV Reader: Add support for user-specified boolean values
- PR #350 Implemented Series replace function
- PR #490 Added print_env.sh script to gather relevant environment details when reporting cuDF issues
- PR #474 add ZLIB-based GZIP/ZIP support to `read_csv()`
- PR #547 Added melt similar to `pandas.melt()`
- PR #491 Add CI test script to check for updates to CHANGELOG.md in PRs
- PR #550 Add CI test script to check for style issues in PRs
- PR #558 Add CI scripts for cpu-based conda and gpu-based test builds
- PR #524 Add Boolean Indexing
- PR #564 Update python `sort_values` method to use updated libcudf `gdf_order_by` API
- PR #509 CSV Reader: Input CSV file can now be passed in as a text or a binary buffer
- PR #607 Add `__iter__` and iteritems to DataFrame class
- PR #643 added a new api gdf_replace_nulls that allows a user to replace nulls in a column

## Improvements

- PR #426 Removed sort-based groupby and refactored existing groupby APIs. Also improves C++/CUDA compile time.
- PR #461 Add `CUDF_HOME` variable in README.md to replace relative pathing.
- PR #472 RMM: Created centralized rmm::device_vector alias and rmm::exec_policy
- PR #500 Improved the concurrent hash map class to support partitioned (multi-pass) hash table building.
- PR #454 Improve CSV reader docs and examples
- PR #465 Added templated C++ API for RMM to avoid explicit cast to `void**`
- PR #513 `.gitignore` tweaks
- PR #521 Add `assert_eq` function for testing
- PR #502 Simplify Dockerfile for local dev, eliminate old conda/pip envs
- PR #549 Adds `-rdynamic` compiler flag to nvcc for Debug builds
- PR #472 RMM: Created centralized rmm::device_vector alias and rmm::exec_policy
- PR #577 Added external C++ API for scatter/gather functions
- PR #500 Improved the concurrent hash map class to support partitioned (multi-pass) hash table building
- PR #583 Updated `gdf_size_type` to `int`
- PR #500 Improved the concurrent hash map class to support partitioned (multi-pass) hash table building
- PR #617 Added .dockerignore file. Prevents adding stale cmake cache files to the docker container
- PR #658 Reduced `JOIN_TEST` time by isolating overflow test of hash table size computation
- PR #664 Added Debuging instructions to README
- PR #651 Remove noqa marks in `__init__.py` files
- PR #671 CSV Reader: uncompressed buffer input can be parsed without explicitly specifying compression as None
- PR #684 Make RMM a submodule
- PR #718 Ensure sum, product, min, max methods pandas compatibility on empty datasets
- PR #720 Refactored Index classes to make them more Pandas-like, added CategoricalIndex
- PR #749 Improve to_arrow and from_arrow Pandas compatibility
- PR #766 Remove TravisCI references, remove unused variables from CMake, fix ARROW_VERSION in Cmake
- PR #773 Add build-args back to Dockerfile and handle dependencies based on environment yml file
- PR #781 Move thirdparty submodules to root and symlink in /cpp
- PR #843 Fix broken cudf/python API examples, add new methods to the API index

## Bug Fixes

- PR #569 CSV Reader: Fix days being off-by-one when parsing some dates
- PR #531 CSV Reader: Fix incorrect parsing of quoted numbers
- PR #465 Added templated C++ API for RMM to avoid explicit cast to `void**`
- PR #473 Added missing <random> include
- PR #478 CSV Reader: Add api support for auto column detection, header, mangle_dupe_cols, usecols
- PR #495 Updated README to correct where cffi pytest should be executed
- PR #501 Fix the intermittent segfault caused by the `thousands` and `compression` parameters in the csv reader
- PR #502 Simplify Dockerfile for local dev, eliminate old conda/pip envs
- PR #512 fix bug for `on` parameter in `DataFrame.merge` to allow for None or single column name
- PR #511 Updated python/cudf/bindings/join.pyx to fix cudf merge printing out dtypes
- PR #513 `.gitignore` tweaks
- PR #521 Add `assert_eq` function for testing
- PR #537 Fix CMAKE_CUDA_STANDARD_REQURIED typo in CMakeLists.txt
- PR #447 Fix silent failure in initializing DataFrame from generator
- PR #545 Temporarily disable csv reader thousands test to prevent segfault (test re-enabled in PR #501)
- PR #559 Fix Assertion error while using `applymap` to change the output dtype
- PR #575 Update `print_env.sh` script to better handle missing commands
- PR #612 Prevent an exception from occuring with true division on integer series.
- PR #630 Fix deprecation warning for `pd.core.common.is_categorical_dtype`
- PR #622 Fix Series.append() behaviour when appending values with different numeric dtype
- PR #603 Fix error while creating an empty column using None.
- PR #673 Fix array of strings not being caught in from_pandas
- PR #644 Fix return type and column support of dataframe.quantile()
- PR #634 Fix create `DataFrame.from_pandas()` with numeric column names
- PR #654 Add resolution check for GDF_TIMESTAMP in Join
- PR #648 Enforce one-to-one copy required when using `numba>=0.42.0`
- PR #645 Fix cmake build type handling not setting debug options when CMAKE_BUILD_TYPE=="Debug"
- PR #669 Fix GIL deadlock when launching multiple python threads that make Cython calls
- PR #665 Reworked the hash map to add a way to report the destination partition for a key
- PR #670 CMAKE: Fix env include path taking precedence over libcudf source headers
- PR #674 Check for gdf supported column types
- PR #677 Fix 'gdf_csv_test_Dates' gtest failure due to missing nrows parameter
- PR #604 Fix the parsing errors while reading a csv file using `sep` instead of `delimiter`.
- PR #686 Fix converting nulls to NaT values when converting Series to Pandas/Numpy
- PR #689 CSV Reader: Fix behavior with skiprows+header to match pandas implementation
- PR #691 Fixes Join on empty input DFs
- PR #706 CSV Reader: Fix broken dtype inference when whitespace is in data
- PR #717 CSV reader: fix behavior when parsing a csv file with no data rows
- PR #724 CSV Reader: fix build issue due to parameter type mismatch in a std::max call
- PR #734 Prevents reading undefined memory in gpu_expand_mask_bits numba kernel
- PR #747 CSV Reader: fix an issue where CUDA allocations fail with some large input files
- PR #750 Fix race condition for handling NVStrings in CMake
- PR #719 Fix merge column ordering
- PR #770 Fix issue where RMM submodule pointed to wrong branch and pin other to correct branches
- PR #778 Fix hard coded ABI off setting
- PR #784 Update RMM submodule commit-ish and pip paths
- PR #794 Update `rmm::exec_policy` usage to fix segmentation faults when used as temprory allocator.
- PR #800 Point git submodules to branches of forks instead of exact commits


# cuDF 0.4.0 (05 Dec 2018)

## New Features

- PR #398 add pandas-compatible `DataFrame.shape()` and `Series.shape()`
- PR #394 New documentation feature "10 Minutes to cuDF"
- PR #361 CSV Reader: Add support for strings with delimiters

## Improvements

 - PR #436 Improvements for type_dispatcher and wrapper structs
 - PR #429 Add CHANGELOG.md (this file)
 - PR #266 use faster CUDA-accelerated DataFrame column/Series concatenation.
 - PR #379 new C++ `type_dispatcher` reduces code complexity in supporting many data types.
 - PR #349 Improve performance for creating columns from memoryview objects
 - PR #445 Update reductions to use type_dispatcher. Adds integer types support to sum_of_squares.
 - PR #448 Improve installation instructions in README.md
 - PR #456 Change default CMake build to Release, and added option for disabling compilation of tests

## Bug Fixes

 - PR #444 Fix csv_test CUDA too many resources requested fail.
 - PR #396 added missing output buffer in validity tests for groupbys.
 - PR #408 Dockerfile updates for source reorganization
 - PR #437 Add cffi to Dockerfile conda env, fixes "cannot import name 'librmm'"
 - PR #417 Fix `map_test` failure with CUDA 10
 - PR #414 Fix CMake installation include file paths
 - PR #418 Properly cast string dtypes to programmatic dtypes when instantiating columns
 - PR #427 Fix and tests for Concatenation illegal memory access with nulls


# cuDF 0.3.0 (23 Nov 2018)

## New Features

 - PR #336 CSV Reader string support

## Improvements

 - PR #354 source code refactored for better organization. CMake build system overhaul. Beginning of transition to Cython bindings.
 - PR #290 Add support for typecasting to/from datetime dtype
 - PR #323 Add handling pyarrow boolean arrays in input/out, add tests
 - PR #325 GDF_VALIDITY_UNSUPPORTED now returned for algorithms that don't support non-empty valid bitmasks
 - PR #381 Faster InputTooLarge Join test completes in ms rather than minutes.
 - PR #373 .gitignore improvements
 - PR #367 Doc cleanup & examples for DataFrame methods
 - PR #333 Add Rapids Memory Manager documentation
 - PR #321 Rapids Memory Manager adds file/line location logging and convenience macros
 - PR #334 Implement DataFrame `__copy__` and `__deepcopy__`
 - PR #271 Add NVTX ranges to pygdf
 - PR #311 Document system requirements for conda install

## Bug Fixes

 - PR #337 Retain index on `scale()` function
 - PR #344 Fix test failure due to PyArrow 0.11 Boolean handling
 - PR #364 Remove noexcept from managed_allocator;  CMakeLists fix for NVstrings
 - PR #357 Fix bug that made all series be considered booleans for indexing
 - PR #351 replace conda env configuration for developers
 - PRs #346 #360 Fix CSV reading of negative numbers
 - PR #342 Fix CMake to use conda-installed nvstrings
 - PR #341 Preserve categorical dtype after groupby aggregations
 - PR #315 ReadTheDocs build update to fix missing libcuda.so
 - PR #320 FIX out-of-bounds access error in reductions.cu
 - PR #319 Fix out-of-bounds memory access in libcudf count_valid_bits
 - PR #303 Fix printing empty dataframe


# cuDF 0.2.0 and cuDF 0.1.0

These were initial releases of cuDF based on previously separate pyGDF and libGDF libraries.<|MERGE_RESOLUTION|>--- conflicted
+++ resolved
@@ -19,11 +19,8 @@
 - PR #3079 Added support to write ORC files given a local path
 - PR #3192 Add dtype param to cast `DataFrame` on init
 - PR #3223 Java expose underlying buffers
-<<<<<<< HEAD
 - PR #3278 Add `to_host` utility to copy `column_view` to host
-=======
 - PR #3087 Add new cudf::experimental bool8 wrapper
->>>>>>> 0c395cc7
 - PR #3219 Construct column from column_view
 
 ## Improvements
@@ -81,12 +78,9 @@
 - PR #3268 Adding null ordering per column feature when sorting
 - PR #3239 Adding floating point specialization to comparators for NaNs
 - PR #3270 Move predicates files to legacy
-<<<<<<< HEAD
 - PR #3281 Add to_host specialization for strings in column test utilities
-=======
 - PR #3282 Add `num_bitmask_words`
 
->>>>>>> 0c395cc7
 
 ## Bug Fixes
 
