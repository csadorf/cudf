--- conflicted
+++ resolved
@@ -127,11 +127,8 @@
 - PR #3295 Fix storing storing invalid RMM exec policies.
 - PR #3307 Add pd.RangeIndex to from_pandas to fix dask_cudf meta_nonempty bug
 - PR #3313 Fix public headers including non-public headers
-<<<<<<< HEAD
 - PR #3318 Revert arrow to 0.15.0 temporarily to unblock downstream projects CI
-=======
 - PR #3317 Fix index-argument bug in dask_cudf parquet reader
->>>>>>> 4ea61d47
 
 
 # cuDF 0.10.0 (16 Oct 2019)
