# cuDF 0.13.0 (Date TBD)

## New Features

- PR #3577 Add initial dictionary support to column classes
- PR #3917 Add dictionary add_keys function
- PR #3777 Add support for dictionary column in gather
- PR #3693 add string support, skipna to scan operation
- PR #3662 Define and implement `shift`.
- PR #3842 ORC writer: add support for column statistics
- PR #3861 Added Series.sum feature for String
- PR #4069 Added cast of numeric columns from/to String
- PR #3681 Add cudf::experimental::boolean_mask_scatter
- PR #4088 Added asString() on ColumnVector in Java that takes a format string
- PR #4040 Add support for n-way merge of sorted tables
- PR #4053 Multi-column quantiles.
- PR #4100 Add set_keys function for dictionary columns
- PR #3894 Add remove_keys functions for dictionary columns
- PR #4107 Add groupby nunique aggregation
- PR #4153 Support Dask serialization protocol on cuDF objects
- PR #4127 Add python API for n-way sorted merge (merge_sorted)
- PR #4164 Add Buffer "constructor-kwargs" header
- PR #4159 Add COUNT aggregation that includes null values
- PR #4190 Add libcudf++ transpose Cython implementation
- PR #4217 Add libcudf++ quantiles Cython implementation
- PR #4216 Add cudf.Scalar Python type
- PR #4240 Add groupby::groups()

## Improvements

- PR #4187 exposed getNativeView method in Java bindings
- PR #3525 build.sh option to disable nvtx
- PR #3748 Optimize hash_partition using shared memory
- PR #3808 Optimize hash_partition using shared memory and cub block scan
- PR #3698 Add count_(un)set_bits functions taking multiple ranges and updated slice to compute null counts at once.
- PR #3909 Move java backend to libcudf++
- PR #3971 Adding `as_table` to convert Column to Table in python
- PR #3910 Adding sinh, cosh, tanh, asinh, acosh, atanh cube root and rint unary support.
- PR #3972 Add Java bindings for left_semi_join and left_anti_join
- PR #3975 Simplify and generalize data handling in `Buffer`
- PR #3985 Update RMM include files and remove extraneously included header files.
- PR #3601 Port UDF functionality for rolling windows to libcudf++
- PR #3911 Adding null boolean handling for copy_if_else
- PR #4003 Drop old `to_device` utility wrapper function
- PR #4002 Adding to_frame and fix for categorical column issue
- PR #4035 Port NVText tokenize function to libcudf++
- PR #4009 build script update to enable cudf build without installing
- PR #3897 Port cuIO JSON reader to cudf::column types
- PR #4008 Eliminate extra copy in column constructor
- PR #4013 Add cython definition for io readers cudf/io/io_types.hpp
- PR #4014 ORC/Parquet: add count parameter to stripe/rowgroup-based reader API
- PR #4042 Port cudf/io/functions.hpp to Cython for use in IO bindings
- PR #3880 Add aggregation infrastructure support for reduction
- PR #3880 Add aggregation infrastructure support for cudf::reduce
- PR #4059 Add aggregation infrastructure support for cudf::scan
- PR #4021 Change quantiles signature for clarity.
- PR #4058 Port hash.pyx to use libcudf++ APIs
- PR #4057 Handle offsets in cython Column class
- PR #4045 Reorganize `libxx` directory
- PR #4029 Port stream_compaction.pyx to use libcudf++ APIs
- PR #4031 Docs build scripts and instructions update
- PR #4062 Improve how java classifiers are produced
- PR #4038 JNI and Java support for is_nan and is_not_nan
- PR #3786 Adding string support to rolling_windows
- PR #4067 Removed unused `CATEGORY` type ID.
- PR #3891 Port NVStrings (r)split_record to contiguous_(r)split_record
- PR #4070 Port NVText normalize_spaces to use libcudf strings column
- PR #4072 Allow round_robin_partition to single partition
- PR #4064 Add cudaGetDeviceCount to JNI layer
- PR #4075 Port nvtext ngrams-tokenize to libcudf++
- PR #4087 Add support for writing large Parquet files in a chunked manner.
- PR #3716 Update cudf.to_parquet to use new GPU accelerated Parquet writer
- PR #4083 Use two partitions in test_groupby_multiindex_reset_index
- PR #4071 Add Java bindings for round robin partition
- PR #4079 Simply use `mask.size` to create the array view
- PR #4092 Keep mask on GPU for bit unpacking
- PR #4081 Copy from `Buffer`'s pointer directly to host
- PR #4105 Change threshold of using optimized hash partition code
- PR #4101 Redux serialize `Buffer` directly with `__cuda_array_interface__`
- PR #4098 Remove legacy calls from libcudf strings column code
- PR #4044 Port join.pyx to use libcudf++ APIs
- PR #4111 Use `Buffer`'s to serialize `StringColumn`
- PR #4133 Mask cleanup and fixes: use `int32` dtype, ensure 64 byte padding, handle offsets
- PR #4113 Get `len` of `StringColumn`s without `nvstrings`
- PR #4147 Remove workaround for UNKNOWN_NULL_COUNT in contiguous_split.
- PR #4130 Renames in-place `cudf::experimental::fill` to `cudf::experimental::fill_in_place`
- PR #4136 Add `Index.names` property
- PR #4139 Port rolling.pyx to new libcudf APIs
- PR #4143 Renames in-place `cudf::experimental::copy_range` to `cudf::experimental::copy_range_in_place`
- PR #4144 Release GIL when calling libcudf++ functions
- PR #4082 Rework MultiColumns in cuDF
- PR #4149 Use "type-serialized" for pickled types like Dask
- PR #4174 Port hash groupby to libcudf++
- PR #4171 Split java host and device vectors to make a vector truly immutable
- PR #4167 Port `search` to libcudf++ (support multi-column searchsorted)
- PR #4163 Assert Dask CUDA serializers have `Buffer` frames
- PR #4165 List serializable classes once
- PR #4168 IO readers: do not create null mask for non-nullable columns
- PR #4177 Use `uint8` type for host array copy of `Buffer`
- PR #4183 Update Google Test Execution
- PR #4182 Rename cuDF serialize functions to be more generic
- PR #4176 Add option to parallelize setup.py's cythonize
- PR #4191 Porting sort.pyx to use new libcudf APIs
- PR #4196 reduce CHANGELOG.md merge conflicts
- PR #4197 Added notebook testing to gpuCI gpu build
- PR #4204 Port nvtext create-ngrams function
- PR #4219 Port dlpack.pyx to use new libcudf APIs
- PR #4225 Remove stale notebooks
- PR #4233 Porting replace.pyx to use new libcudf APIs
- PR #4223 Fix a few of the Cython warnings
- PR #4234 Add BUILD_LEGACY_TESTS cmake option
<<<<<<< HEAD
- PR #4244 Port nvstrings Substring Gather/Scatter functions to cuDF Python/Cython
=======
- PR #4261 libxx Cython reorganization
>>>>>>> fcebcda8

## Bug Fixes

- PR #3888 Drop `ptr=None` from `DeviceBuffer` call
- PR #3976 Fix string serialization and memory_usage method to be consistent
- PR #3902 Fix conversion of large size GPU array to dataframe
- PR #3953 Fix overflow in column_buffer when computing the device buffer size
- PR #3959 Add missing hash-dispatch function for cudf.Series
- PR #3970 Fix for Series Pickle
- PR #3964 Restore legacy NVStrings and NVCategory dependencies in Java jar
- PR #3982 Fix java unary op enum and add missing ops
- PR #3999 Fix issue serializing empty string columns (java)
- PR #3979 Add `name` to Series serialize and deserialize
- PR #4005 Fix null mask allocation bug in gather_bitmask
- PR #4000 Fix dask_cudf sort_values performance for single partitions
- PR #4007 Fix for copy_bitmask issue with uninitialized device_buffer
- PR #4037 Fix JNI quantile compile issue
- PR #4054 Fixed JNI to deal with reduction API changes
- PR #4052 Fix for round-robin when num_partitions divides nrows.
- PR #4061 Add NDEBUG guard on `constexpr_assert`.
- PR #4049 Fix `cudf::split` issue returning one less than expected column vectors
- PR #4065 Parquet writer: fix for out-of-range dictionary indices
- PR #4066 Fixed mismatch with dtype enums
- PR #4078 Fix joins for when column_in_common input parameter is empty
- PR #4080 Fix multi-index dask test with sort issue
- PR #4084 Update Java for removal of CATEGORY type
- PR #4086 ORC reader: fix potentially incorrect timestamp decoding in the last rowgroup
- PR #4089 Fix dask groupby mutliindex test case issues in join
- PR #4097 Fix strings concatenate logic with column offsets
- PR #4076 All null string entries should have null data buffer
- PR #4145 Support empty index case in DataFrame._from_table
- PR #4109 Use rmm::device_vector instead of thrust::device_vector
- PR #4113 Use `.nvstrings` in `StringColumn.sum(...)`
- PR #4116 Fix a bug in contiguous_split() where tables with mixed column types could corrupt string output
- PR #4108 Fix dtype bugs in dask_cudf metadata (metadata_nonempty overhaul)
- PR #4138 Really fix strings concatenate logic with column offsets
- PR #4119 Fix binary ops slowdown using jitify -remove-unused-globals
- PR #4125 Fix type enum to account for added Dictionary type in `types.hpp`
- PR #4132 Fix `hash_partition` null mask allocation
- PR #4137 Update Java for mutating fill and rolling window changes
- PR #4184 Add missing except+ to Cython bindings
- PR #4141 Fix NVStrings test_convert failure in 10.2 build
- PR #4158 Fix merge issue with empty table return if one of the two tables are empty
- PR #4162 Properly handle no index metadata generation for to_parquet
- PR #4175 Fix `__sizeof__` calculation in `StringColumn`
- PR #4155 Update groupby group_offsets size and fix unnecessary device dispatch.
- PR #4186 Fix from_timestamps 12-hour specifiers support
- PR #4198 Fix constructing `RangeIndex` from `range`
- PR #4192 Parquet writer: fix OOB read when computing string hash
- PR #4201 Fix java window tests
- PR #4199 Fix potential race condition in memcpy_block
- PR #4221 Fix series dict alignment to not drop index name
- PR #4218 Fix `get_aggregation` definition with `except *`
- PR #4215 Fix performance regression in strings::detail::concatenate
- PR #4214 Alter ValueError exception for GPU accelerated Parquet writer to properly report `categorical` columns are not supported.
- PR #4232 Fix handling empty tuples of children in string columns
- PR #4222 Fix no-return compile error in binop-null-test
- PR #4242 Fix for rolling tests CI failure
- PR #4245 Fix race condition in parquet reader
- PR #4258 Fix dask-cudf losing index name in `reset_index`
- PR #4268 Fix java build for hash aggregate
- PR #4273 Fix losing `StringIndex` name in dask `_meta_nonempty`


# cuDF 0.12.0 (04 Feb 2020)

## New Features

- PR #3759 Updated 10 Minutes with clarification on how `dask_cudf` uses `cudf` API
- PR #3224 Define and implement new join APIs.
- PR #3284 Add gpu-accelerated parquet writer
- PR #3254 Python redesign for libcudf++
- PR #3336 Add `from_dlpack` and `to_dlpack`
- PR #3555 Add column names support to libcudf++ io readers and writers
- PR #3527 Add string functionality for merge API
- PR #3610 Add memory_usage to DataFrame and Series APIs
- PR #3557 Add contiguous_split() function. 
- PR #3619 Support CuPy 7
- PR #3604 Add nvtext ngrams-tokenize function
- PR #3403 Define and implement new stack + tile APIs
- PR #3627 Adding cudf::sort and cudf::sort_by_key
- PR #3597 Implement new sort based groupby
- PR #3776 Add column equivalence comparator (using epsilon for float equality)
- PR #3667 Define and implement round-robin partition API.
- PR #3690 Add bools_to_mask
- PR #3761 Introduce a Frame class and make Index, DataFrame and Series subclasses
- PR #3538 Define and implement left semi join and left anti join
- PR #3683 Added support for multiple delimiters in `nvtext.token_count()`
- PR #3792 Adding is_nan and is_notnan
- PR #3594 Adding clamp support to libcudf++

## Improvements

- PR #3124 Add support for grand-children in cudf column classes
- PR #3292 Port NVStrings regex contains function
- PR #3409 Port NVStrings regex replace function
- PR #3417 Port NVStrings regex findall function
- PR #3351 Add warning when filepath resolves to multiple files in cudf readers
- PR #3370 Port NVStrings strip functions
- PR #3453 Port NVStrings IPv4 convert functions to cudf strings column
- PR #3441 Port NVStrings url encode/decode to cudf strings column
- PR #3364 Port NVStrings split functions
- PR #3463 Port NVStrings partition/rpartition to cudf strings column
- PR #3502 ORC reader: add option to read DECIMALs as INT64
- PR #3461 Add a new overload to allocate_like() that takes explicit type and size params.
- PR #3590 Specialize hash functions for floating point
- PR #3569 Use `np.asarray` in `StringColumn.deserialize`
- PR #3553 Support Python NoneType in numeric binops
- PR #3511 Support DataFrame / Series mixed arithmetic
- PR #3567 Include `strides` in `__cuda_array_interface__`
- PR #3608 Update OPS codeowner group name
- PR #3431 Port NVStrings translate to cudf strings column
- PR #3507 Define and implement new binary operation APIs
- PR #3620 Add stream parameter to unary ops detail API
- PR #3593 Adding begin/end for mutable_column_device_view
- PR #3587 Merge CHECK_STREAM & CUDA_CHECK_LAST to CHECK_CUDA
- PR #3733 Rework `hash_partition` API
- PR #3655 Use move with make_pair to avoid copy construction
- PR #3402 Define and implement new quantiles APIs
- PR #3612 Add ability to customize the JIT kernel cache path
- PR #3647 Remove PatchedNumbaDeviceArray with CuPy 6.6.0
- PR #3641 Remove duplicate definitions of CUDA_DEVICE_CALLABLE
- PR #3640 Enable memory_usage in dask_cudf (also adds pd.Index from_pandas)
- PR #3654 Update Jitify submodule ref to include gcc-8 fix
- PR #3639 Define and implement `nans_to_nulls`
- PR #3561 Rework contains implementation in search
- PR #3616 Add aggregation infrastructure for argmax/argmin.
- PR #3673 Parquet reader: improve rounding of timestamp conversion to seconds
- PR #3699 Stringify libcudacxx headers for binary op JIT
- PR #3697 Improve column insert performance for wide frames
- PR #3653 Make `gather_bitmask_kernel` more reusable.
- PR #3710 Remove multiple CMake configuration steps from root build script
- PR #3657 Define and implement compiled binops for string column comparisons
- PR #3520 Change read_parquet defaults and add warnings
- PR #3780 Java APIs for selecting a GPU
- PR #3796 Improve on round-robin with the case when number partitions greater than number of rows.
- PR #3805 Avoid CuPy 7.1.0 for now
- PR #3758 detail::scatter variant with map iterator support
- PR #3882 Fail loudly when creating a StringColumn from nvstrings with > MAX_VAL(int32) bytes
- PR #3823 Add header file for detail search functions
- PR #2438 Build GBench Benchmarks in CI
- PR #3713 Adding aggregation support to rolling_window
- PR #3875 Add abstract sink for IO writers, used by ORC and Parquet writers for now
- PR #3916 Refactor gather bindings

## Bug Fixes

- PR #3618 Update 10 minutes to cudf and cupy to hide warning that were being shown in the docs
- PR #3550 Update Java package to 0.12
- PR #3549 Fix index name issue with iloc with RangeIndex
- PR #3562 Fix 4GB limit for gzipped-compressed csv files
- PR #2981 enable build.sh to build all targets without installation
- PR #3563 Use `__cuda_array_interface__` for serialization
- PR #3564 Fix cuda memory access error in gather_bitmask_kernel
- PR #3548 Replaced CUDA_RT_CALL with CUDA_TRY
- PR #3486 Pandas > 0.25 compatability
- PR #3622 Fix new warnings and errors when building with gcc-8
- PR #3588 Remove avro reader column order reversal
- PR #3629 Fix hash map test failure
- PR #3637 Fix sorted set_index operations in dask_cudf
- PR #3663 Fix libcudf++ ORC reader microseconds and milliseconds conversion
- PR #3668 Fixing CHECK_CUDA debug build issue
- PR #3684 Fix ends_with logic for matching string case
- PR #3691 Fix create_offsets to handle offset correctly
- PR #3687 Fixed bug while passing input GPU memory pointer in `nvtext.scatter_count()`
- PR #3701 Fix hash_partition hashing all columns instead of columns_to_hash
- PR #3694 Allow for null columns parameter in `csv_writer`
- PR #3706 Removed extra type-dispatcher call from merge
- PR #3704 Changed the default delimiter to `whitespace` for nvtext methods.
- PR #3741 Construct DataFrame from dict-of-Series with alignment
- PR #3724 Update rmm version to match release
- PR #3743 Fix for `None` data in `__array_interface__`
- PR #3731 Fix performance of zero sized dataframe slice
- PR #3709 Fix inner_join incorrect result issue
- PR #3734 Update numba to 0.46 in conda files
- PR #3738 Update libxx cython types.hpp path
- PR #3672 Fix to_host issue with column_view having offset
- PR #3730 CSV reader: Set invalid float values to NaN/null
- PR #3670 Floor when casting between timestamps of different precisions
- PR #3728 Fix apply_boolean_mask issue with non-null string column
- PR #3769 Don't look for a `name` attribute in column
- PR #3783 Bind cuDF operators to Dask Dataframe
- PR #3775 Fix segfault when reading compressed CSV files larger than 4GB
- PR #3799 Align indices of Series inputs when adding as columns to DataFrame
- PR #3803 Keep name when unpickling Index objects
- PR #3804 Fix cuda crash in AVRO reader
- PR #3766 Remove references to cudf::type_id::CATEGORY from IO code
- PR #3817 Don't always deepcopy an index
- PR #3821 Fix OOB read in gpuinflate prefetcher
- PR #3829 Parquet writer: fix empty dataframe causing cuda launch errors
- PR #3835 Fix memory leak in Cython when dealing with nulls in string columns
- PR #3866 Remove unnecessary if check in NVStrings.create_offsets
- PR #3858 Fixes the broken debug build after #3728
- PR #3850 Fix merge typecast scope issue and resulting memory leak
- PR #3855 Fix MultiColumn recreation with reset_index
- PR #3869 Fixed size calculation in NVStrings::byte_count()
- PR #3868 Fix apply_grouped moving average example
- PR #3900 Properly link `NVStrings` and `NVCategory` into tests
- PR #3868 Fix apply_grouped moving average example
- PR #3871 Fix `split_out` error
- PR #3886 Fix string column materialization from column view
- PR #3893 Parquet reader: fix segfault reading empty parquet file
- PR #3931 Dask-cudf groupby `.agg` multicolumn handling fix
- PR #4017 Fix memory leaks in `GDF_STRING` cython handling and `nans_to_nulls` cython


# cuDF 0.11.0 (11 Dec 2019)

## New Features

- PR #2905 Added `Series.median()` and null support for `Series.quantile()`
- PR #2930 JSON Reader: Support ARROW_RANDOM_FILE input
- PR #2956 Add `cudf::stack` and `cudf::tile`
- PR #2980 Added nvtext is_vowel/is_consonant functions
- PR #2987 Add `inplace` arg to `DataFrame.reset_index` and `Series`
- PR #3011 Added libcudf++ transition guide
- PR #3129 Add strings column factory from `std::vector`s
- PR #3054 Add parquet reader support for decimal data types
- PR #3022 adds DataFrame.astype for cuDF dataframes
- PR #2962 Add isnull(), notnull() and related functions
- PR #3025 Move search files to legacy
- PR #3068 Add `scalar` class
- PR #3094 Adding `any` and `all` support from libcudf
- PR #3130 Define and implement new `column_wrapper`
- PR #3143 Define and implement new copying APIs `slice` and `split`
- PR #3161 Move merge files to legacy
- PR #3079 Added support to write ORC files given a local path
- PR #3192 Add dtype param to cast `DataFrame` on init
- PR #3213 Port cuIO to libcudf++
- PR #3222 Add nvtext character tokenizer
- PR #3223 Java expose underlying buffers
- PR #3300 Add `DataFrame.insert`
- PR #3263 Define and implement new `valid_if`
- PR #3278 Add `to_host` utility to copy `column_view` to host
- PR #3087 Add new cudf::experimental bool8 wrapper
- PR #3219 Construct column from column_view
- PR #3250 Define and implement new merge APIs
- PR #3144 Define and implement new hashing APIs `hash` and `hash_partition`
- PR #3229 Define and implement new search APIs
- PR #3308 java add API for memory usage callbacks
- PR #2691 Row-wise reduction and scan operations via CuPy
- PR #3291 Add normalize_nans_and_zeros
- PR #3187 Define and implement new replace APIs
- PR #3356 Add vertical concatenation for table/columns
- PR #3344 java split API
- PR #2791 Add `groupby.std()`
- PR #3368 Enable dropna argument in dask_cudf groupby
- PR #3298 add null replacement iterator for column_device_view
- PR #3297 Define and implement new groupby API.
- PR #3396 Update device_atomics with new bool8 and timestamp specializations
- PR #3411 Java host memory management API
- PR #3393 Implement df.cov and enable covariance/correlation in dask_cudf
- PR #3401 Add dask_cudf ORC writer (to_orc)
- PR #3331 Add copy_if_else
- PR #3427 Define and Implement new multi-search API
- PR #3442 Add Bool-index + Multi column + DataFrame support for set-item
- PR #3172 Define and implement new fill/repeat/copy_range APIs
- PR #3490 Add pair iterators for columns
- PR #3497 Add DataFrame.drop(..., inplace=False) argument
- PR #3469 Add string functionality for replace API
- PR #3273 Define and implement new reduction APIs

## Improvements

- PR #2904 Move gpu decompressors to cudf::io namespace
- PR #2977 Moved old C++ test utilities to legacy directory.
- PR #2965 Fix slow orc reader perf with large uncompressed blocks
- PR #2995 Move JIT type utilities to legacy directory
- PR #2927 Add ``Table`` and ``TableView`` extension classes that wrap legacy cudf::table
- PR #3005 Renames `cudf::exp` namespace to `cudf::experimental`
- PR #3008 Make safe versions of `is_null` and `is_valid` in `column_device_view`
- PR #3026 Move fill and repeat files to legacy
- PR #3027 Move copying.hpp and related source to legacy folder
- PR #3014 Snappy decompression optimizations
- PR #3032 Use `asarray` to coerce indices to a NumPy array
- PR #2996 IO Readers: Replace `cuio::device_buffer` with `rmm::device_buffer`
- PR #3051 Specialized hash function for strings column
- PR #3065 Select and Concat for cudf::experimental::table
- PR #3080 Move `valid_if.cuh` to `legacy/`
- PR #3052 Moved replace.hpp functionality to legacy
- PR #3091 Move join files to legacy
- PR #3092 Implicitly init RMM if Java allocates before init
- PR #3029 Update gdf_ numeric types with stdint and move to cudf namespace
- PR #3052 Moved replace.hpp functionality to legacy
- PR #2955 Add cmake option to only build for present GPU architecture
- PR #3070 Move functions.h and related source to legacy
- PR #2951 Allow set_index to handle a list of column names
- PR #3093 Move groupby files to legacy
- PR #2988 Removing GIS functionality (now part of cuSpatial library)
- PR #3067 Java method to return size of device memory buffer
- PR #3083 Improved some binary operation tests to include null testing.
- PR #3084 Update to arrow-cpp and pyarrow 0.15.0
- PR #3071 Move cuIO to legacy
- PR #3126 Round 2 of snappy decompression optimizations
- PR #3046 Define and implement new copying APIs `empty_like` and `allocate_like`
- PR #3128 Support MultiIndex in DataFrame.join
- PR #2971 Added initial gather and scatter methods for strings_column_view
- PR #3133 Port NVStrings to cudf column: count_characters and count_bytes
- PR #2991 Added strings column functions concatenate and join_strings
- PR #3028 Define and implement new `gather` APIs.
- PR #3135 Add nvtx utilities to cudf::nvtx namespace
- PR #3021 Java host side concat of serialized buffers
- PR #3138 Move unary files to legacy
- PR #3170 Port NVStrings substring functions to cudf strings column
- PR #3159 Port NVStrings is-chars-types function to cudf strings column
- PR #3154 Make `table_view_base.column()` const and add `mutable_table_view.column()`
- PR #3175 Set cmake cuda version variables
- PR #3171 Move deprecated error macros to legacy
- PR #3191 Port NVStrings integer convert ops to cudf column
- PR #3189 Port NVStrings find ops to cudf column
- PR #3352 Port NVStrings convert float functions to cudf strings column
- PR #3193 Add cuPy as a formal dependency
- PR #3195 Support for zero columned `table_view`
- PR #3165 Java device memory size for string category
- PR #3205 Move transform files to legacy
- PR #3202 Rename and move error.hpp to public headers
- PR #2878 Use upstream merge code in dask_cudf
- PR #3217 Port NVStrings upper and lower case conversion functions
- PR #3350 Port NVStrings booleans convert functions
- PR #3231 Add `column::release()` to give up ownership of contents.
- PR #3157 Use enum class rather than enum for mask_allocation_policy
- PR #3232 Port NVStrings datetime conversion to cudf strings column
- PR #3136 Define and implement new transpose API
- PR #3237 Define and implement new transform APIs
- PR #3245 Move binaryop files to legacy
- PR #3241 Move stream_compaction files to legacy
- PR #3166 Move reductions to legacy
- PR #3261 Small cleanup: remove `== true`
- PR #3271 Update rmm API based on `rmm.reinitialize(...)` change
- PR #3266 Remove optional checks for CuPy
- PR #3268 Adding null ordering per column feature when sorting
- PR #3239 Adding floating point specialization to comparators for NaNs
- PR #3270 Move predicates files to legacy
- PR #3281 Add to_host specialization for strings in column test utilities
- PR #3282 Add `num_bitmask_words`
- PR #3252 Add new factory methods to include passing an existing null mask
- PR #3288 Make `bit.cuh` utilities usable from host code.
- PR #3287 Move rolling windows files to legacy
- PR #3182 Define and implement new unary APIs `is_null` and `is_not_null`
- PR #3314 Drop `cython` from run requirements
- PR #3301 Add tests for empty column wrapper.
- PR #3294 Update to arrow-cpp and pyarrow 0.15.1
- PR #3310 Add `row_hasher` and `element_hasher` utilities
- PR #3272 Support non-default streams when creating/destroying hash maps
- PR #3286 Clean up the starter code on README
- PR #3332 Port NVStrings replace to cudf strings column
- PR #3354 Define and implement new `scatter` APIs
- PR #3322 Port NVStrings pad operations to cudf strings column
- PR #3345 Add cache member for number of characters in string_view class
- PR #3299 Define and implement new `is_sorted` APIs
- PR #3328 Partition by stripes in dask_cudf ORC reader
- PR #3243 Use upstream join code in dask_cudf
- PR #3371 Add `select` method to `table_view`
- PR #3309 Add java and JNI bindings for search bounds
- PR #3305 Define and implement new rolling window APIs
- PR #3380 Concatenate columns of strings
- PR #3382 Add fill function for strings column
- PR #3391 Move device_atomics_tests.cu files to legacy
- PR #3303 Define and implement new stream compaction APIs `copy_if`, `drop_nulls`,
           `apply_boolean_mask`, `drop_duplicate` and `unique_count`.
- PR #3387 Strings column gather function
- PR #3440 Strings column scatter function
- PR #3389 Move quantiles.hpp + group_quantiles.hpp files to legacy
- PR #3397 Port unary cast to libcudf++
- PR #3398 Move reshape.hpp files to legacy
- PR #3395 Port NVStrings regex extract to cudf strings column
- PR #3423 Port NVStrings htoi to cudf strings column
- PR #3425 Strings column copy_if_else implementation
- PR #3422 Move utilities to legacy
- PR #3201 Define and implement new datetime_ops APIs
- PR #3421 Port NVStrings find_multiple to cudf strings column
- PR #3448 Port scatter_to_tables to libcudf++
- PR #3458 Update strings sections in the transition guide
- PR #3462 Add `make_empty_column` and update `empty_like`.
- PR #3465 Port `aggregation` traits and utilities.
- PR #3214 Define and implement new unary operations APIs
- PR #3475 Add `bitmask_to_host` column utility
- PR #3487 Add is_boolean trait and random timestamp generator for testing
- PR #3492 Small cleanup (remove std::abs) and comment
- PR #3407 Allow multiple row-groups per task in dask_cudf read_parquet
- PR #3512 Remove unused CUDA conda labels
- PR #3500 cudf::fill()/cudf::repeat() support for strings columns.
- PR #3438 Update scalar and scalar_device_view to better support strings
- PR #3414 Add copy_range function for strings column
- PR #3685 Add string support to contiguous_split.
- PR #3471 Add scalar/column, column/scalar and scalar/scalar overloads to copy_if_else.
- PR #3451 Add support for implicit typecasting of join columns

## Bug Fixes

- PR #2895 Fixed dask_cudf group_split behavior to handle upstream rearrange_by_divisions
- PR #3048 Support for zero columned tables
- PR #3030 Fix snappy decoding regression in PR #3014
- PR #3041 Fixed exp to experimental namespace name change issue
- PR #3056 Add additional cmake hint for finding local build of RMM files
- PR #3060 Move copying.hpp includes to legacy
- PR #3139 Fixed java RMM auto initalization
- PR #3141 Java fix for relocated IO headers
- PR #3149 Rename column_wrapper.cuh to column_wrapper.hpp
- PR #3168 Fix mutable_column_device_view head const_cast
- PR #3199 Update JNI includes for legacy moves
- PR #3204 ORC writer: Fix ByteRLE encoding of NULLs
- PR #2994 Fix split_out-support but with hash_object_dispatch
- PR #3212 Fix string to date casting when format is not specified
- PR #3218 Fixes `row_lexicographic_comparator` issue with handling two tables
- PR #3228 Default initialize RMM when Java native dependencies are loaded
- PR #3012 replacing instances of `to_gpu_array` with `mem`
- PR #3236 Fix Numba 0.46+/CuPy 6.3 interface compatibility
- PR #3276 Update JNI includes for legacy moves
- PR #3256 Fix orc writer crash with multiple string columns
- PR #3211 Fix breaking change caused by rapidsai/rmm#167
- PR #3265 Fix dangling pointer in `is_sorted`
- PR #3267 ORC writer: fix incorrect ByteRLE encoding of long literal runs
- PR #3277 Fix invalid reference to deleted temporary in `is_sorted`.
- PR #3274 ORC writer: fix integer RLEv2 mode2 unsigned base value encoding
- PR #3279 Fix shutdown hang issues with pinned memory pool init executor
- PR #3280 Invalid children check in mutable_column_device_view
- PR #3289 fix java memory usage API for empty columns
- PR #3293 Fix loading of csv files zipped on MacOS (disabled zip min version check)
- PR #3295 Fix storing storing invalid RMM exec policies.
- PR #3307 Add pd.RangeIndex to from_pandas to fix dask_cudf meta_nonempty bug
- PR #3313 Fix public headers including non-public headers
- PR #3318 Revert arrow to 0.15.0 temporarily to unblock downstream projects CI
- PR #3317 Fix index-argument bug in dask_cudf parquet reader
- PR #3323 Fix `insert` non-assert test case
- PR #3341 Fix `Series` constructor converting NoneType to "None"
- PR #3326 Fix and test for detail::gather map iterator type inference
- PR #3334 Remove zero-size exception check from make_strings_column factories
- PR #3333 Fix compilation issues with `constexpr` functions not marked `__device__`
- PR #3340 Make all benchmarks use cudf base fixture to initialize RMM pool
- PR #3337 Fix Java to pad validity buffers to 64-byte boundary
- PR #3362 Fix `find_and_replace` upcasting series for python scalars and lists
- PR #3357 Disabling `column_view` iterators for non fixed-width types
- PR #3383 Fix : properly compute null counts for rolling_window.
- PR #3386 Removing external includes from `column_view.hpp`
- PR #3369 Add write_partition to dask_cudf to fix to_parquet bug
- PR #3388 Support getitem with bools when DataFrame has a MultiIndex
- PR #3408 Fix String and Column (De-)Serialization
- PR #3372 Fix dask-distributed scatter_by_map bug
- PR #3419 Fix a bug in parse_into_parts (incomplete input causing walking past the end of string).
- PR #3413 Fix dask_cudf read_csv file-list bug
- PR #3416 Fix memory leak in ColumnVector when pulling strings off the GPU
- PR #3424 Fix benchmark build by adding libcudacxx to benchmark's CMakeLists.txt
- PR #3435 Fix diff and shift for empty series
- PR #3439 Fix index-name bug in StringColumn concat
- PR #3445 Fix ORC Writer default stripe size
- PR #3459 Fix printing of invalid entries
- PR #3466 Fix gather null mask allocation for invalid index
- PR #3468 Fix memory leak issue in `drop_duplicates`
- PR #3474 Fix small doc error in capitalize Docs
- PR #3491 Fix more doc errors in NVStrings
- PR #3478 Fix as_index deep copy via Index.rename inplace arg
- PR #3476 Fix ORC reader timezone conversion
- PR #3188 Repr slices up large DataFrames
- PR #3519 Fix strings column concatenate handling zero-sized columns
- PR #3530 Fix copy_if_else test case fail issue
- PR #3523 Fix lgenfe issue with debug build
- PR #3532 Fix potential use-after-free in cudf parquet reader
- PR #3540 Fix unary_op null_mask bug and add missing test cases
- PR #3559 Use HighLevelGraph api in DataFrame constructor (Fix upstream compatibility)
- PR #3572 Fix CI Issue with hypothesis tests that are flaky


# cuDF 0.10.0 (16 Oct 2019)

## New Features

- PR #2423 Added `groupby.quantile()`
- PR #2522 Add Java bindings for NVStrings backed upper and lower case mutators
- PR #2605 Added Sort based groupby in libcudf
- PR #2607 Add Java bindings for parsing JSON
- PR #2629 Add dropna= parameter to groupby
- PR #2585 ORC & Parquet Readers: Remove millisecond timestamp restriction
- PR #2507 Add GPU-accelerated ORC Writer
- PR #2559 Add Series.tolist()
- PR #2653 Add Java bindings for rolling window operations
- PR #2480 Merge `custreamz` codebase into `cudf` repo
- PR #2674 Add __contains__ for Index/Series/Column
- PR #2635 Add support to read from remote and cloud sources like s3, gcs, hdfs
- PR #2722 Add Java bindings for NVTX ranges
- PR #2702 Add make_bool to dataset generation functions
- PR #2394 Move `rapidsai/custrings` into `cudf`
- PR #2734 Final sync of custrings source into cudf
- PR #2724 Add libcudf support for __contains__
- PR #2777 Add python bindings for porter stemmer measure functionality
- PR #2781 Add issorted to is_monotonic
- PR #2685 Add cudf::scatter_to_tables and cython binding
- PR #2743 Add Java bindings for NVStrings timestamp2long as part of String ColumnVector casting
- PR #2785 Add nvstrings Python docs
- PR #2786 Add benchmarks option to root build.sh
- PR #2802 Add `cudf::repeat()` and `cudf.Series.repeat()`
- PR #2773 Add Fisher's unbiased kurtosis and skew for Series/DataFrame
- PR #2748 Parquet Reader: Add option to specify loading of PANDAS index
- PR #2807 Add scatter_by_map to DataFrame python API
- PR #2836 Add nvstrings.code_points method
- PR #2844 Add Series/DataFrame notnull
- PR #2858 Add GTest type list utilities
- PR #2870 Add support for grouping by Series of arbitrary length
- PR #2719 Series covariance and Pearson correlation
- PR #2207 Beginning of libcudf overhaul: introduce new column and table types
- PR #2869 Add `cudf.CategoricalDtype`
- PR #2838 CSV Reader: Support ARROW_RANDOM_FILE input
- PR #2655 CuPy-based Series and Dataframe .values property
- PR #2803 Added `edit_distance_matrix()` function to calculate pairwise edit distance for each string on a given nvstrings object.
- PR #2811 Start of cudf strings column work based on 2207
- PR #2872 Add Java pinned memory pool allocator
- PR #2969 Add findAndReplaceAll to ColumnVector
- PR #2814 Add Datetimeindex.weekday
- PR #2999 Add timestamp conversion support for string categories
- PR #2918 Add cudf::column timestamp wrapper types

## Improvements

- PR #2578 Update legacy_groupby to use libcudf group_by_without_aggregation
- PR #2581 Removed `managed` allocator from hash map classes.
- PR #2571 Remove unnecessary managed memory from gdf_column_concat
- PR #2648 Cython/Python reorg
- PR #2588 Update Series.append documentation
- PR #2632 Replace dask-cudf set_index code with upstream
- PR #2682 Add cudf.set_allocator() function for easier allocator init
- PR #2642 Improve null printing and testing
- PR #2747 Add missing Cython headers / cudftestutil lib to conda package for cuspatial build
- PR #2706 Compute CSV format in device code to speedup performance
- PR #2673 Add support for np.longlong type
- PR #2703 move dask serialization dispatch into cudf
- PR #2728 Add YYMMDD to version tag for nightly conda packages
- PR #2729 Handle file-handle input in to_csv
- PR #2741 CSV Reader: Move kernel functions into its own file
- PR #2766 Improve nvstrings python cmake flexibility
- PR #2756 Add out_time_unit option to csv reader, support timestamp resolutions
- PR #2771 Stopgap alias for to_gpu_matrix()
- PR #2783 Support mapping input columns to function arguments in apply kernels
- PR #2645 libcudf unique_count for Series.nunique
- PR #2817 Dask-cudf: `read_parquet` support for remote filesystems
- PR #2823 improve java data movement debugging
- PR #2806 CSV Reader: Clean-up row offset operations
- PR #2640 Add dask wait/persist exmaple to 10 minute guide
- PR #2828 Optimizations of kernel launch configuration for `DataFrame.apply_rows` and `DataFrame.apply_chunks`
- PR #2831 Add `column` argument to `DataFrame.drop`
- PR #2775 Various optimizations to improve __getitem__ and __setitem__ performance
- PR #2810 cudf::allocate_like can optionally always allocate a mask.
- PR #2833 Parquet reader: align page data allocation sizes to 4-bytes to satisfy cuda-memcheck
- PR #2832 Using the new Python bindings for UCX
- PR #2856 Update group_split_cudf to use scatter_by_map
- PR #2890 Optionally keep serialized table data on the host.
- PR #2778 Doc: Updated and fixed some docstrings that were formatted incorrectly.
- PR #2830 Use YYMMDD tag in custreamz nightly build
- PR #2875 Java: Remove synchronized from register methods in MemoryCleaner
- PR #2887 Minor snappy decompression optimization
- PR #2899 Use new RMM API based on Cython
- PR #2788 Guide to Python UDFs
- PR #2919 Change java API to use operators in groupby namespace
- PR #2909 CSV Reader: Avoid row offsets host vector default init
- PR #2834 DataFrame supports setting columns via attribute syntax `df.x = col`
- PR #3147 DataFrame can be initialized from rows via list of tuples
- PR #3539 Restrict CuPy to 6

## Bug Fixes

- PR #2584 ORC Reader: fix parsing of `DECIMAL` index positions
- PR #2619 Fix groupby serialization/deserialization
- PR #2614 Update Java version to match
- PR #2601 Fixes nlargest(1) issue in Series and Dataframe
- PR #2610 Fix a bug in index serialization (properly pass DeviceNDArray)
- PR #2621 Fixes the floordiv issue of not promoting float type when rhs is 0
- PR #2611 Types Test: fix static casting from negative int to string
- PR #2618 IO Readers: Fix datasource memory map failure for multiple reads
- PR #2628 groupby_without_aggregation non-nullable input table produces non-nullable output
- PR #2615 fix string category partitioning in java API
- PR #2641 fix string category and timeunit concat in the java API
- PR #2649 Fix groupby issue resulting from column_empty bug
- PR #2658 Fix astype() for null categorical columns
- PR #2660 fix column string category and timeunit concat in the java API
- PR #2664 ORC reader: fix `skip_rows` larger than first stripe
- PR #2654 Allow Java gdfOrderBy to work with string categories
- PR #2669 AVRO reader: fix non-deterministic output
- PR #2668 Update Java bindings to specify timestamp units for ORC and Parquet readers
- PR #2679 AVRO reader: fix cuda errors when decoding compressed streams
- PR #2692 Add concatenation for data-frame with different headers (empty and non-empty)
- PR #2651 Remove nvidia driver installation from ci/cpu/build.sh
- PR #2697 Ensure csv reader sets datetime column time units
- PR #2698 Return RangeIndex from contiguous slice of RangeIndex
- PR #2672 Fix null and integer handling in round
- PR #2704 Parquet Reader: Fix crash when loading string column with nulls
- PR #2725 Fix Jitify issue with running on Turing using CUDA version < 10
- PR #2731 Fix building of benchmarks
- PR #2738 Fix java to find new NVStrings locations
- PR #2736 Pin Jitify branch to v0.10 version
- PR #2742 IO Readers: Fix possible silent failures when creating `NvStrings` instance
- PR #2753 Fix java quantile API calls
- PR #2762 Fix validity processing for time in java
- PR #2796 Fix handling string slicing and other nvstrings delegated methods with dask
- PR #2769 Fix link to API docs in README.md
- PR #2772 Handle multiindex pandas Series #2772
- PR #2749 Fix apply_rows/apply_chunks pessimistic null mask to use in_cols null masks only
- PR #2752 CSV Reader: Fix exception when there's no rows to process
- PR #2716 Added Exception for `StringMethods` in string methods
- PR #2787 Fix Broadcasting `None` to `cudf-series`
- PR #2794 Fix async race in NVCategory::get_value and get_value_bounds
- PR #2795 Fix java build/cast error
- PR #2496 Fix improper merge of two dataframes when names differ
- PR #2824 Fix issue with incorrect result when Numeric Series replace is called several times
- PR #2751 Replace value with null
- PR #2765 Fix Java inequality comparisons for string category
- PR #2818 Fix java join API to use new C++ join API
- PR #2841 Fix nvstrings.slice and slice_from for range (0,0)
- PR #2837 Fix join benchmark
- PR #2809 Add hash_df and group_split dispatch functions for dask
- PR #2843 Parquet reader: fix skip_rows when not aligned with page or row_group boundaries
- PR #2851 Deleted existing dask-cudf/record.txt
- PR #2854 Fix column creation from ephemeral objects exposing __cuda_array_interface__
- PR #2860 Fix boolean indexing when the result is a single row
- PR #2859 Fix tail method issue for string columns
- PR #2852 Fixed `cumsum()` and `cumprod()` on boolean series.
- PR #2865 DaskIO: Fix `read_csv` and `read_orc` when input is list of files
- PR #2750 Fixed casting values to cudf::bool8 so non-zero values always cast to true
- PR #2873 Fixed dask_cudf read_partition bug by generating ParquetDatasetPiece
- PR #2850 Fixes dask_cudf.read_parquet on partitioned datasets
- PR #2896 Properly handle `axis` string keywords in `concat`
- PR #2926 Update rounding algorithm to avoid using fmod
- PR #2968 Fix Java dependency loading when using NVTX
- PR #2963 Fix ORC writer uncompressed block indexing
- PR #2928 CSV Reader: Fix using `byte_range` for large datasets
- PR #2983 Fix sm_70+ race condition in gpu_unsnap
- PR #2964 ORC Writer: Segfault when writing mixed numeric and string columns
- PR #3007 Java: Remove unit test that frees RMM invalid pointer
- PR #3009 Fix orc reader RLEv2 patch position regression from PR #2507
- PR #3002 Fix CUDA invalid configuration errors reported after loading an ORC file without data
- PR #3035 Update update-version.sh for new docs locations
- PR #3038 Fix uninitialized stream parameter in device_table deleter
- PR #3064 Fixes groupby performance issue
- PR #3061 Add rmmInitialize to nvstrings gtests
- PR #3058 Fix UDF doc markdown formatting
- PR #3059 Add nvstrings python build instructions to contributing.md


# cuDF 0.9.0 (21 Aug 2019)

## New Features

- PR #1993 Add CUDA-accelerated series aggregations: mean, var, std
- PR #2111 IO Readers: Support memory buffer, file-like object, and URL inputs
- PR #2012 Add `reindex()` to DataFrame and Series
- PR #2097 Add GPU-accelerated AVRO reader
- PR #2098 Support binary ops on DFs and Series with mismatched indices
- PR #2160 Merge `dask-cudf` codebase into `cudf` repo
- PR #2149 CSV Reader: Add `hex` dtype for explicit hexadecimal parsing
- PR #2156 Add `upper_bound()` and `lower_bound()` for libcudf tables and `searchsorted()` for cuDF Series
- PR #2158 CSV Reader: Support single, non-list/dict argument for `dtype`
- PR #2177 CSV Reader: Add `parse_dates` parameter for explicit date inference
- PR #1744 cudf::apply_boolean_mask and cudf::drop_nulls support for cudf::table inputs (multi-column)
- PR #2196 Add `DataFrame.dropna()`
- PR #2197 CSV Writer: add `chunksize` parameter for `to_csv`
- PR #2215 `type_dispatcher` benchmark
- PR #2179 Add Java quantiles
- PR #2157 Add __array_function__ to DataFrame and Series
- PR #2212 Java support for ORC reader
- PR #2224 Add DataFrame isna, isnull, notna functions
- PR #2236 Add Series.drop_duplicates
- PR #2105 Add hash-based join benchmark
- PR #2316 Add unique, nunique, and value_counts for datetime columns
- PR #2337 Add Java support for slicing a ColumnVector
- PR #2049 Add cudf::merge (sorted merge)
- PR #2368 Full cudf+dask Parquet Support
- PR #2380 New cudf::is_sorted checks whether cudf::table is sorted
- PR #2356 Java column vector standard deviation support
- PR #2221 MultiIndex full indexing - Support iloc and wildcards for loc
- PR #2429 Java support for getting length of strings in a ColumnVector
- PR #2415 Add `value_counts` for series of any type
- PR #2446 Add __array_function__ for index
- PR #2437 ORC reader: Add 'use_np_dtypes' option
- PR #2382 Add CategoricalAccessor add, remove, rename, and ordering methods
- PR #2464 Native implement `__cuda_array_interface__` for Series/Index/Column objects
- PR #2425 Rolling window now accepts array-based user-defined functions
- PR #2442 Add __setitem__
- PR #2449 Java support for getting byte count of strings in a ColumnVector
- PR #2492 Add groupby.size() method
- PR #2358 Add cudf::nans_to_nulls: convert floating point column into bitmask
- PR #2489 Add drop argument to set_index
- PR #2491 Add Java bindings for ORC reader 'use_np_dtypes' option
- PR #2213 Support s/ms/us/ns DatetimeColumn time unit resolutions
- PR #2536 Add _constructor properties to Series and DataFrame

## Improvements

- PR #2103 Move old `column` and `bitmask` files into `legacy/` directory
- PR #2109 added name to Python column classes
- PR #1947 Cleanup serialization code
- PR #2125 More aggregate in java API
- PR #2127 Add in java Scalar tests
- PR #2088 Refactor of Python groupby code
- PR #2130 Java serialization and deserialization of tables.
- PR #2131 Chunk rows logic added to csv_writer
- PR #2129 Add functions in the Java API to support nullable column filtering
- PR #2165 made changes to get_dummies api for it to be available in MethodCache
- PR #2171 Add CodeCov integration, fix doc version, make --skip-tests work when invoking with source
- PR #2184 handle remote orc files for dask-cudf
- PR #2186 Add `getitem` and `getattr` style access to Rolling objects
- PR #2168 Use cudf.Column for CategoricalColumn's categories instead of a tuple
- PR #2193 DOC: cudf::type_dispatcher documentation for specializing dispatched functors
- PR #2199 Better java support for appending strings
- PR #2176 Added column dtype support for datetime, int8, int16 to csv_writer
- PR #2209 Matching `get_dummies` & `select_dtypes` behavior to pandas
- PR #2217 Updated Java bindings to use the new groupby API
- PR #2214 DOC: Update doc instructions to build/install `cudf` and `dask-cudf`
- PR #2220 Update Java bindings for reduction rename
- PR #2232 Move CodeCov upload from build script to Jenkins
- PR #2225 refactor to use libcudf for gathering columns in dataframes
- PR #2293 Improve join performance (faster compute_join_output_size)
- PR #2300 Create separate dask codeowners for dask-cudf codebase
- PR #2304 gdf_group_by_without_aggregations returns gdf_column
- PR #2309 Java readers: remove redundant copy of result pointers
- PR #2307 Add `black` and `isort` to style checker script
- PR #2345 Restore removal of old groupby implementation
- PR #2342 Improve `astype()` to operate all ways
- PR #2329 using libcudf cudf::copy for column deep copy
- PR #2344 DOC: docs on code formatting for contributors
- PR #2376 Add inoperative axis= and win_type= arguments to Rolling()
- PR #2378 remove dask for (de-)serialization of cudf objects
- PR #2353 Bump Arrow and Dask versions
- PR #2377 Replace `standard_python_slice` with just `slice.indices()`
- PR #2373 cudf.DataFrame enchancements & Series.values support
- PR #2392 Remove dlpack submodule; make cuDF's Cython API externally accessible
- PR #2430 Updated Java bindings to use the new unary API
- PR #2406 Moved all existing `table` related files to a `legacy/` directory
- PR #2350 Performance related changes to get_dummies
- PR #2420 Remove `cudautils.astype` and replace with `typecast.apply_cast`
- PR #2456 Small improvement to typecast utility
- PR #2458 Fix handling of thirdparty packages in `isort` config
- PR #2459 IO Readers: Consolidate all readers to use `datasource` class
- PR #2475 Exposed type_dispatcher.hpp, nvcategory_util.hpp and wrapper_types.hpp in the include folder
- PR #2484 Enabled building libcudf as a static library
- PR #2453 Streamline CUDA_REL environment variable
- PR #2483 Bundle Boost filesystem dependency in the Java jar
- PR #2486 Java API hash functions
- PR #2481 Adds the ignore_null_keys option to the java api
- PR #2490 Java api: support multiple aggregates for the same column
- PR #2510 Java api: uses table based apply_boolean_mask
- PR #2432 Use pandas formatting for console, html, and latex output
- PR #2573 Bump numba version to 0.45.1
- PR #2606 Fix references to notebooks-contrib

## Bug Fixes

- PR #2086 Fixed quantile api behavior mismatch in series & dataframe
- PR #2128 Add offset param to host buffer readers in java API.
- PR #2145 Work around binops validity checks for java
- PR #2146 Work around unary_math validity checks for java
- PR #2151 Fixes bug in cudf::copy_range where null_count was invalid
- PR #2139 matching to pandas describe behavior & fixing nan values issue
- PR #2161 Implicitly convert unsigned to signed integer types in binops
- PR #2154 CSV Reader: Fix bools misdetected as strings dtype
- PR #2178 Fix bug in rolling bindings where a view of an ephemeral column was being taken
- PR #2180 Fix issue with isort reordering `importorskip` below imports depending on them
- PR #2187 fix to honor dtype when numpy arrays are passed to columnops.as_column
- PR #2190 Fix issue in astype conversion of string column to 'str'
- PR #2208 Fix issue with calling `head()` on one row dataframe
- PR #2229 Propagate exceptions from Cython cdef functions
- PR #2234 Fix issue with local build script not properly building
- PR #2223 Fix CUDA invalid configuration errors reported after loading small compressed ORC files
- PR #2162 Setting is_unique and is_monotonic-related attributes
- PR #2244 Fix ORC RLEv2 delta mode decoding with nonzero residual delta width
- PR #2297 Work around `var/std` unsupported only at debug build
- PR #2302 Fixed java serialization corner case
- PR #2355 Handle float16 in binary operations
- PR #2311 Fix copy behaviour for GenericIndex
- PR #2349 Fix issues with String filter in java API
- PR #2323 Fix groupby on categoricals
- PR #2328 Ensure order is preserved in CategoricalAccessor._set_categories
- PR #2202 Fix issue with unary ops mishandling empty input
- PR #2326 Fix for bug in DLPack when reading multiple columns
- PR #2324 Fix cudf Docker build
- PR #2325 Fix ORC RLEv2 patched base mode decoding with nonzero patch width
- PR #2235 Fix get_dummies to be compatible with dask
- PR #2332 Zero initialize gdf_dtype_extra_info
- PR #2355 Handle float16 in binary operations
- PR #2360 Fix missing dtype handling in cudf.Series & columnops.as_column
- PR #2364 Fix quantile api and other trivial issues around it
- PR #2361 Fixed issue with `codes` of CategoricalIndex
- PR #2357 Fixed inconsistent type of index created with from_pandas vs direct construction
- PR #2389 Fixed Rolling __getattr__ and __getitem__ for offset based windows
- PR #2402 Fixed bug in valid mask computation in cudf::copy_if (apply_boolean_mask)
- PR #2401 Fix to a scalar datetime(of type Days) issue
- PR #2386 Correctly allocate output valids in groupby
- PR #2411 Fixed failures on binary op on single element string column
- PR #2422 Fix Pandas logical binary operation incompatibilites
- PR #2447 Fix CodeCov posting build statuses temporarily
- PR #2450 Fix erroneous null handling in `cudf.DataFrame`'s `apply_rows`
- PR #2470 Fix issues with empty strings and string categories (Java)
- PR #2471 Fix String Column Validity.
- PR #2481 Fix java validity buffer serialization
- PR #2485 Updated bytes calculation to use size_t to avoid overflow in column concat
- PR #2461 Fix groupby multiple aggregations same column
- PR #2514 Fix cudf::drop_nulls threshold handling in Cython
- PR #2516 Fix utilities include paths and meta.yaml header paths
- PR #2517 Fix device memory leak in to_dlpack tensor deleter
- PR #2431 Fix local build generated file ownerships
- PR #2511 Added import of orc, refactored exception handlers to not squash fatal exceptions
- PR #2527 Fix index and column input handling in dask_cudf read_parquet
- PR #2466 Fix `dataframe.query` returning null rows erroneously
- PR #2548 Orc reader: fix non-deterministic data decoding at chunk boundaries
- PR #2557 fix cudautils import in string.py
- PR #2521 Fix casting datetimes from/to the same resolution
- PR #2545 Fix MultiIndexes with datetime levels
- PR #2560 Remove duplicate `dlpack` definition in conda recipe
- PR #2567 Fix ColumnVector.fromScalar issues while dealing with null scalars
- PR #2565 Orc reader: fix incorrect data decoding of int64 data types
- PR #2577 Fix search benchmark compilation error by adding necessary header
- PR #2604 Fix a bug in copying.pyx:_normalize_types that upcasted int32 to int64


# cuDF 0.8.0 (27 June 2019)

## New Features

- PR #1524 Add GPU-accelerated JSON Lines parser with limited feature set
- PR #1569 Add support for Json objects to the JSON Lines reader
- PR #1622 Add Series.loc
- PR #1654 Add cudf::apply_boolean_mask: faster replacement for gdf_apply_stencil
- PR #1487 cython gather/scatter
- PR #1310 Implemented the slice/split functionality.
- PR #1630 Add Python layer to the GPU-accelerated JSON reader
- PR #1745 Add rounding of numeric columns via Numba
- PR #1772 JSON reader: add support for BytesIO and StringIO input
- PR #1527 Support GDF_BOOL8 in readers and writers
- PR #1819 Logical operators (AND, OR, NOT) for libcudf and cuDF
- PR #1813 ORC Reader: Add support for stripe selection
- PR #1828 JSON Reader: add suport for bool8 columns
- PR #1833 Add column iterator with/without nulls
- PR #1665 Add the point-in-polygon GIS function
- PR #1863 Series and Dataframe methods for all and any
- PR #1908 cudf::copy_range and cudf::fill for copying/assigning an index or range to a constant
- PR #1921 Add additional formats for typecasting to/from strings
- PR #1807 Add Series.dropna()
- PR #1987 Allow user defined functions in the form of ptx code to be passed to binops
- PR #1948 Add operator functions like `Series.add()` to DataFrame and Series
- PR #1954 Add skip test argument to GPU build script
- PR #2018 Add bindings for new groupby C++ API
- PR #1984 Add rolling window operations Series.rolling() and DataFrame.rolling()
- PR #1542 Python method and bindings for to_csv
- PR #1995 Add Java API
- PR #1998 Add google benchmark to cudf
- PR #1845 Add cudf::drop_duplicates, DataFrame.drop_duplicates
- PR #1652 Added `Series.where()` feature
- PR #2074 Java Aggregates, logical ops, and better RMM support
- PR #2140 Add a `cudf::transform` function
- PR #2068 Concatenation of different typed columns

## Improvements

- PR #1538 Replacing LesserRTTI with inequality_comparator
- PR #1703 C++: Added non-aggregating `insert` to `concurrent_unordered_map` with specializations to store pairs with a single atomicCAS when possible.
- PR #1422 C++: Added a RAII wrapper for CUDA streams
- PR #1701 Added `unique` method for stringColumns
- PR #1713 Add documentation for Dask-XGBoost
- PR #1666 CSV Reader: Improve performance for files with large number of columns
- PR #1725 Enable the ability to use a single column groupby as its own index
- PR #1759 Add an example showing simultaneous rolling averages to `apply_grouped` documentation
- PR #1746 C++: Remove unused code: `windowed_ops.cu`, `sorting.cu`, `hash_ops.cu`
- PR #1748 C++: Add `bool` nullability flag to `device_table` row operators
- PR #1764 Improve Numerical column: `mean_var` and `mean`
- PR #1767 Speed up Python unit tests
- PR #1770 Added build.sh script, updated CI scripts and documentation
- PR #1739 ORC Reader: Add more pytest coverage
- PR #1696 Added null support in `Series.replace()`.
- PR #1390 Added some basic utility functions for `gdf_column`'s
- PR #1791 Added general column comparison code for testing
- PR #1795 Add printing of git submodule info to `print_env.sh`
- PR #1796 Removing old sort based group by code and gdf_filter
- PR #1811 Added funtions for copying/allocating `cudf::table`s
- PR #1838 Improve columnops.column_empty so that it returns typed columns instead of a generic Column
- PR #1890 Add utils.get_dummies- a pandas-like wrapper around one_hot-encoding
- PR #1823 CSV Reader: default the column type to string for empty dataframes
- PR #1827 Create bindings for scalar-vector binops, and update one_hot_encoding to use them
- PR #1817 Operators now support different sized dataframes as long as they don't share different sized columns
- PR #1855 Transition replace_nulls to new C++ API and update corresponding Cython/Python code
- PR #1858 Add `std::initializer_list` constructor to `column_wrapper`
- PR #1846 C++ type-erased gdf_equal_columns test util; fix gdf_equal_columns logic error
- PR #1390 Added some basic utility functions for `gdf_column`s
- PR #1391 Tidy up bit-resolution-operation and bitmask class code
- PR #1882 Add iloc functionality to MultiIndex dataframes
- PR #1884 Rolling windows: general enhancements and better coverage for unit tests
- PR #1886 support GDF_STRING_CATEGORY columns in apply_boolean_mask, drop_nulls and other libcudf functions
- PR #1896 Improve performance of groupby with levels specified in dask-cudf
- PR #1915 Improve iloc performance for non-contiguous row selection
- PR #1859 Convert read_json into a C++ API
- PR #1919 Rename libcudf namespace gdf to namespace cudf
- PR #1850 Support left_on and right_on for DataFrame merge operator
- PR #1930 Specialize constructor for `cudf::bool8` to cast argument to `bool`
- PR #1938 Add default constructor for `column_wrapper`
- PR #1930 Specialize constructor for `cudf::bool8` to cast argument to `bool`
- PR #1952 consolidate libcudf public API headers in include/cudf
- PR #1949 Improved selection with boolmask using libcudf `apply_boolean_mask`
- PR #1956 Add support for nulls in `query()`
- PR #1973 Update `std::tuple` to `std::pair` in top-most libcudf APIs and C++ transition guide
- PR #1981 Convert read_csv into a C++ API
- PR #1868 ORC Reader: Support row index for speed up on small/medium datasets
- PR #1964 Added support for list-like types in Series.str.cat
- PR #2005 Use HTML5 details tag in bug report issue template
- PR #2003 Removed few redundant unit-tests from test_string.py::test_string_cat
- PR #1944 Groupby design improvements
- PR #2017 Convert `read_orc()` into a C++ API
- PR #2011 Convert `read_parquet()` into a C++ API
- PR #1756 Add documentation "10 Minutes to cuDF and dask_cuDF"
- PR #2034 Adding support for string columns concatenation using "add" binary operator
- PR #2042 Replace old "10 Minutes" guide with new guide for docs build process
- PR #2036 Make library of common test utils to speed up tests compilation
- PR #2022 Facilitating get_dummies to be a high level api too
- PR #2050 Namespace IO readers and add back free-form `read_xxx` functions
- PR #2104 Add a functional ``sort=`` keyword argument to groupby
- PR #2108 Add `find_and_replace` for StringColumn for replacing single values
- PR #1803 cuDF/CuPy interoperability documentation

## Bug Fixes

- PR #1465 Fix for test_orc.py and test_sparse_df.py test failures
- PR #1583 Fix underlying issue in `as_index()` that was causing `Series.quantile()` to fail
- PR #1680 Add errors= keyword to drop() to fix cudf-dask bug
- PR #1651 Fix `query` function on empty dataframe
- PR #1616 Fix CategoricalColumn to access categories by index instead of iteration
- PR #1660 Fix bug in `loc` when indexing with a column name (a string)
- PR #1683 ORC reader: fix timestamp conversion to UTC
- PR #1613 Improve CategoricalColumn.fillna(-1) performance
- PR #1642 Fix failure of CSV_TEST gdf_csv_test.SkiprowsNrows on multiuser systems
- PR #1709 Fix handling of `datetime64[ms]` in `dataframe.select_dtypes`
- PR #1704 CSV Reader: Add support for the plus sign in number fields
- PR #1687 CSV reader: return an empty dataframe for zero size input
- PR #1757 Concatenating columns with null columns
- PR #1755 Add col_level keyword argument to melt
- PR #1758 Fix df.set_index() when setting index from an empty column
- PR #1749 ORC reader: fix long strings of NULL values resulting in incorrect data
- PR #1742 Parquet Reader: Fix index column name to match PANDAS compat
- PR #1782 Update libcudf doc version
- PR #1783 Update conda dependencies
- PR #1786 Maintain the original series name in series.unique output
- PR #1760 CSV Reader: fix segfault when dtype list only includes columns from usecols list
- PR #1831 build.sh: Assuming python is in PATH instead of using PYTHON env var
- PR #1839 Raise an error instead of segfaulting when transposing a DataFrame with StringColumns
- PR #1840 Retain index correctly during merge left_on right_on
- PR #1825 cuDF: Multiaggregation Groupby Failures
- PR #1789 CSV Reader: Fix missing support for specifying `int8` and `int16` dtypes
- PR #1857 Cython Bindings: Handle `bool` columns while calling `column_view_from_NDArrays`
- PR #1849 Allow DataFrame support methods to pass arguments to the methods
- PR #1847 Fixed #1375 by moving the nvstring check into the wrapper function
- PR #1864 Fixing cudf reduction for POWER platform
- PR #1869 Parquet reader: fix Dask timestamps not matching with Pandas (convert to milliseconds)
- PR #1876 add dtype=bool for `any`, `all` to treat integer column correctly
- PR #1875 CSV reader: take NaN values into account in dtype detection
- PR #1873 Add column dtype checking for the all/any methods
- PR #1902 Bug with string iteration in _apply_basic_agg
- PR #1887 Fix for initialization issue in pq_read_arg,orc_read_arg
- PR #1867 JSON reader: add support for null/empty fields, including the 'null' literal
- PR #1891 Fix bug #1750 in string column comparison
- PR #1909 Support of `to_pandas()` of boolean series with null values
- PR #1923 Use prefix removal when two aggs are called on a SeriesGroupBy
- PR #1914 Zero initialize gdf_column local variables
- PR #1959 Add support for comparing boolean Series to scalar
- PR #1966 Ignore index fix in series append
- PR #1967 Compute index __sizeof__ only once for DataFrame __sizeof__
- PR #1977 Support CUDA installation in default system directories
- PR #1982 Fixes incorrect index name after join operation
- PR #1985 Implement `GDF_PYMOD`, a special modulo that follows python's sign rules
- PR #1991 Parquet reader: fix decoding of NULLs
- PR #1990 Fixes a rendering bug in the `apply_grouped` documentation
- PR #1978 Fix for values being filled in an empty dataframe
- PR #2001 Correctly create MultiColumn from Pandas MultiColumn
- PR #2006 Handle empty dataframe groupby construction for dask
- PR #1965 Parquet Reader: Fix duplicate index column when it's already in `use_cols`
- PR #2033 Add pip to conda environment files to fix warning
- PR #2028 CSV Reader: Fix reading of uncompressed files without a recognized file extension
- PR #2073 Fix an issue when gathering columns with NVCategory and nulls
- PR #2053 cudf::apply_boolean_mask return empty column for empty boolean mask
- PR #2066 exclude `IteratorTest.mean_var_output` test from debug build
- PR #2069 Fix JNI code to use read_csv and read_parquet APIs
- PR #2071 Fix bug with unfound transitive dependencies for GTests in Ubuntu 18.04
- PR #2089 Configure Sphinx to render params correctly
- PR #2091 Fix another bug with unfound transitive dependencies for `cudftestutils` in Ubuntu 18.04
- PR #2115 Just apply `--disable-new-dtags` instead of trying to define all the transitive dependencies
- PR #2106 Fix errors in JitCache tests caused by sharing of device memory between processes
- PR #2120 Fix errors in JitCache tests caused by running multiple threads on the same data
- PR #2102 Fix memory leak in groupby
- PR #2113 fixed typo in to_csv code example


# cudf 0.7.2 (16 May 2019)

## New Features

- PR #1735 Added overload for atomicAdd on int64. Streamlined implementation of custom atomic overloads.
- PR #1741 Add MultiIndex concatenation

## Bug Fixes

- PR #1718 Fix issue with SeriesGroupBy MultiIndex in dask-cudf
- PR #1734 Python: fix performance regression for groupby count() aggregations
- PR #1768 Cython: fix handling read only schema buffers in gpuarrow reader


# cudf 0.7.1 (11 May 2019)

## New Features

- PR #1702 Lazy load MultiIndex to return groupby performance to near optimal.

## Bug Fixes

- PR #1708 Fix handling of `datetime64[ms]` in `dataframe.select_dtypes`


# cuDF 0.7.0 (10 May 2019)

## New Features

- PR #982 Implement gdf_group_by_without_aggregations and gdf_unique_indices functions
- PR #1142 Add `GDF_BOOL` column type
- PR #1194 Implement overloads for CUDA atomic operations
- PR #1292 Implemented Bitwise binary ops AND, OR, XOR (&, |, ^)
- PR #1235 Add GPU-accelerated Parquet Reader
- PR #1335 Added local_dict arg in `DataFrame.query()`.
- PR #1282 Add Series and DataFrame.describe()
- PR #1356 Rolling windows
- PR #1381 Add DataFrame._get_numeric_data
- PR #1388 Add CODEOWNERS file to auto-request reviews based on where changes are made
- PR #1396 Add DataFrame.drop method
- PR #1413 Add DataFrame.melt method
- PR #1412 Add DataFrame.pop()
- PR #1419 Initial CSV writer function
- PR #1441 Add Series level cumulative ops (cumsum, cummin, cummax, cumprod)
- PR #1420 Add script to build and test on a local gpuCI image
- PR #1440 Add DatetimeColumn.min(), DatetimeColumn.max()
- PR #1455 Add Series.Shift via Numba kernel
- PR #1441 Add Series level cumulative ops (cumsum, cummin, cummax, cumprod)
- PR #1461 Add Python coverage test to gpu build
- PR #1445 Parquet Reader: Add selective reading of rows and row group
- PR #1532 Parquet Reader: Add support for INT96 timestamps
- PR #1516 Add Series and DataFrame.ndim
- PR #1556 Add libcudf C++ transition guide
- PR #1466 Add GPU-accelerated ORC Reader
- PR #1565 Add build script for nightly doc builds
- PR #1508 Add Series isna, isnull, and notna
- PR #1456 Add Series.diff() via Numba kernel
- PR #1588 Add Index `astype` typecasting
- PR #1301 MultiIndex support
- PR #1599 Level keyword supported in groupby
- PR #929 Add support operations to dataframe
- PR #1609 Groupby accept list of Series
- PR #1658 Support `group_keys=True` keyword in groupby method

## Improvements

- PR #1531 Refactor closures as private functions in gpuarrow
- PR #1404 Parquet reader page data decoding speedup
- PR #1076 Use `type_dispatcher` in join, quantiles, filter, segmented sort, radix sort and hash_groupby
- PR #1202 Simplify README.md
- PR #1149 CSV Reader: Change convertStrToValue() functions to `__device__` only
- PR #1238 Improve performance of the CUDA trie used in the CSV reader
- PR #1245 Use file cache for JIT kernels
- PR #1278 Update CONTRIBUTING for new conda environment yml naming conventions
- PR #1163 Refactored UnaryOps. Reduced API to two functions: `gdf_unary_math` and `gdf_cast`. Added `abs`, `-`, and `~` ops. Changed bindings to Cython
- PR #1284 Update docs version
- PR #1287 add exclude argument to cudf.select_dtype function
- PR #1286 Refactor some of the CSV Reader kernels into generic utility functions
- PR #1291 fillna in `Series.to_gpu_array()` and `Series.to_array()` can accept the scalar too now.
- PR #1005 generic `reduction` and `scan` support
- PR #1349 Replace modernGPU sort join with thrust.
- PR #1363 Add a dataframe.mean(...) that raises NotImplementedError to satisfy `dask.dataframe.utils.is_dataframe_like`
- PR #1319 CSV Reader: Use column wrapper for gdf_column output alloc/dealloc
- PR #1376 Change series quantile default to linear
- PR #1399 Replace CFFI bindings for NVTX functions with Cython bindings
- PR #1389 Refactored `set_null_count()`
- PR #1386 Added macros `GDF_TRY()`, `CUDF_TRY()` and `ASSERT_CUDF_SUCCEEDED()`
- PR #1435 Rework CMake and conda recipes to depend on installed libraries
- PR #1391 Tidy up bit-resolution-operation and bitmask class code
- PR #1439 Add cmake variable to enable compiling CUDA code with -lineinfo
- PR #1462 Add ability to read parquet files from arrow::io::RandomAccessFile
- PR #1453 Convert CSV Reader CFFI to Cython
- PR #1479 Convert Parquet Reader CFFI to Cython
- PR #1397 Add a utility function for producing an overflow-safe kernel launch grid configuration
- PR #1382 Add GPU parsing of nested brackets to cuIO parsing utilities
- PR #1481 Add cudf::table constructor to allocate a set of `gdf_column`s
- PR #1484 Convert GroupBy CFFI to Cython
- PR #1463 Allow and default melt keyword argument var_name to be None
- PR #1486 Parquet Reader: Use device_buffer rather than device_ptr
- PR #1525 Add cudatoolkit conda dependency
- PR #1520 Renamed `src/dataframe` to `src/table` and moved `table.hpp`. Made `types.hpp` to be type declarations only.
- PR #1492 Convert transpose CFFI to Cython
- PR #1495 Convert binary and unary ops CFFI to Cython
- PR #1503 Convert sorting and hashing ops CFFI to Cython
- PR #1522 Use latest release version in update-version CI script
- PR #1533 Remove stale join CFFI, fix memory leaks in join Cython
- PR #1521 Added `row_bitmask` to compute bitmask for rows of a table. Merged `valids_ops.cu` and `bitmask_ops.cu`
- PR #1553 Overload `hash_row` to avoid using intial hash values. Updated `gdf_hash` to select between overloads
- PR #1585 Updated `cudf::table` to maintain own copy of wrapped `gdf_column*`s
- PR #1559 Add `except +` to all Cython function definitions to catch C++ exceptions properly
- PR #1617 `has_nulls` and `column_dtypes` for `cudf::table`
- PR #1590 Remove CFFI from the build / install process entirely
- PR #1536 Convert gpuarrow CFFI to Cython
- PR #1655 Add `Column._pointer` as a way to access underlying `gdf_column*` of a `Column`
- PR #1655 Update readme conda install instructions for cudf version 0.6 and 0.7


## Bug Fixes

- PR #1233 Fix dtypes issue while adding the column to `str` dataframe.
- PR #1254 CSV Reader: fix data type detection for floating-point numbers in scientific notation
- PR #1289 Fix looping over each value instead of each category in concatenation
- PR #1293 Fix Inaccurate error message in join.pyx
- PR #1308 Add atomicCAS overload for `int8_t`, `int16_t`
- PR #1317 Fix catch polymorphic exception by reference in ipc.cu
- PR #1325 Fix dtype of null bitmasks to int8
- PR #1326 Update build documentation to use -DCMAKE_CXX11_ABI=ON
- PR #1334 Add "na_position" argument to CategoricalColumn sort_by_values
- PR #1321 Fix out of bounds warning when checking Bzip2 header
- PR #1359 Add atomicAnd/Or/Xor for integers
- PR #1354 Fix `fillna()` behaviour when replacing values with different dtypes
- PR #1347 Fixed core dump issue while passing dict_dtypes without column names in `cudf.read_csv()`
- PR #1379 Fixed build failure caused due to error: 'col_dtype' may be used uninitialized
- PR #1392 Update cudf Dockerfile and package_versions.sh
- PR #1385 Added INT8 type to `_schema_to_dtype` for use in GpuArrowReader
- PR #1393 Fixed a bug in `gdf_count_nonzero_mask()` for the case of 0 bits to count
- PR #1395 Update CONTRIBUTING to use the environment variable CUDF_HOME
- PR #1416 Fix bug at gdf_quantile_exact and gdf_quantile_appox
- PR #1421 Fix remove creation of series multiple times during `add_column()`
- PR #1405 CSV Reader: Fix memory leaks on read_csv() failure
- PR #1328 Fix CategoricalColumn to_arrow() null mask
- PR #1433 Fix NVStrings/categories includes
- PR #1432 Update NVStrings to 0.7.* to coincide with 0.7 development
- PR #1483 Modify CSV reader to avoid cropping blank quoted characters in non-string fields
- PR #1446 Merge 1275 hotfix from master into branch-0.7
- PR #1447 Fix legacy groupby apply docstring
- PR #1451 Fix hash join estimated result size is not correct
- PR #1454 Fix local build script improperly change directory permissions
- PR #1490 Require Dask 1.1.0+ for `is_dataframe_like` test or skip otherwise.
- PR #1491 Use more specific directories & groups in CODEOWNERS
- PR #1497 Fix Thrust issue on CentOS caused by missing default constructor of host_vector elements
- PR #1498 Add missing include guard to device_atomics.cuh and separated DEVICE_ATOMICS_TEST
- PR #1506 Fix csv-write call to updated NVStrings method
- PR #1510 Added nvstrings `fillna()` function
- PR #1507 Parquet Reader: Default string data to GDF_STRING
- PR #1535 Fix doc issue to ensure correct labelling of cudf.series
- PR #1537 Fix `undefined reference` link error in HashPartitionTest
- PR #1548 Fix ci/local/build.sh README from using an incorrect image example
- PR #1551 CSV Reader: Fix integer column name indexing
- PR #1586 Fix broken `scalar_wrapper::operator==`
- PR #1591 ORC/Parquet Reader: Fix missing import for FileNotFoundError exception
- PR #1573 Parquet Reader: Fix crash due to clash with ORC reader datasource
- PR #1607 Revert change of `column.to_dense_buffer` always return by copy for performance concerns
- PR #1618 ORC reader: fix assert & data output when nrows/skiprows isn't aligned to stripe boundaries
- PR #1631 Fix failure of TYPES_TEST on some gcc-7 based systems.
- PR #1641 CSV Reader: Fix skip_blank_lines behavior with Windows line terminators (\r\n)
- PR #1648 ORC reader: fix non-deterministic output when skiprows is non-zero
- PR #1676 Fix groupby `as_index` behaviour with `MultiIndex`
- PR #1659 Fix bug caused by empty groupbys and multiindex slicing throwing exceptions
- PR #1656 Correct Groupby failure in dask when un-aggregable columns are left in dataframe.
- PR #1689 Fix groupby performance regression
- PR #1694 Add Cython as a runtime dependency since it's required in `setup.py`


# cuDF 0.6.1 (25 Mar 2019)

## Bug Fixes

- PR #1275 Fix CentOS exception in DataFrame.hash_partition from using value "returned" by a void function


# cuDF 0.6.0 (22 Mar 2019)

## New Features

- PR #760 Raise `FileNotFoundError` instead of `GDF_FILE_ERROR` in `read_csv` if the file does not exist
- PR #539 Add Python bindings for replace function
- PR #823 Add Doxygen configuration to enable building HTML documentation for libcudf C/C++ API
- PR #807 CSV Reader: Add byte_range parameter to specify the range in the input file to be read
- PR #857 Add Tail method for Series/DataFrame and update Head method to use iloc
- PR #858 Add series feature hashing support
- PR #871 CSV Reader: Add support for NA values, including user specified strings
- PR #893 Adds PyArrow based parquet readers / writers to Python, fix category dtype handling, fix arrow ingest buffer size issues
- PR #867 CSV Reader: Add support for ignoring blank lines and comment lines
- PR #887 Add Series digitize method
- PR #895 Add Series groupby
- PR #898 Add DataFrame.groupby(level=0) support
- PR #920 Add feather, JSON, HDF5 readers / writers from PyArrow / Pandas
- PR #888 CSV Reader: Add prefix parameter for column names, used when parsing without a header
- PR #913 Add DLPack support: convert between cuDF DataFrame and DLTensor
- PR #939 Add ORC reader from PyArrow
- PR #918 Add Series.groupby(level=0) support
- PR #906 Add binary and comparison ops to DataFrame
- PR #958 Support unary and binary ops on indexes
- PR #964 Add `rename` method to `DataFrame`, `Series`, and `Index`
- PR #985 Add `Series.to_frame` method
- PR #985 Add `drop=` keyword to reset_index method
- PR #994 Remove references to pygdf
- PR #990 Add external series groupby support
- PR #988 Add top-level merge function to cuDF
- PR #992 Add comparison binaryops to DateTime columns
- PR #996 Replace relative path imports with absolute paths in tests
- PR #995 CSV Reader: Add index_col parameter to specify the column name or index to be used as row labels
- PR #1004 Add `from_gpu_matrix` method to DataFrame
- PR #997 Add property index setter
- PR #1007 Replace relative path imports with absolute paths in cudf
- PR #1013 select columns with df.columns
- PR #1016 Rename Series.unique_count() to nunique() to match pandas API
- PR #947 Prefixsum to handle nulls and float types
- PR #1029 Remove rest of relative path imports
- PR #1021 Add filtered selection with assignment for Dataframes
- PR #872 Adding NVCategory support to cudf apis
- PR #1052 Add left/right_index and left/right_on keywords to merge
- PR #1091 Add `indicator=` and `suffixes=` keywords to merge
- PR #1107 Add unsupported keywords to Series.fillna
- PR #1032 Add string support to cuDF python
- PR #1136 Removed `gdf_concat`
- PR #1153 Added function for getting the padded allocation size for valid bitmask
- PR #1148 Add cudf.sqrt for dataframes and Series
- PR #1159 Add Python bindings for libcudf dlpack functions
- PR #1155 Add __array_ufunc__ for DataFrame and Series for sqrt
- PR #1168 to_frame for series accepts a name argument


## Improvements

- PR #1218 Add dask-cudf page to API docs
- PR #892 Add support for heterogeneous types in binary ops with JIT
- PR #730 Improve performance of `gdf_table` constructor
- PR #561 Add Doxygen style comments to Join CUDA functions
- PR #813 unified libcudf API functions by replacing gpu_ with gdf_
- PR #822 Add support for `__cuda_array_interface__` for ingest
- PR #756 Consolidate common helper functions from unordered map and multimap
- PR #753 Improve performance of groupby sum and average, especially for cases with few groups.
- PR #836 Add ingest support for arrow chunked arrays in Column, Series, DataFrame creation
- PR #763 Format doxygen comments for csv_read_arg struct
- PR #532 CSV Reader: Use type dispatcher instead of switch block
- PR #694 Unit test utilities improvements
- PR #878 Add better indexing to Groupby
- PR #554 Add `empty` method and `is_monotonic` attribute to `Index`
- PR #1040 Fixed up Doxygen comment tags
- PR #909 CSV Reader: Avoid host->device->host copy for header row data
- PR #916 Improved unit testing and error checking for `gdf_column_concat`
- PR #941 Replace `numpy` call in `Series.hash_encode` with `numba`
- PR #942 Added increment/decrement operators for wrapper types
- PR #943 Updated `count_nonzero_mask` to return `num_rows` when the mask is null
- PR #952 Added trait to map C++ type to `gdf_dtype`
- PR #966 Updated RMM submodule.
- PR #998 Add IO reader/writer modules to API docs, fix for missing cudf.Series docs
- PR #1017 concatenate along columns for Series and DataFrames
- PR #1002 Support indexing a dataframe with another boolean dataframe
- PR #1018 Better concatenation for Series and Dataframes
- PR #1036 Use Numpydoc style docstrings
- PR #1047 Adding gdf_dtype_extra_info to gdf_column_view_augmented
- PR #1054 Added default ctor to SerialTrieNode to overcome Thrust issue in CentOS7 + CUDA10
- PR #1024 CSV Reader: Add support for hexadecimal integers in integral-type columns
- PR #1033 Update `fillna()` to use libcudf function `gdf_replace_nulls`
- PR #1066 Added inplace assignment for columns and select_dtypes for dataframes
- PR #1026 CSV Reader: Change the meaning and type of the quoting parameter to match Pandas
- PR #1100 Adds `CUDF_EXPECTS` error-checking macro
- PR #1092 Fix select_dtype docstring
- PR #1111 Added cudf::table
- PR #1108 Sorting for datetime columns
- PR #1120 Return a `Series` (not a `Column`) from `Series.cat.set_categories()`
- PR #1128 CSV Reader: The last data row does not need to be line terminated
- PR #1183 Bump Arrow version to 0.12.1
- PR #1208 Default to CXX11_ABI=ON
- PR #1252 Fix NVStrings dependencies for cuda 9.2 and 10.0
- PR #2037 Optimize the existing `gather` and `scatter` routines in `libcudf`

## Bug Fixes

- PR #821 Fix flake8 issues revealed by flake8 update
- PR #808 Resolved renamed `d_columns_valids` variable name
- PR #820 CSV Reader: fix the issue where reader adds additional rows when file uses \r\n as a line terminator
- PR #780 CSV Reader: Fix scientific notation parsing and null values for empty quotes
- PR #815 CSV Reader: Fix data parsing when tabs are present in the input CSV file
- PR #850 Fix bug where left joins where the left df has 0 rows causes a crash
- PR #861 Fix memory leak by preserving the boolean mask index
- PR #875 Handle unnamed indexes in to/from arrow functions
- PR #877 Fix ingest of 1 row arrow tables in from arrow function
- PR #876 Added missing `<type_traits>` include
- PR #889 Deleted test_rmm.py which has now moved to RMM repo
- PR #866 Merge v0.5.1 numpy ABI hotfix into 0.6
- PR #917 value_counts return int type on empty columns
- PR #611 Renamed `gdf_reduce_optimal_output_size()` -> `gdf_reduction_get_intermediate_output_size()`
- PR #923 fix index for negative slicing for cudf dataframe and series
- PR #927 CSV Reader: Fix category GDF_CATEGORY hashes not being computed properly
- PR #921 CSV Reader: Fix parsing errors with delim_whitespace, quotations in the header row, unnamed columns
- PR #933 Fix handling objects of all nulls in series creation
- PR #940 CSV Reader: Fix an issue where the last data row is missing when using byte_range
- PR #945 CSV Reader: Fix incorrect datetime64 when milliseconds or space separator are used
- PR #959 Groupby: Problem with column name lookup
- PR #950 Converting dataframe/recarry with non-contiguous arrays
- PR #963 CSV Reader: Fix another issue with missing data rows when using byte_range
- PR #999 Fix 0 sized kernel launches and empty sort_index exception
- PR #993 Fix dtype in selecting 0 rows from objects
- PR #1009 Fix performance regression in `to_pandas` method on DataFrame
- PR #1008 Remove custom dask communication approach
- PR #1001 CSV Reader: Fix a memory access error when reading a large (>2GB) file with date columns
- PR #1019 Binary Ops: Fix error when one input column has null mask but other doesn't
- PR #1014 CSV Reader: Fix false positives in bool value detection
- PR #1034 CSV Reader: Fix parsing floating point precision and leading zero exponents
- PR #1044 CSV Reader: Fix a segfault when byte range aligns with a page
- PR #1058 Added support for `DataFrame.loc[scalar]`
- PR #1060 Fix column creation with all valid nan values
- PR #1073 CSV Reader: Fix an issue where a column name includes the return character
- PR #1090 Updating Doxygen Comments
- PR #1080 Fix dtypes returned from loc / iloc because of lists
- PR #1102 CSV Reader: Minor fixes and memory usage improvements
- PR #1174: Fix release script typo
- PR #1137 Add prebuild script for CI
- PR #1118 Enhanced the `DataFrame.from_records()` feature
- PR #1129 Fix join performance with index parameter from using numpy array
- PR #1145 Issue with .agg call on multi-column dataframes
- PR #908 Some testing code cleanup
- PR #1167 Fix issue with null_count not being set after inplace fillna()
- PR #1184 Fix iloc performance regression
- PR #1185 Support left_on/right_on and also on=str in merge
- PR #1200 Fix allocating bitmasks with numba instead of rmm in allocate_mask function
- PR #1213 Fix bug with csv reader requesting subset of columns using wrong datatype
- PR #1223 gpuCI: Fix label on rapidsai channel on gpu build scripts
- PR #1242 Add explicit Thrust exec policy to fix NVCATEGORY_TEST segfault on some platforms
- PR #1246 Fix categorical tests that failed due to bad implicit type conversion
- PR #1255 Fix overwriting conda package main label uploads
- PR #1259 Add dlpack includes to pip build


# cuDF 0.5.1 (05 Feb 2019)

## Bug Fixes

- PR #842 Avoid using numpy via cimport to prevent ABI issues in Cython compilation


# cuDF 0.5.0 (28 Jan 2019)

## New Features

- PR #722 Add bzip2 decompression support to `read_csv()`
- PR #693 add ZLIB-based GZIP/ZIP support to `read_csv_strings()`
- PR #411 added null support to gdf_order_by (new API) and cudf_table::sort
- PR #525 Added GitHub Issue templates for bugs, documentation, new features, and questions
- PR #501 CSV Reader: Add support for user-specified decimal point and thousands separator to read_csv_strings()
- PR #455 CSV Reader: Add support for user-specified decimal point and thousands separator to read_csv()
- PR #439 add `DataFrame.drop` method similar to pandas
- PR #356 add `DataFrame.transpose` method and `DataFrame.T` property similar to pandas
- PR #505 CSV Reader: Add support for user-specified boolean values
- PR #350 Implemented Series replace function
- PR #490 Added print_env.sh script to gather relevant environment details when reporting cuDF issues
- PR #474 add ZLIB-based GZIP/ZIP support to `read_csv()`
- PR #547 Added melt similar to `pandas.melt()`
- PR #491 Add CI test script to check for updates to CHANGELOG.md in PRs
- PR #550 Add CI test script to check for style issues in PRs
- PR #558 Add CI scripts for cpu-based conda and gpu-based test builds
- PR #524 Add Boolean Indexing
- PR #564 Update python `sort_values` method to use updated libcudf `gdf_order_by` API
- PR #509 CSV Reader: Input CSV file can now be passed in as a text or a binary buffer
- PR #607 Add `__iter__` and iteritems to DataFrame class
- PR #643 added a new api gdf_replace_nulls that allows a user to replace nulls in a column

## Improvements

- PR #426 Removed sort-based groupby and refactored existing groupby APIs. Also improves C++/CUDA compile time.
- PR #461 Add `CUDF_HOME` variable in README.md to replace relative pathing.
- PR #472 RMM: Created centralized rmm::device_vector alias and rmm::exec_policy
- PR #500 Improved the concurrent hash map class to support partitioned (multi-pass) hash table building.
- PR #454 Improve CSV reader docs and examples
- PR #465 Added templated C++ API for RMM to avoid explicit cast to `void**`
- PR #513 `.gitignore` tweaks
- PR #521 Add `assert_eq` function for testing
- PR #502 Simplify Dockerfile for local dev, eliminate old conda/pip envs
- PR #549 Adds `-rdynamic` compiler flag to nvcc for Debug builds
- PR #472 RMM: Created centralized rmm::device_vector alias and rmm::exec_policy
- PR #577 Added external C++ API for scatter/gather functions
- PR #500 Improved the concurrent hash map class to support partitioned (multi-pass) hash table building
- PR #583 Updated `gdf_size_type` to `int`
- PR #500 Improved the concurrent hash map class to support partitioned (multi-pass) hash table building
- PR #617 Added .dockerignore file. Prevents adding stale cmake cache files to the docker container
- PR #658 Reduced `JOIN_TEST` time by isolating overflow test of hash table size computation
- PR #664 Added Debuging instructions to README
- PR #651 Remove noqa marks in `__init__.py` files
- PR #671 CSV Reader: uncompressed buffer input can be parsed without explicitly specifying compression as None
- PR #684 Make RMM a submodule
- PR #718 Ensure sum, product, min, max methods pandas compatibility on empty datasets
- PR #720 Refactored Index classes to make them more Pandas-like, added CategoricalIndex
- PR #749 Improve to_arrow and from_arrow Pandas compatibility
- PR #766 Remove TravisCI references, remove unused variables from CMake, fix ARROW_VERSION in Cmake
- PR #773 Add build-args back to Dockerfile and handle dependencies based on environment yml file
- PR #781 Move thirdparty submodules to root and symlink in /cpp
- PR #843 Fix broken cudf/python API examples, add new methods to the API index

## Bug Fixes

- PR #569 CSV Reader: Fix days being off-by-one when parsing some dates
- PR #531 CSV Reader: Fix incorrect parsing of quoted numbers
- PR #465 Added templated C++ API for RMM to avoid explicit cast to `void**`
- PR #473 Added missing <random> include
- PR #478 CSV Reader: Add api support for auto column detection, header, mangle_dupe_cols, usecols
- PR #495 Updated README to correct where cffi pytest should be executed
- PR #501 Fix the intermittent segfault caused by the `thousands` and `compression` parameters in the csv reader
- PR #502 Simplify Dockerfile for local dev, eliminate old conda/pip envs
- PR #512 fix bug for `on` parameter in `DataFrame.merge` to allow for None or single column name
- PR #511 Updated python/cudf/bindings/join.pyx to fix cudf merge printing out dtypes
- PR #513 `.gitignore` tweaks
- PR #521 Add `assert_eq` function for testing
- PR #537 Fix CMAKE_CUDA_STANDARD_REQURIED typo in CMakeLists.txt
- PR #447 Fix silent failure in initializing DataFrame from generator
- PR #545 Temporarily disable csv reader thousands test to prevent segfault (test re-enabled in PR #501)
- PR #559 Fix Assertion error while using `applymap` to change the output dtype
- PR #575 Update `print_env.sh` script to better handle missing commands
- PR #612 Prevent an exception from occuring with true division on integer series.
- PR #630 Fix deprecation warning for `pd.core.common.is_categorical_dtype`
- PR #622 Fix Series.append() behaviour when appending values with different numeric dtype
- PR #603 Fix error while creating an empty column using None.
- PR #673 Fix array of strings not being caught in from_pandas
- PR #644 Fix return type and column support of dataframe.quantile()
- PR #634 Fix create `DataFrame.from_pandas()` with numeric column names
- PR #654 Add resolution check for GDF_TIMESTAMP in Join
- PR #648 Enforce one-to-one copy required when using `numba>=0.42.0`
- PR #645 Fix cmake build type handling not setting debug options when CMAKE_BUILD_TYPE=="Debug"
- PR #669 Fix GIL deadlock when launching multiple python threads that make Cython calls
- PR #665 Reworked the hash map to add a way to report the destination partition for a key
- PR #670 CMAKE: Fix env include path taking precedence over libcudf source headers
- PR #674 Check for gdf supported column types
- PR #677 Fix 'gdf_csv_test_Dates' gtest failure due to missing nrows parameter
- PR #604 Fix the parsing errors while reading a csv file using `sep` instead of `delimiter`.
- PR #686 Fix converting nulls to NaT values when converting Series to Pandas/Numpy
- PR #689 CSV Reader: Fix behavior with skiprows+header to match pandas implementation
- PR #691 Fixes Join on empty input DFs
- PR #706 CSV Reader: Fix broken dtype inference when whitespace is in data
- PR #717 CSV reader: fix behavior when parsing a csv file with no data rows
- PR #724 CSV Reader: fix build issue due to parameter type mismatch in a std::max call
- PR #734 Prevents reading undefined memory in gpu_expand_mask_bits numba kernel
- PR #747 CSV Reader: fix an issue where CUDA allocations fail with some large input files
- PR #750 Fix race condition for handling NVStrings in CMake
- PR #719 Fix merge column ordering
- PR #770 Fix issue where RMM submodule pointed to wrong branch and pin other to correct branches
- PR #778 Fix hard coded ABI off setting
- PR #784 Update RMM submodule commit-ish and pip paths
- PR #794 Update `rmm::exec_policy` usage to fix segmentation faults when used as temprory allocator.
- PR #800 Point git submodules to branches of forks instead of exact commits


# cuDF 0.4.0 (05 Dec 2018)

## New Features

- PR #398 add pandas-compatible `DataFrame.shape()` and `Series.shape()`
- PR #394 New documentation feature "10 Minutes to cuDF"
- PR #361 CSV Reader: Add support for strings with delimiters

## Improvements

 - PR #436 Improvements for type_dispatcher and wrapper structs
 - PR #429 Add CHANGELOG.md (this file)
 - PR #266 use faster CUDA-accelerated DataFrame column/Series concatenation.
 - PR #379 new C++ `type_dispatcher` reduces code complexity in supporting many data types.
 - PR #349 Improve performance for creating columns from memoryview objects
 - PR #445 Update reductions to use type_dispatcher. Adds integer types support to sum_of_squares.
 - PR #448 Improve installation instructions in README.md
 - PR #456 Change default CMake build to Release, and added option for disabling compilation of tests

## Bug Fixes

 - PR #444 Fix csv_test CUDA too many resources requested fail.
 - PR #396 added missing output buffer in validity tests for groupbys.
 - PR #408 Dockerfile updates for source reorganization
 - PR #437 Add cffi to Dockerfile conda env, fixes "cannot import name 'librmm'"
 - PR #417 Fix `map_test` failure with CUDA 10
 - PR #414 Fix CMake installation include file paths
 - PR #418 Properly cast string dtypes to programmatic dtypes when instantiating columns
 - PR #427 Fix and tests for Concatenation illegal memory access with nulls


# cuDF 0.3.0 (23 Nov 2018)

## New Features

 - PR #336 CSV Reader string support

## Improvements

 - PR #354 source code refactored for better organization. CMake build system overhaul. Beginning of transition to Cython bindings.
 - PR #290 Add support for typecasting to/from datetime dtype
 - PR #323 Add handling pyarrow boolean arrays in input/out, add tests
 - PR #325 GDF_VALIDITY_UNSUPPORTED now returned for algorithms that don't support non-empty valid bitmasks
 - PR #381 Faster InputTooLarge Join test completes in ms rather than minutes.
 - PR #373 .gitignore improvements
 - PR #367 Doc cleanup & examples for DataFrame methods
 - PR #333 Add Rapids Memory Manager documentation
 - PR #321 Rapids Memory Manager adds file/line location logging and convenience macros
 - PR #334 Implement DataFrame `__copy__` and `__deepcopy__`
 - PR #271 Add NVTX ranges to pygdf
 - PR #311 Document system requirements for conda install

## Bug Fixes

 - PR #337 Retain index on `scale()` function
 - PR #344 Fix test failure due to PyArrow 0.11 Boolean handling
 - PR #364 Remove noexcept from managed_allocator;  CMakeLists fix for NVstrings
 - PR #357 Fix bug that made all series be considered booleans for indexing
 - PR #351 replace conda env configuration for developers
 - PRs #346 #360 Fix CSV reading of negative numbers
 - PR #342 Fix CMake to use conda-installed nvstrings
 - PR #341 Preserve categorical dtype after groupby aggregations
 - PR #315 ReadTheDocs build update to fix missing libcuda.so
 - PR #320 FIX out-of-bounds access error in reductions.cu
 - PR #319 Fix out-of-bounds memory access in libcudf count_valid_bits
 - PR #303 Fix printing empty dataframe


# cuDF 0.2.0 and cuDF 0.1.0

These were initial releases of cuDF based on previously separate pyGDF and libGDF libraries.<|MERGE_RESOLUTION|>--- conflicted
+++ resolved
@@ -109,11 +109,8 @@
 - PR #4233 Porting replace.pyx to use new libcudf APIs
 - PR #4223 Fix a few of the Cython warnings
 - PR #4234 Add BUILD_LEGACY_TESTS cmake option
-<<<<<<< HEAD
 - PR #4244 Port nvstrings Substring Gather/Scatter functions to cuDF Python/Cython
-=======
 - PR #4261 libxx Cython reorganization
->>>>>>> fcebcda8
 
 ## Bug Fixes
 
