# cuDF 0.12.0 (Date TBD)

## New Features

- PR #3224 Define and implement new join APIs.
- PR #3284 Add gpu-accelerated parquet writer
- PR #3336 Add `from_dlpack` and `to_dlpack`
- PR #3555 Add column names support to libcudf++ io readers and writers
- PR #3610 Add memory_usage to DataFrame and Series APIs
- PR #3627 Adding cudf::sort and cudf::sort_by_key
- PR #3690 Add bools_to_mask

## Improvements

<<<<<<< HEAD
- PR #3292 Port NVStrings regex contains function
- PR #3409 Port NVStrings regex replace function
=======
- PR #3370 Port NVStrings strip functions
>>>>>>> 2b07837b
- PR #3453 Port NVStrings IPv4 convert functions to cudf strings column
- PR #3441 Port NVStrings url encode/decode to cudf strings column
- PR #3364 Port NVStrings split functions
- PR #3502 ORC reader: add option to read DECIMALs as INT64
- PR #3461 Add a new overload to allocate_like() that takes explicit type and size params.
- PR #3590 Specialize hash functions for floating point
- PR #3569 Use `np.asarray` in `StringColumn.deserialize`
- PR #3553 Support Python NoneType in numeric binops
- PR #3567 Include `strides` in `__cuda_array_interface__`
- PR #3608 Update OPS codeowner group name
- PR #3431 Port NVStrings translate to cudf strings column
- PR #3593 Adding begin/end for mutable_column_device_view
- PR #3587 Merge CHECK_STREAM & CUDA_CHECK_LAST to CHECK_CUDA
- PR #3655 Use move with make_pair to avoid copy construction
- PR #3402 Define and implement new quantiles APIs
- PR #3612 Add ability to customize the JIT kernel cache path
- PR #3641 Remove duplicate definitions of CUDA_DEVICE_CALLABLE
- PR #3640 Enable memory_usage in dask_cudf (also adds pd.Index from_pandas)
- PR #3654 Update Jitify submodule ref to include gcc-8 fix
- PR #3639 Define and implement `nans_to_nulls`
- PR #3697 Improve column insert performance for wide frames

## Bug Fixes

- PR #3550 Update Java package to 0.12
- PR #3549 Fix index name issue with iloc with RangeIndex
- PR #3562 Fix 4GB limit for gzipped-compressed csv files
- PR #2981 enable build.sh to build all targets without installation
- PR #3563 Use `__cuda_array_interface__` for serialization
- PR #3564 Fix cuda memory access error in gather_bitmask_kernel
- PR #3548 Replaced CUDA_RT_CALL with CUDA_TRY
- PR #3622 Fix new warnings and errors when building with gcc-8
- PR #3588 Remove avro reader column order reversal
- PR #3629 Fix hash map test failure
- PR #3637 Fix sorted set_index operations in dask_cudf
- PR #3663 Fix libcudf++ ORC reader microseconds and milliseconds conversion
- PR #3668 Fixing CHECK_CUDA debug build issue
- PR #3684 Fix ends_with logic for matching string case
- PR #3687 Fixed bug while passing input GPU memory pointer in `nvtext.scatter_count()`
- PR #3694 Allow for null columns parameter in csv_writer`


# cuDF 0.11.0 (11 Dec 2019)

## New Features

- PR #2905 Added `Series.median()` and null support for `Series.quantile()`
- PR #2930 JSON Reader: Support ARROW_RANDOM_FILE input
- PR #2956 Add `cudf::stack` and `cudf::tile`
- PR #2980 Added nvtext is_vowel/is_consonant functions
- PR #2987 Add `inplace` arg to `DataFrame.reset_index` and `Series`
- PR #3011 Added libcudf++ transition guide
- PR #3129 Add strings column factory from `std::vector`s
- PR #3054 Add parquet reader support for decimal data types
- PR #3022 adds DataFrame.astype for cuDF dataframes
- PR #2962 Add isnull(), notnull() and related functions
- PR #3025 Move search files to legacy
- PR #3068 Add `scalar` class
- PR #3094 Adding `any` and `all` support from libcudf
- PR #3130 Define and implement new `column_wrapper`
- PR #3143 Define and implement new copying APIs `slice` and `split`
- PR #3161 Move merge files to legacy
- PR #3079 Added support to write ORC files given a local path
- PR #3192 Add dtype param to cast `DataFrame` on init
- PR #3213 Port cuIO to libcudf++
- PR #3222 Add nvtext character tokenizer
- PR #3223 Java expose underlying buffers
- PR #3300 Add `DataFrame.insert`
- PR #3263 Define and implement new `valid_if`
- PR #3278 Add `to_host` utility to copy `column_view` to host
- PR #3087 Add new cudf::experimental bool8 wrapper
- PR #3219 Construct column from column_view
- PR #3250 Define and implement new merge APIs
- PR #3144 Define and implement new hashing APIs `hash` and `hash_partition`
- PR #3229 Define and implement new search APIs
- PR #3308 java add API for memory usage callbacks
- PR #2691 Row-wise reduction and scan operations via CuPy
- PR #3291 Add normalize_nans_and_zeros
- PR #3187 Define and implement new replace APIs
- PR #3356 Add vertical concatenation for table/columns
- PR #3344 java split API
- PR #2791 Add `groupby.std()`
- PR #3368 Enable dropna argument in dask_cudf groupby
- PR #3298 add null replacement iterator for column_device_view
- PR #3297 Define and implement new groupby API.
- PR #3396 Update device_atomics with new bool8 and timestamp specializations
- PR #3411 Java host memory management API
- PR #3393 Implement df.cov and enable covariance/correlation in dask_cudf
- PR #3401 Add dask_cudf ORC writer (to_orc)
- PR #3331 Add copy_if_else
- PR #3427 Define and Implement new multi-search API
- PR #3442 Add Bool-index + Multi column + DataFrame support for set-item
- PR #3172 Define and implement new fill/repeat/copy_range APIs
- PR #3497 Add DataFrame.drop(..., inplace=False) argument
- PR #3469 Add string functionality for replace API
- PR #3527 Add string functionality for merge API
- PR #3557 Add contiguous_split() function. 
- PR #3507 Define and implement new binary operation APIs

## Improvements

- PR #2904 Move gpu decompressors to cudf::io namespace
- PR #2977 Moved old C++ test utilities to legacy directory.
- PR #2965 Fix slow orc reader perf with large uncompressed blocks
- PR #2995 Move JIT type utilities to legacy directory
- PR #2927 Add ``Table`` and ``TableView`` extension classes that wrap legacy cudf::table
- PR #3005 Renames `cudf::exp` namespace to `cudf::experimental`
- PR #3008 Make safe versions of `is_null` and `is_valid` in `column_device_view`
- PR #3026 Move fill and repeat files to legacy
- PR #3027 Move copying.hpp and related source to legacy folder
- PR #3014 Snappy decompression optimizations
- PR #3032 Use `asarray` to coerce indices to a NumPy array
- PR #2996 IO Readers: Replace `cuio::device_buffer` with `rmm::device_buffer`
- PR #3051 Specialized hash function for strings column
- PR #3065 Select and Concat for cudf::experimental::table
- PR #3080 Move `valid_if.cuh` to `legacy/`
- PR #3052 Moved replace.hpp functionality to legacy
- PR #3091 Move join files to legacy
- PR #3092 Implicitly init RMM if Java allocates before init
- PR #3029 Update gdf_ numeric types with stdint and move to cudf namespace
- PR #3052 Moved replace.hpp functionality to legacy
- PR #2955 Add cmake option to only build for present GPU architecture
- PR #3070 Move functions.h and related source to legacy
- PR #2951 Allow set_index to handle a list of column names
- PR #3093 Move groupby files to legacy
- PR #2988 Removing GIS functionality (now part of cuSpatial library)
- PR #3067 Java method to return size of device memory buffer
- PR #3083 Improved some binary operation tests to include null testing.
- PR #3084 Update to arrow-cpp and pyarrow 0.15.0
- PR #3071 Move cuIO to legacy
- PR #3126 Round 2 of snappy decompression optimizations
- PR #3046 Define and implement new copying APIs `empty_like` and `allocate_like`
- PR #3128 Support MultiIndex in DataFrame.join
- PR #2971 Added initial gather and scatter methods for strings_column_view
- PR #3133 Port NVStrings to cudf column: count_characters and count_bytes
- PR #2991 Added strings column functions concatenate and join_strings
- PR #3028 Define and implement new `gather` APIs.
- PR #3135 Add nvtx utilities to cudf::nvtx namespace
- PR #3021 Java host side concat of serialized buffers
- PR #3138 Move unary files to legacy
- PR #3170 Port NVStrings substring functions to cudf strings column
- PR #3159 Port NVStrings is-chars-types function to cudf strings column
- PR #3154 Make `table_view_base.column()` const and add `mutable_table_view.column()`
- PR #3175 Set cmake cuda version variables
- PR #3171 Move deprecated error macros to legacy
- PR #3191 Port NVStrings integer convert ops to cudf column
- PR #3189 Port NVStrings find ops to cudf column
- PR #3352 Port NVStrings convert float functions to cudf strings column
- PR #3193 Add cuPy as a formal dependency
- PR #3195 Support for zero columned `table_view`
- PR #3165 Java device memory size for string category
- PR #3205 Move transform files to legacy
- PR #3202 Rename and move error.hpp to public headers
- PR #2878 Use upstream merge code in dask_cudf
- PR #3217 Port NVStrings upper and lower case conversion functions
- PR #3350 Port NVStrings booleans convert functions
- PR #3231 Add `column::release()` to give up ownership of contents.
- PR #3157 Use enum class rather than enum for mask_allocation_policy
- PR #3232 Port NVStrings datetime conversion to cudf strings column
- PR #3136 Define and implement new transpose API
- PR #3237 Define and implement new transform APIs
- PR #3245 Move binaryop files to legacy
- PR #3241 Move stream_compaction files to legacy
- PR #3166 Move reductions to legacy
- PR #3261 Small cleanup: remove `== true`
- PR #3271 Update rmm API based on `rmm.reinitialize(...)` change
- PR #3266 Remove optional checks for CuPy
- PR #3268 Adding null ordering per column feature when sorting
- PR #3239 Adding floating point specialization to comparators for NaNs
- PR #3270 Move predicates files to legacy
- PR #3281 Add to_host specialization for strings in column test utilities
- PR #3282 Add `num_bitmask_words`
- PR #3252 Add new factory methods to include passing an existing null mask
- PR #3288 Make `bit.cuh` utilities usable from host code.
- PR #3287 Move rolling windows files to legacy
- PR #3182 Define and implement new unary APIs `is_null` and `is_not_null`
- PR #3314 Drop `cython` from run requirements
- PR #3301 Add tests for empty column wrapper.
- PR #3294 Update to arrow-cpp and pyarrow 0.15.1
- PR #3310 Add `row_hasher` and `element_hasher` utilities
- PR #3272 Support non-default streams when creating/destroying hash maps
- PR #3286 Clean up the starter code on README
- PR #3332 Port NVStrings replace to cudf strings column
- PR #3354 Define and implement new `scatter` APIs
- PR #3322 Port NVStrings pad operations to cudf strings column
- PR #3345 Add cache member for number of characters in string_view class
- PR #3299 Define and implement new `is_sorted` APIs
- PR #3328 Partition by stripes in dask_cudf ORC reader
- PR #3243 Use upstream join code in dask_cudf
- PR #3371 Add `select` method to `table_view`
- PR #3309 Add java and JNI bindings for search bounds
- PR #3305 Define and implement new rolling window APIs
- PR #3380 Concatenate columns of strings
- PR #3382 Add fill function for strings column
- PR #3391 Move device_atomics_tests.cu files to legacy
- PR #3303 Define and implement new stream compaction APIs `copy_if`, `drop_nulls`,
           `apply_boolean_mask`, `drop_duplicate` and `unique_count`.
- PR #3387 Strings column gather function
- PR #3440 Strings column scatter function
- PR #3389 Move quantiles.hpp + group_quantiles.hpp files to legacy
- PR #3397 Port unary cast to libcudf++
- PR #3398 Move reshape.hpp files to legacy
- PR #3423 Port NVStrings htoi to cudf strings column
- PR #3425 Strings column copy_if_else implementation
- PR #3422 Move utilities to legacy
- PR #3201 Define and implement new datetime_ops APIs
- PR #3421 Port NVStrings find_multiple to cudf strings column
- PR #3448 Port scatter_to_tables to libcudf++
- PR #3458 Update strings sections in the transition guide
- PR #3462 Add `make_empty_column` and update `empty_like`.
- PR #3465 Port `aggregation` traits and utilities.
- PR #3214 Define and implement new unary operations APIs
- PR #3475 Add `bitmask_to_host` column utility
- PR #3487 Add is_boolean trait and random timestamp generator for testing
- PR #3492 Small cleanup (remove std::abs) and comment
- PR #3407 Allow multiple row-groups per task in dask_cudf read_parquet
- PR #3512 Remove unused CUDA conda labels
- PR #3500 cudf::fill()/cudf::repeat() support for strings columns.
- PR #3438 Update scalar and scalar_device_view to better support strings
- PR #3414 Add copy_range function for strings column

## Bug Fixes

- PR #2895 Fixed dask_cudf group_split behavior to handle upstream rearrange_by_divisions
- PR #3048 Support for zero columned tables
- PR #3030 Fix snappy decoding regression in PR #3014
- PR #3041 Fixed exp to experimental namespace name change issue
- PR #3056 Add additional cmake hint for finding local build of RMM files
- PR #3060 Move copying.hpp includes to legacy
- PR #3139 Fixed java RMM auto initalization
- PR #3141 Java fix for relocated IO headers
- PR #3149 Rename column_wrapper.cuh to column_wrapper.hpp
- PR #3168 Fix mutable_column_device_view head const_cast
- PR #3199 Update JNI includes for legacy moves
- PR #3204 ORC writer: Fix ByteRLE encoding of NULLs
- PR #2994 Fix split_out-support but with hash_object_dispatch
- PR #3212 Fix string to date casting when format is not specified
- PR #3218 Fixes `row_lexicographic_comparator` issue with handling two tables
- PR #3228 Default initialize RMM when Java native dependencies are loaded
- PR #3012 replacing instances of `to_gpu_array` with `mem`
- PR #3236 Fix Numba 0.46+/CuPy 6.3 interface compatibility
- PR #3276 Update JNI includes for legacy moves
- PR #3256 Fix orc writer crash with multiple string columns
- PR #3211 Fix breaking change caused by rapidsai/rmm#167
- PR #3265 Fix dangling pointer in `is_sorted`
- PR #3267 ORC writer: fix incorrect ByteRLE encoding of long literal runs
- PR #3277 Fix invalid reference to deleted temporary in `is_sorted`.
- PR #3274 ORC writer: fix integer RLEv2 mode2 unsigned base value encoding
- PR #3279 Fix shutdown hang issues with pinned memory pool init executor
- PR #3280 Invalid children check in mutable_column_device_view
- PR #3289 fix java memory usage API for empty columns
- PR #3293 Fix loading of csv files zipped on MacOS (disabled zip min version check)
- PR #3295 Fix storing storing invalid RMM exec policies.
- PR #3307 Add pd.RangeIndex to from_pandas to fix dask_cudf meta_nonempty bug
- PR #3313 Fix public headers including non-public headers
- PR #3318 Revert arrow to 0.15.0 temporarily to unblock downstream projects CI
- PR #3317 Fix index-argument bug in dask_cudf parquet reader
- PR #3323 Fix `insert` non-assert test case
- PR #3341 Fix `Series` constructor converting NoneType to "None"
- PR #3326 Fix and test for detail::gather map iterator type inference
- PR #3334 Remove zero-size exception check from make_strings_column factories
- PR #3333 Fix compilation issues with `constexpr` functions not marked `__device__`
- PR #3340 Make all benchmarks use cudf base fixture to initialize RMM pool
- PR #3337 Fix Java to pad validity buffers to 64-byte boundary
- PR #3362 Fix `find_and_replace` upcasting series for python scalars and lists
- PR #3357 Disabling `column_view` iterators for non fixed-width types
- PR #3383 Fix : properly compute null counts for rolling_window.
- PR #3386 Removing external includes from `column_view.hpp`
- PR #3369 Add write_partition to dask_cudf to fix to_parquet bug
- PR #3388 Support getitem with bools when DataFrame has a MultiIndex
- PR #3408 Fix String and Column (De-)Serialization
- PR #3372 Fix dask-distributed scatter_by_map bug
- PR #3419 Fix a bug in parse_into_parts (incomplete input causing walking past the end of string).
- PR #3413 Fix dask_cudf read_csv file-list bug
- PR #3416 Fix memory leak in ColumnVector when pulling strings off the GPU
- PR #3424 Fix benchmark build by adding libcudacxx to benchmark's CMakeLists.txt
- PR #3435 Fix diff and shift for empty series
- PR #3439 Fix index-name bug in StringColumn concat
- PR #3445 Fix ORC Writer default stripe size
- PR #3459 Fix printing of invalid entries
- PR #3466 Fix gather null mask allocation for invalid index
- PR #3468 Fix memory leak issue in `drop_duplicates`
- PR #3474 Fix small doc error in capitalize Docs
- PR #3491 Fix more doc errors in NVStrings
- PR #3478 Fix as_index deep copy via Index.rename inplace arg
- PR #3476 Fix ORC reader timezone conversion
- PR #3188 Repr slices up large DataFrames
- PR #3519 Fix strings column concatenate handling zero-sized columns
- PR #3530 Fix copy_if_else test case fail issue
- PR #3523 Fix lgenfe issue with debug build
- PR #3532 Fix potential use-after-free in cudf parquet reader
- PR #3540 Fix unary_op null_mask bug and add missing test cases
- PR #3559 Use HighLevelGraph api in DataFrame constructor (Fix upstream compatibility)
- PR #3572 Fix CI Issue with hypothesis tests that are flaky


# cuDF 0.10.0 (16 Oct 2019)

## New Features

- PR #2423 Added `groupby.quantile()`
- PR #2522 Add Java bindings for NVStrings backed upper and lower case mutators
- PR #2605 Added Sort based groupby in libcudf
- PR #2607 Add Java bindings for parsing JSON
- PR #2629 Add dropna= parameter to groupby
- PR #2585 ORC & Parquet Readers: Remove millisecond timestamp restriction
- PR #2507 Add GPU-accelerated ORC Writer
- PR #2559 Add Series.tolist()
- PR #2653 Add Java bindings for rolling window operations
- PR #2480 Merge `custreamz` codebase into `cudf` repo
- PR #2674 Add __contains__ for Index/Series/Column
- PR #2635 Add support to read from remote and cloud sources like s3, gcs, hdfs
- PR #2722 Add Java bindings for NVTX ranges
- PR #2702 Add make_bool to dataset generation functions
- PR #2394 Move `rapidsai/custrings` into `cudf`
- PR #2734 Final sync of custrings source into cudf
- PR #2724 Add libcudf support for __contains__
- PR #2777 Add python bindings for porter stemmer measure functionality
- PR #2781 Add issorted to is_monotonic
- PR #2685 Add cudf::scatter_to_tables and cython binding
- PR #2743 Add Java bindings for NVStrings timestamp2long as part of String ColumnVector casting
- PR #2785 Add nvstrings Python docs
- PR #2786 Add benchmarks option to root build.sh
- PR #2802 Add `cudf::repeat()` and `cudf.Series.repeat()`
- PR #2773 Add Fisher's unbiased kurtosis and skew for Series/DataFrame
- PR #2748 Parquet Reader: Add option to specify loading of PANDAS index
- PR #2807 Add scatter_by_map to DataFrame python API
- PR #2836 Add nvstrings.code_points method
- PR #2844 Add Series/DataFrame notnull
- PR #2858 Add GTest type list utilities
- PR #2870 Add support for grouping by Series of arbitrary length
- PR #2719 Series covariance and Pearson correlation
- PR #2207 Beginning of libcudf overhaul: introduce new column and table types
- PR #2869 Add `cudf.CategoricalDtype`
- PR #2838 CSV Reader: Support ARROW_RANDOM_FILE input
- PR #2655 CuPy-based Series and Dataframe .values property
- PR #2803 Added `edit_distance_matrix()` function to calculate pairwise edit distance for each string on a given nvstrings object.
- PR #2811 Start of cudf strings column work based on 2207
- PR #2872 Add Java pinned memory pool allocator
- PR #2969 Add findAndReplaceAll to ColumnVector
- PR #2814 Add Datetimeindex.weekday
- PR #2999 Add timestamp conversion support for string categories
- PR #2918 Add cudf::column timestamp wrapper types

## Improvements

- PR #2578 Update legacy_groupby to use libcudf group_by_without_aggregation
- PR #2581 Removed `managed` allocator from hash map classes.
- PR #2571 Remove unnecessary managed memory from gdf_column_concat
- PR #2648 Cython/Python reorg
- PR #2588 Update Series.append documentation
- PR #2632 Replace dask-cudf set_index code with upstream
- PR #2682 Add cudf.set_allocator() function for easier allocator init
- PR #2642 Improve null printing and testing
- PR #2747 Add missing Cython headers / cudftestutil lib to conda package for cuspatial build
- PR #2706 Compute CSV format in device code to speedup performance
- PR #2673 Add support for np.longlong type
- PR #2703 move dask serialization dispatch into cudf
- PR #2728 Add YYMMDD to version tag for nightly conda packages
- PR #2729 Handle file-handle input in to_csv
- PR #2741 CSV Reader: Move kernel functions into its own file
- PR #2766 Improve nvstrings python cmake flexibility
- PR #2756 Add out_time_unit option to csv reader, support timestamp resolutions
- PR #2771 Stopgap alias for to_gpu_matrix()
- PR #2783 Support mapping input columns to function arguments in apply kernels
- PR #2645 libcudf unique_count for Series.nunique
- PR #2817 Dask-cudf: `read_parquet` support for remote filesystems
- PR #2823 improve java data movement debugging
- PR #2806 CSV Reader: Clean-up row offset operations
- PR #2640 Add dask wait/persist exmaple to 10 minute guide
- PR #2828 Optimizations of kernel launch configuration for `DataFrame.apply_rows` and `DataFrame.apply_chunks`
- PR #2831 Add `column` argument to `DataFrame.drop`
- PR #2775 Various optimizations to improve __getitem__ and __setitem__ performance
- PR #2810 cudf::allocate_like can optionally always allocate a mask.
- PR #2833 Parquet reader: align page data allocation sizes to 4-bytes to satisfy cuda-memcheck
- PR #2832 Using the new Python bindings for UCX
- PR #2856 Update group_split_cudf to use scatter_by_map
- PR #2890 Optionally keep serialized table data on the host.
- PR #2778 Doc: Updated and fixed some docstrings that were formatted incorrectly.
- PR #2830 Use YYMMDD tag in custreamz nightly build
- PR #2875 Java: Remove synchronized from register methods in MemoryCleaner
- PR #2887 Minor snappy decompression optimization
- PR #2899 Use new RMM API based on Cython
- PR #2788 Guide to Python UDFs
- PR #2919 Change java API to use operators in groupby namespace
- PR #2909 CSV Reader: Avoid row offsets host vector default init
- PR #2834 DataFrame supports setting columns via attribute syntax `df.x = col`
- PR #3147 DataFrame can be initialized from rows via list of tuples
- PR #3539 Restrict CuPy to 6

## Bug Fixes

- PR #2584 ORC Reader: fix parsing of `DECIMAL` index positions
- PR #2619 Fix groupby serialization/deserialization
- PR #2614 Update Java version to match
- PR #2601 Fixes nlargest(1) issue in Series and Dataframe
- PR #2610 Fix a bug in index serialization (properly pass DeviceNDArray)
- PR #2621 Fixes the floordiv issue of not promoting float type when rhs is 0
- PR #2611 Types Test: fix static casting from negative int to string
- PR #2618 IO Readers: Fix datasource memory map failure for multiple reads
- PR #2628 groupby_without_aggregation non-nullable input table produces non-nullable output
- PR #2615 fix string category partitioning in java API
- PR #2641 fix string category and timeunit concat in the java API
- PR #2649 Fix groupby issue resulting from column_empty bug
- PR #2658 Fix astype() for null categorical columns
- PR #2660 fix column string category and timeunit concat in the java API
- PR #2664 ORC reader: fix `skip_rows` larger than first stripe
- PR #2654 Allow Java gdfOrderBy to work with string categories
- PR #2669 AVRO reader: fix non-deterministic output
- PR #2668 Update Java bindings to specify timestamp units for ORC and Parquet readers
- PR #2679 AVRO reader: fix cuda errors when decoding compressed streams
- PR #2692 Add concatenation for data-frame with different headers (empty and non-empty)
- PR #2651 Remove nvidia driver installation from ci/cpu/build.sh
- PR #2697 Ensure csv reader sets datetime column time units
- PR #2698 Return RangeIndex from contiguous slice of RangeIndex
- PR #2672 Fix null and integer handling in round
- PR #2704 Parquet Reader: Fix crash when loading string column with nulls
- PR #2725 Fix Jitify issue with running on Turing using CUDA version < 10
- PR #2731 Fix building of benchmarks
- PR #2738 Fix java to find new NVStrings locations
- PR #2736 Pin Jitify branch to v0.10 version
- PR #2742 IO Readers: Fix possible silent failures when creating `NvStrings` instance
- PR #2753 Fix java quantile API calls
- PR #2762 Fix validity processing for time in java
- PR #2796 Fix handling string slicing and other nvstrings delegated methods with dask
- PR #2769 Fix link to API docs in README.md
- PR #2772 Handle multiindex pandas Series #2772
- PR #2749 Fix apply_rows/apply_chunks pessimistic null mask to use in_cols null masks only
- PR #2752 CSV Reader: Fix exception when there's no rows to process
- PR #2716 Added Exception for `StringMethods` in string methods
- PR #2787 Fix Broadcasting `None` to `cudf-series`
- PR #2794 Fix async race in NVCategory::get_value and get_value_bounds
- PR #2795 Fix java build/cast error
- PR #2496 Fix improper merge of two dataframes when names differ
- PR #2824 Fix issue with incorrect result when Numeric Series replace is called several times
- PR #2751 Replace value with null
- PR #2765 Fix Java inequality comparisons for string category
- PR #2818 Fix java join API to use new C++ join API
- PR #2841 Fix nvstrings.slice and slice_from for range (0,0)
- PR #2837 Fix join benchmark
- PR #2809 Add hash_df and group_split dispatch functions for dask
- PR #2843 Parquet reader: fix skip_rows when not aligned with page or row_group boundaries
- PR #2851 Deleted existing dask-cudf/record.txt
- PR #2854 Fix column creation from ephemeral objects exposing __cuda_array_interface__
- PR #2860 Fix boolean indexing when the result is a single row
- PR #2859 Fix tail method issue for string columns
- PR #2852 Fixed `cumsum()` and `cumprod()` on boolean series.
- PR #2865 DaskIO: Fix `read_csv` and `read_orc` when input is list of files
- PR #2750 Fixed casting values to cudf::bool8 so non-zero values always cast to true
- PR #2873 Fixed dask_cudf read_partition bug by generating ParquetDatasetPiece
- PR #2850 Fixes dask_cudf.read_parquet on partitioned datasets
- PR #2896 Properly handle `axis` string keywords in `concat`
- PR #2926 Update rounding algorithm to avoid using fmod
- PR #2968 Fix Java dependency loading when using NVTX
- PR #2963 Fix ORC writer uncompressed block indexing
- PR #2928 CSV Reader: Fix using `byte_range` for large datasets
- PR #2983 Fix sm_70+ race condition in gpu_unsnap
- PR #2964 ORC Writer: Segfault when writing mixed numeric and string columns
- PR #3007 Java: Remove unit test that frees RMM invalid pointer
- PR #3009 Fix orc reader RLEv2 patch position regression from PR #2507
- PR #3002 Fix CUDA invalid configuration errors reported after loading an ORC file without data
- PR #3035 Update update-version.sh for new docs locations
- PR #3038 Fix uninitialized stream parameter in device_table deleter
- PR #3064 Fixes groupby performance issue
- PR #3061 Add rmmInitialize to nvstrings gtests
- PR #3058 Fix UDF doc markdown formatting
- PR #3059 Add nvstrings python build instructions to contributing.md


# cuDF 0.9.0 (21 Aug 2019)

## New Features

- PR #1993 Add CUDA-accelerated series aggregations: mean, var, std
- PR #2111 IO Readers: Support memory buffer, file-like object, and URL inputs
- PR #2012 Add `reindex()` to DataFrame and Series
- PR #2097 Add GPU-accelerated AVRO reader
- PR #2098 Support binary ops on DFs and Series with mismatched indices
- PR #2160 Merge `dask-cudf` codebase into `cudf` repo
- PR #2149 CSV Reader: Add `hex` dtype for explicit hexadecimal parsing
- PR #2156 Add `upper_bound()` and `lower_bound()` for libcudf tables and `searchsorted()` for cuDF Series
- PR #2158 CSV Reader: Support single, non-list/dict argument for `dtype`
- PR #2177 CSV Reader: Add `parse_dates` parameter for explicit date inference
- PR #1744 cudf::apply_boolean_mask and cudf::drop_nulls support for cudf::table inputs (multi-column)
- PR #2196 Add `DataFrame.dropna()`
- PR #2197 CSV Writer: add `chunksize` parameter for `to_csv`
- PR #2215 `type_dispatcher` benchmark
- PR #2179 Add Java quantiles
- PR #2157 Add __array_function__ to DataFrame and Series
- PR #2212 Java support for ORC reader
- PR #2224 Add DataFrame isna, isnull, notna functions
- PR #2236 Add Series.drop_duplicates
- PR #2105 Add hash-based join benchmark
- PR #2316 Add unique, nunique, and value_counts for datetime columns
- PR #2337 Add Java support for slicing a ColumnVector
- PR #2049 Add cudf::merge (sorted merge)
- PR #2368 Full cudf+dask Parquet Support
- PR #2380 New cudf::is_sorted checks whether cudf::table is sorted
- PR #2356 Java column vector standard deviation support
- PR #2221 MultiIndex full indexing - Support iloc and wildcards for loc
- PR #2429 Java support for getting length of strings in a ColumnVector
- PR #2415 Add `value_counts` for series of any type
- PR #2446 Add __array_function__ for index
- PR #2437 ORC reader: Add 'use_np_dtypes' option
- PR #2382 Add CategoricalAccessor add, remove, rename, and ordering methods
- PR #2464 Native implement `__cuda_array_interface__` for Series/Index/Column objects
- PR #2425 Rolling window now accepts array-based user-defined functions
- PR #2442 Add __setitem__
- PR #2449 Java support for getting byte count of strings in a ColumnVector
- PR #2492 Add groupby.size() method
- PR #2358 Add cudf::nans_to_nulls: convert floating point column into bitmask
- PR #2489 Add drop argument to set_index
- PR #2491 Add Java bindings for ORC reader 'use_np_dtypes' option
- PR #2213 Support s/ms/us/ns DatetimeColumn time unit resolutions
- PR #2536 Add _constructor properties to Series and DataFrame

## Improvements

- PR #2103 Move old `column` and `bitmask` files into `legacy/` directory
- PR #2109 added name to Python column classes
- PR #1947 Cleanup serialization code
- PR #2125 More aggregate in java API
- PR #2127 Add in java Scalar tests
- PR #2088 Refactor of Python groupby code
- PR #2130 Java serialization and deserialization of tables.
- PR #2131 Chunk rows logic added to csv_writer
- PR #2129 Add functions in the Java API to support nullable column filtering
- PR #2165 made changes to get_dummies api for it to be available in MethodCache
- PR #2171 Add CodeCov integration, fix doc version, make --skip-tests work when invoking with source
- PR #2184 handle remote orc files for dask-cudf
- PR #2186 Add `getitem` and `getattr` style access to Rolling objects
- PR #2168 Use cudf.Column for CategoricalColumn's categories instead of a tuple
- PR #2193 DOC: cudf::type_dispatcher documentation for specializing dispatched functors
- PR #2199 Better java support for appending strings
- PR #2176 Added column dtype support for datetime, int8, int16 to csv_writer
- PR #2209 Matching `get_dummies` & `select_dtypes` behavior to pandas
- PR #2217 Updated Java bindings to use the new groupby API
- PR #2214 DOC: Update doc instructions to build/install `cudf` and `dask-cudf`
- PR #2220 Update Java bindings for reduction rename
- PR #2232 Move CodeCov upload from build script to Jenkins
- PR #2225 refactor to use libcudf for gathering columns in dataframes
- PR #2293 Improve join performance (faster compute_join_output_size)
- PR #2300 Create separate dask codeowners for dask-cudf codebase
- PR #2304 gdf_group_by_without_aggregations returns gdf_column
- PR #2309 Java readers: remove redundant copy of result pointers
- PR #2307 Add `black` and `isort` to style checker script
- PR #2345 Restore removal of old groupby implementation
- PR #2342 Improve `astype()` to operate all ways
- PR #2329 using libcudf cudf::copy for column deep copy
- PR #2344 DOC: docs on code formatting for contributors
- PR #2376 Add inoperative axis= and win_type= arguments to Rolling()
- PR #2378 remove dask for (de-)serialization of cudf objects
- PR #2353 Bump Arrow and Dask versions
- PR #2377 Replace `standard_python_slice` with just `slice.indices()`
- PR #2373 cudf.DataFrame enchancements & Series.values support
- PR #2392 Remove dlpack submodule; make cuDF's Cython API externally accessible
- PR #2430 Updated Java bindings to use the new unary API
- PR #2406 Moved all existing `table` related files to a `legacy/` directory
- PR #2350 Performance related changes to get_dummies
- PR #2420 Remove `cudautils.astype` and replace with `typecast.apply_cast`
- PR #2456 Small improvement to typecast utility
- PR #2458 Fix handling of thirdparty packages in `isort` config
- PR #2459 IO Readers: Consolidate all readers to use `datasource` class
- PR #2475 Exposed type_dispatcher.hpp, nvcategory_util.hpp and wrapper_types.hpp in the include folder
- PR #2484 Enabled building libcudf as a static library
- PR #2453 Streamline CUDA_REL environment variable
- PR #2483 Bundle Boost filesystem dependency in the Java jar
- PR #2486 Java API hash functions
- PR #2481 Adds the ignore_null_keys option to the java api
- PR #2490 Java api: support multiple aggregates for the same column
- PR #2510 Java api: uses table based apply_boolean_mask
- PR #2432 Use pandas formatting for console, html, and latex output
- PR #2573 Bump numba version to 0.45.1
- PR #2606 Fix references to notebooks-contrib

## Bug Fixes

- PR #2086 Fixed quantile api behavior mismatch in series & dataframe
- PR #2128 Add offset param to host buffer readers in java API.
- PR #2145 Work around binops validity checks for java
- PR #2146 Work around unary_math validity checks for java
- PR #2151 Fixes bug in cudf::copy_range where null_count was invalid
- PR #2139 matching to pandas describe behavior & fixing nan values issue
- PR #2161 Implicitly convert unsigned to signed integer types in binops
- PR #2154 CSV Reader: Fix bools misdetected as strings dtype
- PR #2178 Fix bug in rolling bindings where a view of an ephemeral column was being taken
- PR #2180 Fix issue with isort reordering `importorskip` below imports depending on them
- PR #2187 fix to honor dtype when numpy arrays are passed to columnops.as_column
- PR #2190 Fix issue in astype conversion of string column to 'str'
- PR #2208 Fix issue with calling `head()` on one row dataframe
- PR #2229 Propagate exceptions from Cython cdef functions
- PR #2234 Fix issue with local build script not properly building
- PR #2223 Fix CUDA invalid configuration errors reported after loading small compressed ORC files
- PR #2162 Setting is_unique and is_monotonic-related attributes
- PR #2244 Fix ORC RLEv2 delta mode decoding with nonzero residual delta width
- PR #2297 Work around `var/std` unsupported only at debug build
- PR #2302 Fixed java serialization corner case
- PR #2355 Handle float16 in binary operations
- PR #2311 Fix copy behaviour for GenericIndex
- PR #2349 Fix issues with String filter in java API
- PR #2323 Fix groupby on categoricals
- PR #2328 Ensure order is preserved in CategoricalAccessor._set_categories
- PR #2202 Fix issue with unary ops mishandling empty input
- PR #2326 Fix for bug in DLPack when reading multiple columns
- PR #2324 Fix cudf Docker build
- PR #2325 Fix ORC RLEv2 patched base mode decoding with nonzero patch width
- PR #2235 Fix get_dummies to be compatible with dask
- PR #2332 Zero initialize gdf_dtype_extra_info
- PR #2355 Handle float16 in binary operations
- PR #2360 Fix missing dtype handling in cudf.Series & columnops.as_column
- PR #2364 Fix quantile api and other trivial issues around it
- PR #2361 Fixed issue with `codes` of CategoricalIndex
- PR #2357 Fixed inconsistent type of index created with from_pandas vs direct construction
- PR #2389 Fixed Rolling __getattr__ and __getitem__ for offset based windows
- PR #2402 Fixed bug in valid mask computation in cudf::copy_if (apply_boolean_mask)
- PR #2401 Fix to a scalar datetime(of type Days) issue
- PR #2386 Correctly allocate output valids in groupby
- PR #2411 Fixed failures on binary op on single element string column
- PR #2422 Fix Pandas logical binary operation incompatibilites
- PR #2447 Fix CodeCov posting build statuses temporarily
- PR #2450 Fix erroneous null handling in `cudf.DataFrame`'s `apply_rows`
- PR #2470 Fix issues with empty strings and string categories (Java)
- PR #2471 Fix String Column Validity.
- PR #2481 Fix java validity buffer serialization
- PR #2485 Updated bytes calculation to use size_t to avoid overflow in column concat
- PR #2461 Fix groupby multiple aggregations same column
- PR #2514 Fix cudf::drop_nulls threshold handling in Cython
- PR #2516 Fix utilities include paths and meta.yaml header paths
- PR #2517 Fix device memory leak in to_dlpack tensor deleter
- PR #2431 Fix local build generated file ownerships
- PR #2511 Added import of orc, refactored exception handlers to not squash fatal exceptions
- PR #2527 Fix index and column input handling in dask_cudf read_parquet
- PR #2466 Fix `dataframe.query` returning null rows erroneously
- PR #2548 Orc reader: fix non-deterministic data decoding at chunk boundaries
- PR #2557 fix cudautils import in string.py
- PR #2521 Fix casting datetimes from/to the same resolution
- PR #2545 Fix MultiIndexes with datetime levels
- PR #2560 Remove duplicate `dlpack` definition in conda recipe
- PR #2567 Fix ColumnVector.fromScalar issues while dealing with null scalars
- PR #2565 Orc reader: fix incorrect data decoding of int64 data types
- PR #2577 Fix search benchmark compilation error by adding necessary header
- PR #2604 Fix a bug in copying.pyx:_normalize_types that upcasted int32 to int64


# cuDF 0.8.0 (27 June 2019)

## New Features

- PR #1524 Add GPU-accelerated JSON Lines parser with limited feature set
- PR #1569 Add support for Json objects to the JSON Lines reader
- PR #1622 Add Series.loc
- PR #1654 Add cudf::apply_boolean_mask: faster replacement for gdf_apply_stencil
- PR #1487 cython gather/scatter
- PR #1310 Implemented the slice/split functionality.
- PR #1630 Add Python layer to the GPU-accelerated JSON reader
- PR #1745 Add rounding of numeric columns via Numba
- PR #1772 JSON reader: add support for BytesIO and StringIO input
- PR #1527 Support GDF_BOOL8 in readers and writers
- PR #1819 Logical operators (AND, OR, NOT) for libcudf and cuDF
- PR #1813 ORC Reader: Add support for stripe selection
- PR #1828 JSON Reader: add suport for bool8 columns
- PR #1833 Add column iterator with/without nulls
- PR #1665 Add the point-in-polygon GIS function
- PR #1863 Series and Dataframe methods for all and any
- PR #1908 cudf::copy_range and cudf::fill for copying/assigning an index or range to a constant
- PR #1921 Add additional formats for typecasting to/from strings
- PR #1807 Add Series.dropna()
- PR #1987 Allow user defined functions in the form of ptx code to be passed to binops
- PR #1948 Add operator functions like `Series.add()` to DataFrame and Series
- PR #1954 Add skip test argument to GPU build script
- PR #2018 Add bindings for new groupby C++ API
- PR #1984 Add rolling window operations Series.rolling() and DataFrame.rolling()
- PR #1542 Python method and bindings for to_csv
- PR #1995 Add Java API
- PR #1998 Add google benchmark to cudf
- PR #1845 Add cudf::drop_duplicates, DataFrame.drop_duplicates
- PR #1652 Added `Series.where()` feature
- PR #2074 Java Aggregates, logical ops, and better RMM support
- PR #2140 Add a `cudf::transform` function
- PR #2068 Concatenation of different typed columns

## Improvements

- PR #1538 Replacing LesserRTTI with inequality_comparator
- PR #1703 C++: Added non-aggregating `insert` to `concurrent_unordered_map` with specializations to store pairs with a single atomicCAS when possible.
- PR #1422 C++: Added a RAII wrapper for CUDA streams
- PR #1701 Added `unique` method for stringColumns
- PR #1713 Add documentation for Dask-XGBoost
- PR #1666 CSV Reader: Improve performance for files with large number of columns
- PR #1725 Enable the ability to use a single column groupby as its own index
- PR #1759 Add an example showing simultaneous rolling averages to `apply_grouped` documentation
- PR #1746 C++: Remove unused code: `windowed_ops.cu`, `sorting.cu`, `hash_ops.cu`
- PR #1748 C++: Add `bool` nullability flag to `device_table` row operators
- PR #1764 Improve Numerical column: `mean_var` and `mean`
- PR #1767 Speed up Python unit tests
- PR #1770 Added build.sh script, updated CI scripts and documentation
- PR #1739 ORC Reader: Add more pytest coverage
- PR #1696 Added null support in `Series.replace()`.
- PR #1390 Added some basic utility functions for `gdf_column`'s
- PR #1791 Added general column comparison code for testing
- PR #1795 Add printing of git submodule info to `print_env.sh`
- PR #1796 Removing old sort based group by code and gdf_filter
- PR #1811 Added funtions for copying/allocating `cudf::table`s
- PR #1838 Improve columnops.column_empty so that it returns typed columns instead of a generic Column
- PR #1890 Add utils.get_dummies- a pandas-like wrapper around one_hot-encoding
- PR #1823 CSV Reader: default the column type to string for empty dataframes
- PR #1827 Create bindings for scalar-vector binops, and update one_hot_encoding to use them
- PR #1817 Operators now support different sized dataframes as long as they don't share different sized columns
- PR #1855 Transition replace_nulls to new C++ API and update corresponding Cython/Python code
- PR #1858 Add `std::initializer_list` constructor to `column_wrapper`
- PR #1846 C++ type-erased gdf_equal_columns test util; fix gdf_equal_columns logic error
- PR #1390 Added some basic utility functions for `gdf_column`s
- PR #1391 Tidy up bit-resolution-operation and bitmask class code
- PR #1882 Add iloc functionality to MultiIndex dataframes
- PR #1884 Rolling windows: general enhancements and better coverage for unit tests
- PR #1886 support GDF_STRING_CATEGORY columns in apply_boolean_mask, drop_nulls and other libcudf functions
- PR #1896 Improve performance of groupby with levels specified in dask-cudf
- PR #1915 Improve iloc performance for non-contiguous row selection
- PR #1859 Convert read_json into a C++ API
- PR #1919 Rename libcudf namespace gdf to namespace cudf
- PR #1850 Support left_on and right_on for DataFrame merge operator
- PR #1930 Specialize constructor for `cudf::bool8` to cast argument to `bool`
- PR #1938 Add default constructor for `column_wrapper`
- PR #1930 Specialize constructor for `cudf::bool8` to cast argument to `bool`
- PR #1952 consolidate libcudf public API headers in include/cudf
- PR #1949 Improved selection with boolmask using libcudf `apply_boolean_mask`
- PR #1956 Add support for nulls in `query()`
- PR #1973 Update `std::tuple` to `std::pair` in top-most libcudf APIs and C++ transition guide
- PR #1981 Convert read_csv into a C++ API
- PR #1868 ORC Reader: Support row index for speed up on small/medium datasets
- PR #1964 Added support for list-like types in Series.str.cat
- PR #2005 Use HTML5 details tag in bug report issue template
- PR #2003 Removed few redundant unit-tests from test_string.py::test_string_cat
- PR #1944 Groupby design improvements
- PR #2017 Convert `read_orc()` into a C++ API
- PR #2011 Convert `read_parquet()` into a C++ API
- PR #1756 Add documentation "10 Minutes to cuDF and dask_cuDF"
- PR #2034 Adding support for string columns concatenation using "add" binary operator
- PR #2042 Replace old "10 Minutes" guide with new guide for docs build process
- PR #2036 Make library of common test utils to speed up tests compilation
- PR #2022 Facilitating get_dummies to be a high level api too
- PR #2050 Namespace IO readers and add back free-form `read_xxx` functions
- PR #2104 Add a functional ``sort=`` keyword argument to groupby
- PR #2108 Add `find_and_replace` for StringColumn for replacing single values
- PR #1803 cuDF/CuPy interoperability documentation

## Bug Fixes

- PR #1465 Fix for test_orc.py and test_sparse_df.py test failures
- PR #1583 Fix underlying issue in `as_index()` that was causing `Series.quantile()` to fail
- PR #1680 Add errors= keyword to drop() to fix cudf-dask bug
- PR #1651 Fix `query` function on empty dataframe
- PR #1616 Fix CategoricalColumn to access categories by index instead of iteration
- PR #1660 Fix bug in `loc` when indexing with a column name (a string)
- PR #1683 ORC reader: fix timestamp conversion to UTC
- PR #1613 Improve CategoricalColumn.fillna(-1) performance
- PR #1642 Fix failure of CSV_TEST gdf_csv_test.SkiprowsNrows on multiuser systems
- PR #1709 Fix handling of `datetime64[ms]` in `dataframe.select_dtypes`
- PR #1704 CSV Reader: Add support for the plus sign in number fields
- PR #1687 CSV reader: return an empty dataframe for zero size input
- PR #1757 Concatenating columns with null columns
- PR #1755 Add col_level keyword argument to melt
- PR #1758 Fix df.set_index() when setting index from an empty column
- PR #1749 ORC reader: fix long strings of NULL values resulting in incorrect data
- PR #1742 Parquet Reader: Fix index column name to match PANDAS compat
- PR #1782 Update libcudf doc version
- PR #1783 Update conda dependencies
- PR #1786 Maintain the original series name in series.unique output
- PR #1760 CSV Reader: fix segfault when dtype list only includes columns from usecols list
- PR #1831 build.sh: Assuming python is in PATH instead of using PYTHON env var
- PR #1839 Raise an error instead of segfaulting when transposing a DataFrame with StringColumns
- PR #1840 Retain index correctly during merge left_on right_on
- PR #1825 cuDF: Multiaggregation Groupby Failures
- PR #1789 CSV Reader: Fix missing support for specifying `int8` and `int16` dtypes
- PR #1857 Cython Bindings: Handle `bool` columns while calling `column_view_from_NDArrays`
- PR #1849 Allow DataFrame support methods to pass arguments to the methods
- PR #1847 Fixed #1375 by moving the nvstring check into the wrapper function
- PR #1864 Fixing cudf reduction for POWER platform
- PR #1869 Parquet reader: fix Dask timestamps not matching with Pandas (convert to milliseconds)
- PR #1876 add dtype=bool for `any`, `all` to treat integer column correctly
- PR #1875 CSV reader: take NaN values into account in dtype detection
- PR #1873 Add column dtype checking for the all/any methods
- PR #1902 Bug with string iteration in _apply_basic_agg
- PR #1887 Fix for initialization issue in pq_read_arg,orc_read_arg
- PR #1867 JSON reader: add support for null/empty fields, including the 'null' literal
- PR #1891 Fix bug #1750 in string column comparison
- PR #1909 Support of `to_pandas()` of boolean series with null values
- PR #1923 Use prefix removal when two aggs are called on a SeriesGroupBy
- PR #1914 Zero initialize gdf_column local variables
- PR #1959 Add support for comparing boolean Series to scalar
- PR #1966 Ignore index fix in series append
- PR #1967 Compute index __sizeof__ only once for DataFrame __sizeof__
- PR #1977 Support CUDA installation in default system directories
- PR #1982 Fixes incorrect index name after join operation
- PR #1985 Implement `GDF_PYMOD`, a special modulo that follows python's sign rules
- PR #1991 Parquet reader: fix decoding of NULLs
- PR #1990 Fixes a rendering bug in the `apply_grouped` documentation
- PR #1978 Fix for values being filled in an empty dataframe
- PR #2001 Correctly create MultiColumn from Pandas MultiColumn
- PR #2006 Handle empty dataframe groupby construction for dask
- PR #1965 Parquet Reader: Fix duplicate index column when it's already in `use_cols`
- PR #2033 Add pip to conda environment files to fix warning
- PR #2028 CSV Reader: Fix reading of uncompressed files without a recognized file extension
- PR #2073 Fix an issue when gathering columns with NVCategory and nulls
- PR #2053 cudf::apply_boolean_mask return empty column for empty boolean mask
- PR #2066 exclude `IteratorTest.mean_var_output` test from debug build
- PR #2069 Fix JNI code to use read_csv and read_parquet APIs
- PR #2071 Fix bug with unfound transitive dependencies for GTests in Ubuntu 18.04
- PR #2089 Configure Sphinx to render params correctly
- PR #2091 Fix another bug with unfound transitive dependencies for `cudftestutils` in Ubuntu 18.04
- PR #2115 Just apply `--disable-new-dtags` instead of trying to define all the transitive dependencies
- PR #2106 Fix errors in JitCache tests caused by sharing of device memory between processes
- PR #2120 Fix errors in JitCache tests caused by running multiple threads on the same data
- PR #2102 Fix memory leak in groupby
- PR #2113 fixed typo in to_csv code example


# cudf 0.7.2 (16 May 2019)

## New Features

- PR #1735 Added overload for atomicAdd on int64. Streamlined implementation of custom atomic overloads.
- PR #1741 Add MultiIndex concatenation

## Bug Fixes

- PR #1718 Fix issue with SeriesGroupBy MultiIndex in dask-cudf
- PR #1734 Python: fix performance regression for groupby count() aggregations
- PR #1768 Cython: fix handling read only schema buffers in gpuarrow reader


# cudf 0.7.1 (11 May 2019)

## New Features

- PR #1702 Lazy load MultiIndex to return groupby performance to near optimal.

## Bug Fixes

- PR #1708 Fix handling of `datetime64[ms]` in `dataframe.select_dtypes`


# cuDF 0.7.0 (10 May 2019)

## New Features

- PR #982 Implement gdf_group_by_without_aggregations and gdf_unique_indices functions
- PR #1142 Add `GDF_BOOL` column type
- PR #1194 Implement overloads for CUDA atomic operations
- PR #1292 Implemented Bitwise binary ops AND, OR, XOR (&, |, ^)
- PR #1235 Add GPU-accelerated Parquet Reader
- PR #1335 Added local_dict arg in `DataFrame.query()`.
- PR #1282 Add Series and DataFrame.describe()
- PR #1356 Rolling windows
- PR #1381 Add DataFrame._get_numeric_data
- PR #1388 Add CODEOWNERS file to auto-request reviews based on where changes are made
- PR #1396 Add DataFrame.drop method
- PR #1413 Add DataFrame.melt method
- PR #1412 Add DataFrame.pop()
- PR #1419 Initial CSV writer function
- PR #1441 Add Series level cumulative ops (cumsum, cummin, cummax, cumprod)
- PR #1420 Add script to build and test on a local gpuCI image
- PR #1440 Add DatetimeColumn.min(), DatetimeColumn.max()
- PR #1455 Add Series.Shift via Numba kernel
- PR #1441 Add Series level cumulative ops (cumsum, cummin, cummax, cumprod)
- PR #1461 Add Python coverage test to gpu build
- PR #1445 Parquet Reader: Add selective reading of rows and row group
- PR #1532 Parquet Reader: Add support for INT96 timestamps
- PR #1516 Add Series and DataFrame.ndim
- PR #1556 Add libcudf C++ transition guide
- PR #1466 Add GPU-accelerated ORC Reader
- PR #1565 Add build script for nightly doc builds
- PR #1508 Add Series isna, isnull, and notna
- PR #1456 Add Series.diff() via Numba kernel
- PR #1588 Add Index `astype` typecasting
- PR #1301 MultiIndex support
- PR #1599 Level keyword supported in groupby
- PR #929 Add support operations to dataframe
- PR #1609 Groupby accept list of Series
- PR #1658 Support `group_keys=True` keyword in groupby method

## Improvements

- PR #1531 Refactor closures as private functions in gpuarrow
- PR #1404 Parquet reader page data decoding speedup
- PR #1076 Use `type_dispatcher` in join, quantiles, filter, segmented sort, radix sort and hash_groupby
- PR #1202 Simplify README.md
- PR #1149 CSV Reader: Change convertStrToValue() functions to `__device__` only
- PR #1238 Improve performance of the CUDA trie used in the CSV reader
- PR #1245 Use file cache for JIT kernels
- PR #1278 Update CONTRIBUTING for new conda environment yml naming conventions
- PR #1163 Refactored UnaryOps. Reduced API to two functions: `gdf_unary_math` and `gdf_cast`. Added `abs`, `-`, and `~` ops. Changed bindings to Cython
- PR #1284 Update docs version
- PR #1287 add exclude argument to cudf.select_dtype function
- PR #1286 Refactor some of the CSV Reader kernels into generic utility functions
- PR #1291 fillna in `Series.to_gpu_array()` and `Series.to_array()` can accept the scalar too now.
- PR #1005 generic `reduction` and `scan` support
- PR #1349 Replace modernGPU sort join with thrust.
- PR #1363 Add a dataframe.mean(...) that raises NotImplementedError to satisfy `dask.dataframe.utils.is_dataframe_like`
- PR #1319 CSV Reader: Use column wrapper for gdf_column output alloc/dealloc
- PR #1376 Change series quantile default to linear
- PR #1399 Replace CFFI bindings for NVTX functions with Cython bindings
- PR #1389 Refactored `set_null_count()`
- PR #1386 Added macros `GDF_TRY()`, `CUDF_TRY()` and `ASSERT_CUDF_SUCCEEDED()`
- PR #1435 Rework CMake and conda recipes to depend on installed libraries
- PR #1391 Tidy up bit-resolution-operation and bitmask class code
- PR #1439 Add cmake variable to enable compiling CUDA code with -lineinfo
- PR #1462 Add ability to read parquet files from arrow::io::RandomAccessFile
- PR #1453 Convert CSV Reader CFFI to Cython
- PR #1479 Convert Parquet Reader CFFI to Cython
- PR #1397 Add a utility function for producing an overflow-safe kernel launch grid configuration
- PR #1382 Add GPU parsing of nested brackets to cuIO parsing utilities
- PR #1481 Add cudf::table constructor to allocate a set of `gdf_column`s
- PR #1484 Convert GroupBy CFFI to Cython
- PR #1463 Allow and default melt keyword argument var_name to be None
- PR #1486 Parquet Reader: Use device_buffer rather than device_ptr
- PR #1525 Add cudatoolkit conda dependency
- PR #1520 Renamed `src/dataframe` to `src/table` and moved `table.hpp`. Made `types.hpp` to be type declarations only.
- PR #1492 Convert transpose CFFI to Cython
- PR #1495 Convert binary and unary ops CFFI to Cython
- PR #1503 Convert sorting and hashing ops CFFI to Cython
- PR #1522 Use latest release version in update-version CI script
- PR #1533 Remove stale join CFFI, fix memory leaks in join Cython
- PR #1521 Added `row_bitmask` to compute bitmask for rows of a table. Merged `valids_ops.cu` and `bitmask_ops.cu`
- PR #1553 Overload `hash_row` to avoid using intial hash values. Updated `gdf_hash` to select between overloads
- PR #1585 Updated `cudf::table` to maintain own copy of wrapped `gdf_column*`s
- PR #1559 Add `except +` to all Cython function definitions to catch C++ exceptions properly
- PR #1617 `has_nulls` and `column_dtypes` for `cudf::table`
- PR #1590 Remove CFFI from the build / install process entirely
- PR #1536 Convert gpuarrow CFFI to Cython
- PR #1655 Add `Column._pointer` as a way to access underlying `gdf_column*` of a `Column`
- PR #1655 Update readme conda install instructions for cudf version 0.6 and 0.7


## Bug Fixes

- PR #1233 Fix dtypes issue while adding the column to `str` dataframe.
- PR #1254 CSV Reader: fix data type detection for floating-point numbers in scientific notation
- PR #1289 Fix looping over each value instead of each category in concatenation
- PR #1293 Fix Inaccurate error message in join.pyx
- PR #1308 Add atomicCAS overload for `int8_t`, `int16_t`
- PR #1317 Fix catch polymorphic exception by reference in ipc.cu
- PR #1325 Fix dtype of null bitmasks to int8
- PR #1326 Update build documentation to use -DCMAKE_CXX11_ABI=ON
- PR #1334 Add "na_position" argument to CategoricalColumn sort_by_values
- PR #1321 Fix out of bounds warning when checking Bzip2 header
- PR #1359 Add atomicAnd/Or/Xor for integers
- PR #1354 Fix `fillna()` behaviour when replacing values with different dtypes
- PR #1347 Fixed core dump issue while passing dict_dtypes without column names in `cudf.read_csv()`
- PR #1379 Fixed build failure caused due to error: 'col_dtype' may be used uninitialized
- PR #1392 Update cudf Dockerfile and package_versions.sh
- PR #1385 Added INT8 type to `_schema_to_dtype` for use in GpuArrowReader
- PR #1393 Fixed a bug in `gdf_count_nonzero_mask()` for the case of 0 bits to count
- PR #1395 Update CONTRIBUTING to use the environment variable CUDF_HOME
- PR #1416 Fix bug at gdf_quantile_exact and gdf_quantile_appox
- PR #1421 Fix remove creation of series multiple times during `add_column()`
- PR #1405 CSV Reader: Fix memory leaks on read_csv() failure
- PR #1328 Fix CategoricalColumn to_arrow() null mask
- PR #1433 Fix NVStrings/categories includes
- PR #1432 Update NVStrings to 0.7.* to coincide with 0.7 development
- PR #1483 Modify CSV reader to avoid cropping blank quoted characters in non-string fields
- PR #1446 Merge 1275 hotfix from master into branch-0.7
- PR #1447 Fix legacy groupby apply docstring
- PR #1451 Fix hash join estimated result size is not correct
- PR #1454 Fix local build script improperly change directory permissions
- PR #1490 Require Dask 1.1.0+ for `is_dataframe_like` test or skip otherwise.
- PR #1491 Use more specific directories & groups in CODEOWNERS
- PR #1497 Fix Thrust issue on CentOS caused by missing default constructor of host_vector elements
- PR #1498 Add missing include guard to device_atomics.cuh and separated DEVICE_ATOMICS_TEST
- PR #1506 Fix csv-write call to updated NVStrings method
- PR #1510 Added nvstrings `fillna()` function
- PR #1507 Parquet Reader: Default string data to GDF_STRING
- PR #1535 Fix doc issue to ensure correct labelling of cudf.series
- PR #1537 Fix `undefined reference` link error in HashPartitionTest
- PR #1548 Fix ci/local/build.sh README from using an incorrect image example
- PR #1551 CSV Reader: Fix integer column name indexing
- PR #1586 Fix broken `scalar_wrapper::operator==`
- PR #1591 ORC/Parquet Reader: Fix missing import for FileNotFoundError exception
- PR #1573 Parquet Reader: Fix crash due to clash with ORC reader datasource
- PR #1607 Revert change of `column.to_dense_buffer` always return by copy for performance concerns
- PR #1618 ORC reader: fix assert & data output when nrows/skiprows isn't aligned to stripe boundaries
- PR #1631 Fix failure of TYPES_TEST on some gcc-7 based systems.
- PR #1641 CSV Reader: Fix skip_blank_lines behavior with Windows line terminators (\r\n)
- PR #1648 ORC reader: fix non-deterministic output when skiprows is non-zero
- PR #1676 Fix groupby `as_index` behaviour with `MultiIndex`
- PR #1659 Fix bug caused by empty groupbys and multiindex slicing throwing exceptions
- PR #1656 Correct Groupby failure in dask when un-aggregable columns are left in dataframe.
- PR #1689 Fix groupby performance regression
- PR #1694 Add Cython as a runtime dependency since it's required in `setup.py`


# cuDF 0.6.1 (25 Mar 2019)

## Bug Fixes

- PR #1275 Fix CentOS exception in DataFrame.hash_partition from using value "returned" by a void function


# cuDF 0.6.0 (22 Mar 2019)

## New Features

- PR #760 Raise `FileNotFoundError` instead of `GDF_FILE_ERROR` in `read_csv` if the file does not exist
- PR #539 Add Python bindings for replace function
- PR #823 Add Doxygen configuration to enable building HTML documentation for libcudf C/C++ API
- PR #807 CSV Reader: Add byte_range parameter to specify the range in the input file to be read
- PR #857 Add Tail method for Series/DataFrame and update Head method to use iloc
- PR #858 Add series feature hashing support
- PR #871 CSV Reader: Add support for NA values, including user specified strings
- PR #893 Adds PyArrow based parquet readers / writers to Python, fix category dtype handling, fix arrow ingest buffer size issues
- PR #867 CSV Reader: Add support for ignoring blank lines and comment lines
- PR #887 Add Series digitize method
- PR #895 Add Series groupby
- PR #898 Add DataFrame.groupby(level=0) support
- PR #920 Add feather, JSON, HDF5 readers / writers from PyArrow / Pandas
- PR #888 CSV Reader: Add prefix parameter for column names, used when parsing without a header
- PR #913 Add DLPack support: convert between cuDF DataFrame and DLTensor
- PR #939 Add ORC reader from PyArrow
- PR #918 Add Series.groupby(level=0) support
- PR #906 Add binary and comparison ops to DataFrame
- PR #958 Support unary and binary ops on indexes
- PR #964 Add `rename` method to `DataFrame`, `Series`, and `Index`
- PR #985 Add `Series.to_frame` method
- PR #985 Add `drop=` keyword to reset_index method
- PR #994 Remove references to pygdf
- PR #990 Add external series groupby support
- PR #988 Add top-level merge function to cuDF
- PR #992 Add comparison binaryops to DateTime columns
- PR #996 Replace relative path imports with absolute paths in tests
- PR #995 CSV Reader: Add index_col parameter to specify the column name or index to be used as row labels
- PR #1004 Add `from_gpu_matrix` method to DataFrame
- PR #997 Add property index setter
- PR #1007 Replace relative path imports with absolute paths in cudf
- PR #1013 select columns with df.columns
- PR #1016 Rename Series.unique_count() to nunique() to match pandas API
- PR #947 Prefixsum to handle nulls and float types
- PR #1029 Remove rest of relative path imports
- PR #1021 Add filtered selection with assignment for Dataframes
- PR #872 Adding NVCategory support to cudf apis
- PR #1052 Add left/right_index and left/right_on keywords to merge
- PR #1091 Add `indicator=` and `suffixes=` keywords to merge
- PR #1107 Add unsupported keywords to Series.fillna
- PR #1032 Add string support to cuDF python
- PR #1136 Removed `gdf_concat`
- PR #1153 Added function for getting the padded allocation size for valid bitmask
- PR #1148 Add cudf.sqrt for dataframes and Series
- PR #1159 Add Python bindings for libcudf dlpack functions
- PR #1155 Add __array_ufunc__ for DataFrame and Series for sqrt
- PR #1168 to_frame for series accepts a name argument


## Improvements

- PR #1218 Add dask-cudf page to API docs
- PR #892 Add support for heterogeneous types in binary ops with JIT
- PR #730 Improve performance of `gdf_table` constructor
- PR #561 Add Doxygen style comments to Join CUDA functions
- PR #813 unified libcudf API functions by replacing gpu_ with gdf_
- PR #822 Add support for `__cuda_array_interface__` for ingest
- PR #756 Consolidate common helper functions from unordered map and multimap
- PR #753 Improve performance of groupby sum and average, especially for cases with few groups.
- PR #836 Add ingest support for arrow chunked arrays in Column, Series, DataFrame creation
- PR #763 Format doxygen comments for csv_read_arg struct
- PR #532 CSV Reader: Use type dispatcher instead of switch block
- PR #694 Unit test utilities improvements
- PR #878 Add better indexing to Groupby
- PR #554 Add `empty` method and `is_monotonic` attribute to `Index`
- PR #1040 Fixed up Doxygen comment tags
- PR #909 CSV Reader: Avoid host->device->host copy for header row data
- PR #916 Improved unit testing and error checking for `gdf_column_concat`
- PR #941 Replace `numpy` call in `Series.hash_encode` with `numba`
- PR #942 Added increment/decrement operators for wrapper types
- PR #943 Updated `count_nonzero_mask` to return `num_rows` when the mask is null
- PR #952 Added trait to map C++ type to `gdf_dtype`
- PR #966 Updated RMM submodule.
- PR #998 Add IO reader/writer modules to API docs, fix for missing cudf.Series docs
- PR #1017 concatenate along columns for Series and DataFrames
- PR #1002 Support indexing a dataframe with another boolean dataframe
- PR #1018 Better concatenation for Series and Dataframes
- PR #1036 Use Numpydoc style docstrings
- PR #1047 Adding gdf_dtype_extra_info to gdf_column_view_augmented
- PR #1054 Added default ctor to SerialTrieNode to overcome Thrust issue in CentOS7 + CUDA10
- PR #1024 CSV Reader: Add support for hexadecimal integers in integral-type columns
- PR #1033 Update `fillna()` to use libcudf function `gdf_replace_nulls`
- PR #1066 Added inplace assignment for columns and select_dtypes for dataframes
- PR #1026 CSV Reader: Change the meaning and type of the quoting parameter to match Pandas
- PR #1100 Adds `CUDF_EXPECTS` error-checking macro
- PR #1092 Fix select_dtype docstring
- PR #1111 Added cudf::table
- PR #1108 Sorting for datetime columns
- PR #1120 Return a `Series` (not a `Column`) from `Series.cat.set_categories()`
- PR #1128 CSV Reader: The last data row does not need to be line terminated
- PR #1183 Bump Arrow version to 0.12.1
- PR #1208 Default to CXX11_ABI=ON
- PR #1252 Fix NVStrings dependencies for cuda 9.2 and 10.0
- PR #2037 Optimize the existing `gather` and `scatter` routines in `libcudf`

## Bug Fixes

- PR #821 Fix flake8 issues revealed by flake8 update
- PR #808 Resolved renamed `d_columns_valids` variable name
- PR #820 CSV Reader: fix the issue where reader adds additional rows when file uses \r\n as a line terminator
- PR #780 CSV Reader: Fix scientific notation parsing and null values for empty quotes
- PR #815 CSV Reader: Fix data parsing when tabs are present in the input CSV file
- PR #850 Fix bug where left joins where the left df has 0 rows causes a crash
- PR #861 Fix memory leak by preserving the boolean mask index
- PR #875 Handle unnamed indexes in to/from arrow functions
- PR #877 Fix ingest of 1 row arrow tables in from arrow function
- PR #876 Added missing `<type_traits>` include
- PR #889 Deleted test_rmm.py which has now moved to RMM repo
- PR #866 Merge v0.5.1 numpy ABI hotfix into 0.6
- PR #917 value_counts return int type on empty columns
- PR #611 Renamed `gdf_reduce_optimal_output_size()` -> `gdf_reduction_get_intermediate_output_size()`
- PR #923 fix index for negative slicing for cudf dataframe and series
- PR #927 CSV Reader: Fix category GDF_CATEGORY hashes not being computed properly
- PR #921 CSV Reader: Fix parsing errors with delim_whitespace, quotations in the header row, unnamed columns
- PR #933 Fix handling objects of all nulls in series creation
- PR #940 CSV Reader: Fix an issue where the last data row is missing when using byte_range
- PR #945 CSV Reader: Fix incorrect datetime64 when milliseconds or space separator are used
- PR #959 Groupby: Problem with column name lookup
- PR #950 Converting dataframe/recarry with non-contiguous arrays
- PR #963 CSV Reader: Fix another issue with missing data rows when using byte_range
- PR #999 Fix 0 sized kernel launches and empty sort_index exception
- PR #993 Fix dtype in selecting 0 rows from objects
- PR #1009 Fix performance regression in `to_pandas` method on DataFrame
- PR #1008 Remove custom dask communication approach
- PR #1001 CSV Reader: Fix a memory access error when reading a large (>2GB) file with date columns
- PR #1019 Binary Ops: Fix error when one input column has null mask but other doesn't
- PR #1014 CSV Reader: Fix false positives in bool value detection
- PR #1034 CSV Reader: Fix parsing floating point precision and leading zero exponents
- PR #1044 CSV Reader: Fix a segfault when byte range aligns with a page
- PR #1058 Added support for `DataFrame.loc[scalar]`
- PR #1060 Fix column creation with all valid nan values
- PR #1073 CSV Reader: Fix an issue where a column name includes the return character
- PR #1090 Updating Doxygen Comments
- PR #1080 Fix dtypes returned from loc / iloc because of lists
- PR #1102 CSV Reader: Minor fixes and memory usage improvements
- PR #1174: Fix release script typo
- PR #1137 Add prebuild script for CI
- PR #1118 Enhanced the `DataFrame.from_records()` feature
- PR #1129 Fix join performance with index parameter from using numpy array
- PR #1145 Issue with .agg call on multi-column dataframes
- PR #908 Some testing code cleanup
- PR #1167 Fix issue with null_count not being set after inplace fillna()
- PR #1184 Fix iloc performance regression
- PR #1185 Support left_on/right_on and also on=str in merge
- PR #1200 Fix allocating bitmasks with numba instead of rmm in allocate_mask function
- PR #1213 Fix bug with csv reader requesting subset of columns using wrong datatype
- PR #1223 gpuCI: Fix label on rapidsai channel on gpu build scripts
- PR #1242 Add explicit Thrust exec policy to fix NVCATEGORY_TEST segfault on some platforms
- PR #1246 Fix categorical tests that failed due to bad implicit type conversion
- PR #1255 Fix overwriting conda package main label uploads
- PR #1259 Add dlpack includes to pip build


# cuDF 0.5.1 (05 Feb 2019)

## Bug Fixes

- PR #842 Avoid using numpy via cimport to prevent ABI issues in Cython compilation


# cuDF 0.5.0 (28 Jan 2019)

## New Features

- PR #722 Add bzip2 decompression support to `read_csv()`
- PR #693 add ZLIB-based GZIP/ZIP support to `read_csv_strings()`
- PR #411 added null support to gdf_order_by (new API) and cudf_table::sort
- PR #525 Added GitHub Issue templates for bugs, documentation, new features, and questions
- PR #501 CSV Reader: Add support for user-specified decimal point and thousands separator to read_csv_strings()
- PR #455 CSV Reader: Add support for user-specified decimal point and thousands separator to read_csv()
- PR #439 add `DataFrame.drop` method similar to pandas
- PR #356 add `DataFrame.transpose` method and `DataFrame.T` property similar to pandas
- PR #505 CSV Reader: Add support for user-specified boolean values
- PR #350 Implemented Series replace function
- PR #490 Added print_env.sh script to gather relevant environment details when reporting cuDF issues
- PR #474 add ZLIB-based GZIP/ZIP support to `read_csv()`
- PR #547 Added melt similar to `pandas.melt()`
- PR #491 Add CI test script to check for updates to CHANGELOG.md in PRs
- PR #550 Add CI test script to check for style issues in PRs
- PR #558 Add CI scripts for cpu-based conda and gpu-based test builds
- PR #524 Add Boolean Indexing
- PR #564 Update python `sort_values` method to use updated libcudf `gdf_order_by` API
- PR #509 CSV Reader: Input CSV file can now be passed in as a text or a binary buffer
- PR #607 Add `__iter__` and iteritems to DataFrame class
- PR #643 added a new api gdf_replace_nulls that allows a user to replace nulls in a column

## Improvements

- PR #426 Removed sort-based groupby and refactored existing groupby APIs. Also improves C++/CUDA compile time.
- PR #461 Add `CUDF_HOME` variable in README.md to replace relative pathing.
- PR #472 RMM: Created centralized rmm::device_vector alias and rmm::exec_policy
- PR #500 Improved the concurrent hash map class to support partitioned (multi-pass) hash table building.
- PR #454 Improve CSV reader docs and examples
- PR #465 Added templated C++ API for RMM to avoid explicit cast to `void**`
- PR #513 `.gitignore` tweaks
- PR #521 Add `assert_eq` function for testing
- PR #502 Simplify Dockerfile for local dev, eliminate old conda/pip envs
- PR #549 Adds `-rdynamic` compiler flag to nvcc for Debug builds
- PR #472 RMM: Created centralized rmm::device_vector alias and rmm::exec_policy
- PR #577 Added external C++ API for scatter/gather functions
- PR #500 Improved the concurrent hash map class to support partitioned (multi-pass) hash table building
- PR #583 Updated `gdf_size_type` to `int`
- PR #500 Improved the concurrent hash map class to support partitioned (multi-pass) hash table building
- PR #617 Added .dockerignore file. Prevents adding stale cmake cache files to the docker container
- PR #658 Reduced `JOIN_TEST` time by isolating overflow test of hash table size computation
- PR #664 Added Debuging instructions to README
- PR #651 Remove noqa marks in `__init__.py` files
- PR #671 CSV Reader: uncompressed buffer input can be parsed without explicitly specifying compression as None
- PR #684 Make RMM a submodule
- PR #718 Ensure sum, product, min, max methods pandas compatibility on empty datasets
- PR #720 Refactored Index classes to make them more Pandas-like, added CategoricalIndex
- PR #749 Improve to_arrow and from_arrow Pandas compatibility
- PR #766 Remove TravisCI references, remove unused variables from CMake, fix ARROW_VERSION in Cmake
- PR #773 Add build-args back to Dockerfile and handle dependencies based on environment yml file
- PR #781 Move thirdparty submodules to root and symlink in /cpp
- PR #843 Fix broken cudf/python API examples, add new methods to the API index

## Bug Fixes

- PR #569 CSV Reader: Fix days being off-by-one when parsing some dates
- PR #531 CSV Reader: Fix incorrect parsing of quoted numbers
- PR #465 Added templated C++ API for RMM to avoid explicit cast to `void**`
- PR #473 Added missing <random> include
- PR #478 CSV Reader: Add api support for auto column detection, header, mangle_dupe_cols, usecols
- PR #495 Updated README to correct where cffi pytest should be executed
- PR #501 Fix the intermittent segfault caused by the `thousands` and `compression` parameters in the csv reader
- PR #502 Simplify Dockerfile for local dev, eliminate old conda/pip envs
- PR #512 fix bug for `on` parameter in `DataFrame.merge` to allow for None or single column name
- PR #511 Updated python/cudf/bindings/join.pyx to fix cudf merge printing out dtypes
- PR #513 `.gitignore` tweaks
- PR #521 Add `assert_eq` function for testing
- PR #537 Fix CMAKE_CUDA_STANDARD_REQURIED typo in CMakeLists.txt
- PR #447 Fix silent failure in initializing DataFrame from generator
- PR #545 Temporarily disable csv reader thousands test to prevent segfault (test re-enabled in PR #501)
- PR #559 Fix Assertion error while using `applymap` to change the output dtype
- PR #575 Update `print_env.sh` script to better handle missing commands
- PR #612 Prevent an exception from occuring with true division on integer series.
- PR #630 Fix deprecation warning for `pd.core.common.is_categorical_dtype`
- PR #622 Fix Series.append() behaviour when appending values with different numeric dtype
- PR #603 Fix error while creating an empty column using None.
- PR #673 Fix array of strings not being caught in from_pandas
- PR #644 Fix return type and column support of dataframe.quantile()
- PR #634 Fix create `DataFrame.from_pandas()` with numeric column names
- PR #654 Add resolution check for GDF_TIMESTAMP in Join
- PR #648 Enforce one-to-one copy required when using `numba>=0.42.0`
- PR #645 Fix cmake build type handling not setting debug options when CMAKE_BUILD_TYPE=="Debug"
- PR #669 Fix GIL deadlock when launching multiple python threads that make Cython calls
- PR #665 Reworked the hash map to add a way to report the destination partition for a key
- PR #670 CMAKE: Fix env include path taking precedence over libcudf source headers
- PR #674 Check for gdf supported column types
- PR #677 Fix 'gdf_csv_test_Dates' gtest failure due to missing nrows parameter
- PR #604 Fix the parsing errors while reading a csv file using `sep` instead of `delimiter`.
- PR #686 Fix converting nulls to NaT values when converting Series to Pandas/Numpy
- PR #689 CSV Reader: Fix behavior with skiprows+header to match pandas implementation
- PR #691 Fixes Join on empty input DFs
- PR #706 CSV Reader: Fix broken dtype inference when whitespace is in data
- PR #717 CSV reader: fix behavior when parsing a csv file with no data rows
- PR #724 CSV Reader: fix build issue due to parameter type mismatch in a std::max call
- PR #734 Prevents reading undefined memory in gpu_expand_mask_bits numba kernel
- PR #747 CSV Reader: fix an issue where CUDA allocations fail with some large input files
- PR #750 Fix race condition for handling NVStrings in CMake
- PR #719 Fix merge column ordering
- PR #770 Fix issue where RMM submodule pointed to wrong branch and pin other to correct branches
- PR #778 Fix hard coded ABI off setting
- PR #784 Update RMM submodule commit-ish and pip paths
- PR #794 Update `rmm::exec_policy` usage to fix segmentation faults when used as temprory allocator.
- PR #800 Point git submodules to branches of forks instead of exact commits


# cuDF 0.4.0 (05 Dec 2018)

## New Features

- PR #398 add pandas-compatible `DataFrame.shape()` and `Series.shape()`
- PR #394 New documentation feature "10 Minutes to cuDF"
- PR #361 CSV Reader: Add support for strings with delimiters

## Improvements

 - PR #436 Improvements for type_dispatcher and wrapper structs
 - PR #429 Add CHANGELOG.md (this file)
 - PR #266 use faster CUDA-accelerated DataFrame column/Series concatenation.
 - PR #379 new C++ `type_dispatcher` reduces code complexity in supporting many data types.
 - PR #349 Improve performance for creating columns from memoryview objects
 - PR #445 Update reductions to use type_dispatcher. Adds integer types support to sum_of_squares.
 - PR #448 Improve installation instructions in README.md
 - PR #456 Change default CMake build to Release, and added option for disabling compilation of tests

## Bug Fixes

 - PR #444 Fix csv_test CUDA too many resources requested fail.
 - PR #396 added missing output buffer in validity tests for groupbys.
 - PR #408 Dockerfile updates for source reorganization
 - PR #437 Add cffi to Dockerfile conda env, fixes "cannot import name 'librmm'"
 - PR #417 Fix `map_test` failure with CUDA 10
 - PR #414 Fix CMake installation include file paths
 - PR #418 Properly cast string dtypes to programmatic dtypes when instantiating columns
 - PR #427 Fix and tests for Concatenation illegal memory access with nulls


# cuDF 0.3.0 (23 Nov 2018)

## New Features

 - PR #336 CSV Reader string support

## Improvements

 - PR #354 source code refactored for better organization. CMake build system overhaul. Beginning of transition to Cython bindings.
 - PR #290 Add support for typecasting to/from datetime dtype
 - PR #323 Add handling pyarrow boolean arrays in input/out, add tests
 - PR #325 GDF_VALIDITY_UNSUPPORTED now returned for algorithms that don't support non-empty valid bitmasks
 - PR #381 Faster InputTooLarge Join test completes in ms rather than minutes.
 - PR #373 .gitignore improvements
 - PR #367 Doc cleanup & examples for DataFrame methods
 - PR #333 Add Rapids Memory Manager documentation
 - PR #321 Rapids Memory Manager adds file/line location logging and convenience macros
 - PR #334 Implement DataFrame `__copy__` and `__deepcopy__`
 - PR #271 Add NVTX ranges to pygdf
 - PR #311 Document system requirements for conda install

## Bug Fixes

 - PR #337 Retain index on `scale()` function
 - PR #344 Fix test failure due to PyArrow 0.11 Boolean handling
 - PR #364 Remove noexcept from managed_allocator;  CMakeLists fix for NVstrings
 - PR #357 Fix bug that made all series be considered booleans for indexing
 - PR #351 replace conda env configuration for developers
 - PRs #346 #360 Fix CSV reading of negative numbers
 - PR #342 Fix CMake to use conda-installed nvstrings
 - PR #341 Preserve categorical dtype after groupby aggregations
 - PR #315 ReadTheDocs build update to fix missing libcuda.so
 - PR #320 FIX out-of-bounds access error in reductions.cu
 - PR #319 Fix out-of-bounds memory access in libcudf count_valid_bits
 - PR #303 Fix printing empty dataframe


# cuDF 0.2.0 and cuDF 0.1.0

These were initial releases of cuDF based on previously separate pyGDF and libGDF libraries.<|MERGE_RESOLUTION|>--- conflicted
+++ resolved
@@ -12,12 +12,9 @@
 
 ## Improvements
 
-<<<<<<< HEAD
 - PR #3292 Port NVStrings regex contains function
 - PR #3409 Port NVStrings regex replace function
-=======
 - PR #3370 Port NVStrings strip functions
->>>>>>> 2b07837b
 - PR #3453 Port NVStrings IPv4 convert functions to cudf strings column
 - PR #3441 Port NVStrings url encode/decode to cudf strings column
 - PR #3364 Port NVStrings split functions
