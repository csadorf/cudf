
# cuDF 0.5.0 (Date TBD)

## New Features

- PR #411 added null support to gdf_order_by (new API) and cudf_table::sort
- PR #525 Added GitHub Issue templates for bugs, documentation, new features, and questions
- PR #501 CSV Reader: Add support for user-specified decimal point and thousands separator to read_csv_strings()
- PR #455 CSV Reader: Add support for user-specified decimal point and thousands separator to read_csv()
- PR #439 add `DataFrame.drop` method similar to pandas
- PR #505 CSV Reader: Add support for user-specified boolean values
- PR #350 Implemented Series replace function
- PR #490 Added print_env.sh script to gather relevant environment details when reporting cuDF issues
- PR #474 add ZLIB-based GZIP/ZIP support to `read_csv()`
- PR #491 Add CI test script to check for updates to CHANGELOG.md in PRs
- PR #550 Add CI test script to check for style issues in PRs
- PR #558 Add CI scripts for cpu-based conda and gpu-based test builds
- PR #524 Add Boolean Indexing
- PR #564 Update python `sort_values` method to use updated libcudf `gdf_order_by` API
- PR #509 CSV Reader: Input CSV file can now be passed in as a text or a binary buffer
- PR #607 Add `__iter__` and iteritems to DataFrame class

## Improvements

- PR #426 Removed sort-based groupby and refactored existing groupby APIs. Also improves C++/CUDA compile time
- PR #454 Improve CSV reader docs and examples
- PR #465 Added templated C++ API for RMM to avoid explicit cast to `void**`
<<<<<<< HEAD
- PR #513 `.gitignore` tweaks
- PR #521 Add `assert_eq` function for testing
- PR #502 Simplify Dockerfile for local dev, eliminate old conda/pip envs
- PR #549 Adds `-rdynamic` compiler flag to nvcc for Debug builds
=======
- PR #472 RMM: Created centralized rmm::device_vector alias and rmm::exec_policy
- PR #617 Added .dockerignore file. Prevents adding stale cmake cache files to the docker container
>>>>>>> b74591b7

## Bug Fixes

- PR #531 CSV Reader: Fix incorrect parsing of quoted numbers
- PR #465 Added templated C++ API for RMM to avoid explicit cast to `void**`
- PR #473 Added missing <random> include
- PR #478 CSV Reader: Add api support for auto column detection, header, mangle_dupe_cols, usecols
- PR #495 Updated README to correct where cffi pytest should be executed
- PR #500 Improved the concurrent hash map class to support partitioned (multi-pass) hash table building
- PR #501 Fix the intermittent segfault caused by the `thousands` and `compression` parameters in the csv reader
- PR #502 Simplify Dockerfile for local dev, eliminate old conda/pip envs
- PR #512 fix bug for `on` parameter in `DataFrame.merge` to allow for None or single column name
- PR #511 Updated python/cudf/bindings/join.pyx to fix cudf merge printing out dtypes
- PR #513 `.gitignore` tweaks
- PR #521 Add `assert_eq` function for testing
- PR #537 Fix CMAKE_CUDA_STANDARD_REQURIED typo in CMakeLists.txt
- PR #545 Temporarily disable csv reader thousands test to prevent segfault (test re-enabled in PR #501)
- PR #559 Fix Assertion error while using `applymap` to change the output dtype
- PR #575 Update `print_env.sh` script to better handle missing commands
- PR #612 Prevent an exception from occuring with true division on integer series.
- PR #630 Fix deprecation warning for `pd.core.common.is_categorical_dtype`
- PR #622 Fix Series.append() behaviour when appending values with different numeric dtype
- PR #634 Fix create `DataFrame.from_pandas()` with numeric column names


# cuDF 0.4.0 (05 Dec 2018)

## New Features

- PR #398 add pandas-compatible `DataFrame.shape()` and `Series.shape()`
- PR #394 New documentation feature "10 Minutes to cuDF"
- PR #361 CSV Reader: Add support for strings with delimiters

## Improvements

 - PR #436 Improvements for type_dispatcher and wrapper structs
 - PR #429 Add CHANGELOG.md (this file)
 - PR #266 use faster CUDA-accelerated DataFrame column/Series concatenation.
 - PR #379 new C++ `type_dispatcher` reduces code complexity in supporting many data types.
 - PR #349 Improve performance for creating columns from memoryview objects
 - PR #445 Update reductions to use type_dispatcher. Adds integer types support to sum_of_squares.
 - PR #448 Improve installation instructions in README.md
 - PR #456 Change default CMake build to Release, and added option for disabling compilation of tests

## Bug Fixes

 - PR #444 Fix csv_test CUDA too many resources requested fail.
 - PR #396 added missing output buffer in validity tests for groupbys.
 - PR #408 Dockerfile updates for source reorganization
 - PR #437 Add cffi to Dockerfile conda env, fixes "cannot import name 'librmm'"
 - PR #417 Fix `map_test` failure with CUDA 10
 - PR #414 Fix CMake installation include file paths
 - PR #418 Properly cast string dtypes to programmatic dtypes when instantiating columns
 - PR #427 Fix and tests for Concatenation illegal memory access with nulls


# cuDF 0.3.0 (23 Nov 2018)

## New Features

 - PR #336 CSV Reader string support

## Improvements

 - PR #354 source code refactored for better organization. CMake build system overhaul. Beginning of transition to Cython bindings.
 - PR #290 Add support for typecasting to/from datetime dtype
 - PR #323 Add handling pyarrow boolean arrays in input/out, add tests
 - PR #325 GDF_VALIDITY_UNSUPPORTED now returned for algorithms that don't support non-empty valid bitmasks
 - PR #381 Faster InputTooLarge Join test completes in ms rather than minutes.
 - PR #373 .gitignore improvements
 - PR #367 Doc cleanup & examples for DataFrame methods
 - PR #333 Add Rapids Memory Manager documentation
 - PR #321 Rapids Memory Manager adds file/line location logging and convenience macros
 - PR #334 Implement DataFrame `__copy__` and `__deepcopy__`
 - PR #271 Add NVTX ranges to pygdf
 - PR #311 Document system requirements for conda install

## Bug Fixes

 - PR #337 Retain index on `scale()` function
 - PR #344 Fix test failure due to PyArrow 0.11 Boolean handling
 - PR #364 Remove noexcept from managed_allocator;  CMakeLists fix for NVstrings
 - PR #357 Fix bug that made all series be considered booleans for indexing
 - PR #351 replace conda env configuration for developers
 - PRs #346 #360 Fix CSV reading of negative numbers
 - PR #342 Fix CMake to use conda-installed nvstrings
 - PR #341 Preserve categorical dtype after groupby aggregations
 - PR #315 ReadTheDocs build update to fix missing libcuda.so
 - PR #320 FIX out-of-bounds access error in reductions.cu
 - PR #319 Fix out-of-bounds memory access in libcudf count_valid_bits
 - PR #303 Fix printing empty dataframe


# cuDF 0.2.0 and cuDF 0.1.0

These were initial releases of cuDF based on previously separate pyGDF and libGDF libraries.
<|MERGE_RESOLUTION|>--- conflicted
+++ resolved
@@ -25,15 +25,12 @@
 - PR #426 Removed sort-based groupby and refactored existing groupby APIs. Also improves C++/CUDA compile time
 - PR #454 Improve CSV reader docs and examples
 - PR #465 Added templated C++ API for RMM to avoid explicit cast to `void**`
-<<<<<<< HEAD
 - PR #513 `.gitignore` tweaks
 - PR #521 Add `assert_eq` function for testing
 - PR #502 Simplify Dockerfile for local dev, eliminate old conda/pip envs
 - PR #549 Adds `-rdynamic` compiler flag to nvcc for Debug builds
-=======
 - PR #472 RMM: Created centralized rmm::device_vector alias and rmm::exec_policy
 - PR #617 Added .dockerignore file. Prevents adding stale cmake cache files to the docker container
->>>>>>> b74591b7
 
 ## Bug Fixes
 
