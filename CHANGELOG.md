# cuDF 0.11.0 (Date TBD)

## New Features

- PR #2930 JSON Reader: Support ARROW_RANDOM_FILE input
- PR #2956 Add `cudf::stack` and `cudf::tile`
- PR #2987 Add `inplace` arg to `DataFrame.reset_index` and `Series`
- PR #3129 Add strings column factory from `std::vector`s
- PR #3054 Add parquet reader support for decimal data types
- PR #3022 adds DataFrame.astype for cuDF dataframes
- PR #2962 Add isnull(), notnull() and related functions
- PR #3025 Move search files to legacy
- PR #3094 Adding `any` and `all` support from libcudf
- PR #3130 Define and implement new `column_wrapper`
- PR #3143 Define and implement new copying APIs `slice` and `split`
- PR #3161 Move merge files to legacy
- PR #3079 Added support to write ORC files given a local path
- PR #3192 Add dtype param to cast `DataFrame` on init
- PR #3223 Java expose underlying buffers

## Improvements

- PR #2904 Move gpu decompressors to cudf::io namespace
- PR #2977 Moved old C++ test utilities to legacy directory.
- PR #2965 Fix slow orc reader perf with large uncompressed blocks
- PR #2995 Move JIT type utilities to legacy directory
- PR #2927 Add ``Table`` and ``TableView`` extension classes that wrap legacy cudf::table
- PR #3005 Renames `cudf::exp` namespace to `cudf::experimental`
- PR #3008 Make safe versions of `is_null` and `is_valid` in `column_device_view`
- PR #3026 Move fill and repeat files to legacy
- PR #3027 Move copying.hpp and related source to legacy folder
- PR #3014 Snappy decompression optimizations
- PR #3032 Use `asarray` to coerce indices to a NumPy array
- PR #2996 IO Readers: Replace `cuio::device_buffer` with `rmm::device_buffer`
- PR #3051 Specialized hash function for strings column
- PR #3065 Select and Concat for cudf::experimental::table
- PR #3080 Move `valid_if.cuh` to `legacy/`
- PR #3052 Moved replace.hpp functionality to legacy
- PR #3091 Move join files to legacy
- PR #3092 Implicitly init RMM if Java allocates before init
- PR #3029 Update gdf_ numeric types with stdint and move to cudf namespace
- PR #3052 Moved replace.hpp functionality to legacy
- PR #2955 Add cmake option to only build for present GPU architecture
- PR #3070 Move functions.h and related source to legacy
- PR #2951 Allow set_index to handle a list of column names
- PR #3093 Move groupby files to legacy
- PR #2988 Removing GIS functionality (now part of cuSpatial library)
- PR #3067 Java method to return size of device memory buffer
- PR #3083 Improved some binary operation tests to include null testing.
- PR #3084 Update to arrow-cpp and pyarrow 0.15.0
- PR #3071 Move cuIO to legacy
- PR #3126 Round 2 of snappy decompression optimizations
- PR #3046 Define and implement new copying APIs `empty_like` and `allocate_like`
- PR #3128 Support MultiIndex in DataFrame.join
- PR #3135 Add nvtx utilities to cudf::nvtx namespace
- PR #3021 Java host side concat of serialized buffers
- PR #3138 Movey unary files to legacy
- PR #3154 Make `table_view_base.column()` const and add `mutable_table_view.column()`
- PR #3175 Set cmake cuda version variables
- PR #3171 Move deprecated error macros to legacy
- PR #3193 Add cuPy as a formal dependency
- PR #3195 Support for zero columned `table_view`
- PR #3165 Java device memory size for string category
- PR #3205 Move transform files to legacy
- PR #3202 Rename and move error.hpp to public headers
- PR #2878 Use upstream merge code in dask_cudf
- PR #3157 Use enum class rather than enum for mask_allocation_policy

## Bug Fixes

- PR #2895 Fixed dask_cudf group_split behavior to handle upstream rearrange_by_divisions
- PR #3048 Support for zero columned tables
- PR #3030 Fix snappy decoding regression in PR #3014
- PR #3041 Fixed exp to experimental namespace name change issue
- PR #3056 Add additional cmake hint for finding local build of RMM files
- PR #3060 Move copying.hpp includes to legacy
- PR #3139 Fixed java RMM auto initalization
- PR #3141 Java fix for relocated IO headers
- PR #3149 Rename column_wrapper.cuh to column_wrapper.hpp
- PR #3168 Fix mutable_column_device_view head const_cast
- PR #3199 Update JNI includes for legacy moves
- PR #3204 ORC writer: Fix ByteRLE encoding of NULLs
- PR #2994 Fix split_out-support but with hash_object_dispatch
- PR #3212 Fix string to date casting when format is not specified
- PR #3218 Fixes `row_lexicographic_comparator` issue with handling two tables
- PR #3228 Default initialize RMM when Java native dependencies are loaded
<<<<<<< HEAD
- PR #3012 replacing instances of `to_gpu_array` with `mem`
=======
- PR #3236 Fix Numba 0.46+/CuPy 6.3 interface compatibility

>>>>>>> a899cd2e

# cuDF 0.10.0 (16 Oct 2019)

## New Features

- PR #2423 Added `groupby.quantile()`
- PR #2522 Add Java bindings for NVStrings backed upper and lower case mutators
- PR #2605 Added Sort based groupby in libcudf
- PR #2607 Add Java bindings for parsing JSON
- PR #2629 Add dropna= parameter to groupby
- PR #2585 ORC & Parquet Readers: Remove millisecond timestamp restriction
- PR #2507 Add GPU-accelerated ORC Writer
- PR #2559 Add Series.tolist()
- PR #2653 Add Java bindings for rolling window operations
- PR #2480 Merge `custreamz` codebase into `cudf` repo
- PR #2674 Add __contains__ for Index/Series/Column
- PR #2635 Add support to read from remote and cloud sources like s3, gcs, hdfs
- PR #2722 Add Java bindings for NVTX ranges
- PR #2702 Add make_bool to dataset generation functions
- PR #2394 Move `rapidsai/custrings` into `cudf`
- PR #2734 Final sync of custrings source into cudf
- PR #2724 Add libcudf support for __contains__
- PR #2777 Add python bindings for porter stemmer measure functionality
- PR #2781 Add issorted to is_monotonic
- PR #2685 Add cudf::scatter_to_tables and cython binding
- PR #2743 Add Java bindings for NVStrings timestamp2long as part of String ColumnVector casting
- PR #2785 Add nvstrings Python docs
- PR #2786 Add benchmarks option to root build.sh
- PR #2802 Add `cudf::repeat()` and `cudf.Series.repeat()`
- PR #2773 Add Fisher's unbiased kurtosis and skew for Series/DataFrame
- PR #2748 Parquet Reader: Add option to specify loading of PANDAS index
- PR #2807 Add scatter_by_map to DataFrame python API
- PR #2836 Add nvstrings.code_points method
- PR #2844 Add Series/DataFrame notnull
- PR #2858 Add GTest type list utilities
- PR #2870 Add support for grouping by Series of arbitrary length
- PR #2719 Series covariance and Pearson correlation
- PR #2207 Beginning of libcudf overhaul: introduce new column and table types
- PR #2869 Add `cudf.CategoricalDtype`
- PR #2838 CSV Reader: Support ARROW_RANDOM_FILE input
- PR #2655 CuPy-based Series and Dataframe .values property
- PR #2803 Added `edit_distance_matrix()` function to calculate pairwise edit distance for each string on a given nvstrings object.
- PR #2811 Start of cudf strings column work based on 2207
- PR #2872 Add Java pinned memory pool allocator
- PR #2971 Added initial gather and scatter methods for strings_column_view
- PR #2969 Add findAndReplaceAll to ColumnVector
- PR #2814 Add Datetimeindex.weekday
- PR #2999 Add timestamp conversion support for string categories
- PR #2918 Add cudf::column timestamp wrapper types

## Improvements

- PR #2578 Update legacy_groupby to use libcudf group_by_without_aggregation
- PR #2581 Removed `managed` allocator from hash map classes.
- PR #2571 Remove unnecessary managed memory from gdf_column_concat
- PR #2648 Cython/Python reorg
- PR #2588 Update Series.append documentation
- PR #2632 Replace dask-cudf set_index code with upstream
- PR #2682 Add cudf.set_allocator() function for easier allocator init
- PR #2642 Improve null printing and testing
- PR #2747 Add missing Cython headers / cudftestutil lib to conda package for cuspatial build
- PR #2706 Compute CSV format in device code to speedup performance
- PR #2673 Add support for np.longlong type
- PR #2703 move dask serialization dispatch into cudf
- PR #2728 Add YYMMDD to version tag for nightly conda packages
- PR #2729 Handle file-handle input in to_csv
- PR #2741 CSV Reader: Move kernel functions into its own file
- PR #2766 Improve nvstrings python cmake flexibility
- PR #2756 Add out_time_unit option to csv reader, support timestamp resolutions
- PR #2771 Stopgap alias for to_gpu_matrix()
- PR #2783 Support mapping input columns to function arguments in apply kernels
- PR #2645 libcudf unique_count for Series.nunique
- PR #2817 Dask-cudf: `read_parquet` support for remote filesystems
- PR #2823 improve java data movement debugging
- PR #2806 CSV Reader: Clean-up row offset operations
- PR #2640 Add dask wait/persist exmaple to 10 minute guide
- PR #2828 Optimizations of kernel launch configuration for `DataFrame.apply_rows` and `DataFrame.apply_chunks`
- PR #2831 Add `column` argument to `DataFrame.drop`
- PR #2775 Various optimizations to improve __getitem__ and __setitem__ performance
- PR #2810 cudf::allocate_like can optionally always allocate a mask.
- PR #2833 Parquet reader: align page data allocation sizes to 4-bytes to satisfy cuda-memcheck
- PR #2832 Using the new Python bindings for UCX
- PR #2856 Update group_split_cudf to use scatter_by_map
- PR #2890 Optionally keep serialized table data on the host.
- PR #2778 Doc: Updated and fixed some docstrings that were formatted incorrectly.
- PR #2830 Use YYMMDD tag in custreamz nightly build
- PR #2875 Java: Remove synchronized from register methods in MemoryCleaner
- PR #2887 Minor snappy decompression optimization
- PR #2899 Use new RMM API based on Cython
- PR #2788 Guide to Python UDFs
- PR #2919 Change java API to use operators in groupby namespace
- PR #2909 CSV Reader: Avoid row offsets host vector default init
- PR #2834 DataFrame supports setting columns via attribute syntax `df.x = col`
- PR #3147 DataFrame can be initialized from rows via list of tuples

## Bug Fixes

- PR #2584 ORC Reader: fix parsing of `DECIMAL` index positions
- PR #2619 Fix groupby serialization/deserialization
- PR #2614 Update Java version to match
- PR #2601 Fixes nlargest(1) issue in Series and Dataframe
- PR #2610 Fix a bug in index serialization (properly pass DeviceNDArray)
- PR #2621 Fixes the floordiv issue of not promoting float type when rhs is 0
- PR #2611 Types Test: fix static casting from negative int to string
- PR #2618 IO Readers: Fix datasource memory map failure for multiple reads
- PR #2628 groupby_without_aggregation non-nullable input table produces non-nullable output
- PR #2615 fix string category partitioning in java API
- PR #2641 fix string category and timeunit concat in the java API
- PR #2649 Fix groupby issue resulting from column_empty bug
- PR #2658 Fix astype() for null categorical columns
- PR #2660 fix column string category and timeunit concat in the java API
- PR #2664 ORC reader: fix `skip_rows` larger than first stripe
- PR #2654 Allow Java gdfOrderBy to work with string categories
- PR #2669 AVRO reader: fix non-deterministic output
- PR #2668 Update Java bindings to specify timestamp units for ORC and Parquet readers
- PR #2679 AVRO reader: fix cuda errors when decoding compressed streams
- PR #2692 Add concatenation for data-frame with different headers (empty and non-empty)
- PR #2651 Remove nvidia driver installation from ci/cpu/build.sh
- PR #2697 Ensure csv reader sets datetime column time units
- PR #2698 Return RangeIndex from contiguous slice of RangeIndex
- PR #2672 Fix null and integer handling in round
- PR #2704 Parquet Reader: Fix crash when loading string column with nulls
- PR #2725 Fix Jitify issue with running on Turing using CUDA version < 10
- PR #2731 Fix building of benchmarks
- PR #2738 Fix java to find new NVStrings locations
- PR #2736 Pin Jitify branch to v0.10 version
- PR #2742 IO Readers: Fix possible silent failures when creating `NvStrings` instance
- PR #2753 Fix java quantile API calls
- PR #2762 Fix validity processing for time in java
- PR #2796 Fix handling string slicing and other nvstrings delegated methods with dask
- PR #2769 Fix link to API docs in README.md
- PR #2772 Handle multiindex pandas Series #2772
- PR #2749 Fix apply_rows/apply_chunks pessimistic null mask to use in_cols null masks only
- PR #2752 CSV Reader: Fix exception when there's no rows to process
- PR #2716 Added Exception for `StringMethods` in string methods
- PR #2787 Fix Broadcasting `None` to `cudf-series`
- PR #2794 Fix async race in NVCategory::get_value and get_value_bounds
- PR #2795 Fix java build/cast error
- PR #2496 Fix improper merge of two dataframes when names differ
- PR #2824 Fix issue with incorrect result when Numeric Series replace is called several times
- PR #2751 Replace value with null
- PR #2765 Fix Java inequality comparisons for string category
- PR #2818 Fix java join API to use new C++ join API
- PR #2841 Fix nvstrings.slice and slice_from for range (0,0)
- PR #2837 Fix join benchmark
- PR #2809 Add hash_df and group_split dispatch functions for dask
- PR #2843 Parquet reader: fix skip_rows when not aligned with page or row_group boundaries
- PR #2851 Deleted existing dask-cudf/record.txt
- PR #2854 Fix column creation from ephemeral objects exposing __cuda_array_interface__
- PR #2860 Fix boolean indexing when the result is a single row
- PR #2859 Fix tail method issue for string columns
- PR #2852 Fixed `cumsum()` and `cumprod()` on boolean series.
- PR #2865 DaskIO: Fix `read_csv` and `read_orc` when input is list of files
- PR #2750 Fixed casting values to cudf::bool8 so non-zero values always cast to true
- PR #2873 Fixed dask_cudf read_partition bug by generating ParquetDatasetPiece
- PR #2850 Fixes dask_cudf.read_parquet on partitioned datasets
- PR #2896 Properly handle `axis` string keywords in `concat`
- PR #2926 Update rounding algorithm to avoid using fmod
- PR #2968 Fix Java dependency loading when using NVTX
- PR #2963 Fix ORC writer uncompressed block indexing
- PR #2928 CSV Reader: Fix using `byte_range` for large datasets
- PR #2983 Fix sm_70+ race condition in gpu_unsnap
- PR #2964 ORC Writer: Segfault when writing mixed numeric and string columns
- PR #3007 Java: Remove unit test that frees RMM invalid pointer
- PR #3009 Fix orc reader RLEv2 patch position regression from PR #2507
- PR #3002 Fix CUDA invalid configuration errors reported after loading an ORC file without data
- PR #3035 Update update-version.sh for new docs locations
- PR #3038 Fix uninitialized stream parameter in device_table deleter
- PR #3064 Fixes groupby performance issue
- PR #3061 Add rmmInitialize to nvstrings gtests
- PR #3058 Fix UDF doc markdown formatting
- PR #3059 Add nvstrings python build instructions to contributing.md


# cuDF 0.9.0 (21 Aug 2019)

## New Features

- PR #1993 Add CUDA-accelerated series aggregations: mean, var, std
- PR #2111 IO Readers: Support memory buffer, file-like object, and URL inputs
- PR #2012 Add `reindex()` to DataFrame and Series
- PR #2097 Add GPU-accelerated AVRO reader
- PR #2098 Support binary ops on DFs and Series with mismatched indices
- PR #2160 Merge `dask-cudf` codebase into `cudf` repo
- PR #2149 CSV Reader: Add `hex` dtype for explicit hexadecimal parsing
- PR #2156 Add `upper_bound()` and `lower_bound()` for libcudf tables and `searchsorted()` for cuDF Series
- PR #2158 CSV Reader: Support single, non-list/dict argument for `dtype`
- PR #2177 CSV Reader: Add `parse_dates` parameter for explicit date inference
- PR #1744 cudf::apply_boolean_mask and cudf::drop_nulls support for cudf::table inputs (multi-column)
- PR #2196 Add `DataFrame.dropna()`
- PR #2197 CSV Writer: add `chunksize` parameter for `to_csv`
- PR #2215 `type_dispatcher` benchmark
- PR #2179 Add Java quantiles
- PR #2157 Add __array_function__ to DataFrame and Series
- PR #2212 Java support for ORC reader
- PR #2224 Add DataFrame isna, isnull, notna functions
- PR #2236 Add Series.drop_duplicates
- PR #2105 Add hash-based join benchmark
- PR #2316 Add unique, nunique, and value_counts for datetime columns
- PR #2337 Add Java support for slicing a ColumnVector
- PR #2049 Add cudf::merge (sorted merge)
- PR #2368 Full cudf+dask Parquet Support
- PR #2380 New cudf::is_sorted checks whether cudf::table is sorted
- PR #2356 Java column vector standard deviation support
- PR #2221 MultiIndex full indexing - Support iloc and wildcards for loc
- PR #2429 Java support for getting length of strings in a ColumnVector
- PR #2415 Add `value_counts` for series of any type
- PR #2446 Add __array_function__ for index
- PR #2437 ORC reader: Add 'use_np_dtypes' option
- PR #2382 Add CategoricalAccessor add, remove, rename, and ordering methods
- PR #2464 Native implement `__cuda_array_interface__` for Series/Index/Column objects
- PR #2425 Rolling window now accepts array-based user-defined functions
- PR #2442 Add __setitem__
- PR #2449 Java support for getting byte count of strings in a ColumnVector
- PR #2492 Add groupby.size() method
- PR #2358 Add cudf::nans_to_nulls: convert floating point column into bitmask
- PR #2489 Add drop argument to set_index
- PR #2491 Add Java bindings for ORC reader 'use_np_dtypes' option
- PR #2213 Support s/ms/us/ns DatetimeColumn time unit resolutions
- PR #2536 Add _constructor properties to Series and DataFrame

## Improvements

- PR #2103 Move old `column` and `bitmask` files into `legacy/` directory
- PR #2109 added name to Python column classes
- PR #1947 Cleanup serialization code
- PR #2125 More aggregate in java API
- PR #2127 Add in java Scalar tests
- PR #2088 Refactor of Python groupby code
- PR #2130 Java serialization and deserialization of tables.
- PR #2131 Chunk rows logic added to csv_writer
- PR #2129 Add functions in the Java API to support nullable column filtering
- PR #2165 made changes to get_dummies api for it to be available in MethodCache
- PR #2171 Add CodeCov integration, fix doc version, make --skip-tests work when invoking with source
- PR #2184 handle remote orc files for dask-cudf
- PR #2186 Add `getitem` and `getattr` style access to Rolling objects
- PR #2168 Use cudf.Column for CategoricalColumn's categories instead of a tuple
- PR #2193 DOC: cudf::type_dispatcher documentation for specializing dispatched functors
- PR #2199 Better java support for appending strings
- PR #2176 Added column dtype support for datetime, int8, int16 to csv_writer
- PR #2209 Matching `get_dummies` & `select_dtypes` behavior to pandas
- PR #2217 Updated Java bindings to use the new groupby API
- PR #2214 DOC: Update doc instructions to build/install `cudf` and `dask-cudf`
- PR #2220 Update Java bindings for reduction rename
- PR #2232 Move CodeCov upload from build script to Jenkins
- PR #2225 refactor to use libcudf for gathering columns in dataframes
- PR #2293 Improve join performance (faster compute_join_output_size)
- PR #2300 Create separate dask codeowners for dask-cudf codebase
- PR #2304 gdf_group_by_without_aggregations returns gdf_column
- PR #2309 Java readers: remove redundant copy of result pointers
- PR #2307 Add `black` and `isort` to style checker script
- PR #2345 Restore removal of old groupby implementation
- PR #2342 Improve `astype()` to operate all ways
- PR #2329 using libcudf cudf::copy for column deep copy
- PR #2344 DOC: docs on code formatting for contributors
- PR #2376 Add inoperative axis= and win_type= arguments to Rolling()
- PR #2378 remove dask for (de-)serialization of cudf objects
- PR #2353 Bump Arrow and Dask versions
- PR #2377 Replace `standard_python_slice` with just `slice.indices()`
- PR #2373 cudf.DataFrame enchancements & Series.values support
- PR #2392 Remove dlpack submodule; make cuDF's Cython API externally accessible
- PR #2430 Updated Java bindings to use the new unary API
- PR #2406 Moved all existing `table` related files to a `legacy/` directory
- PR #2350 Performance related changes to get_dummies
- PR #2420 Remove `cudautils.astype` and replace with `typecast.apply_cast`
- PR #2456 Small improvement to typecast utility
- PR #2458 Fix handling of thirdparty packages in `isort` config
- PR #2459 IO Readers: Consolidate all readers to use `datasource` class
- PR #2475 Exposed type_dispatcher.hpp, nvcategory_util.hpp and wrapper_types.hpp in the include folder
- PR #2484 Enabled building libcudf as a static library
- PR #2453 Streamline CUDA_REL environment variable
- PR #2483 Bundle Boost filesystem dependency in the Java jar
- PR #2486 Java API hash functions
- PR #2481 Adds the ignore_null_keys option to the java api
- PR #2490 Java api: support multiple aggregates for the same column
- PR #2510 Java api: uses table based apply_boolean_mask
- PR #2432 Use pandas formatting for console, html, and latex output
- PR #2573 Bump numba version to 0.45.1
- PR #2606 Fix references to notebooks-contrib

## Bug Fixes

- PR #2086 Fixed quantile api behavior mismatch in series & dataframe
- PR #2128 Add offset param to host buffer readers in java API.
- PR #2145 Work around binops validity checks for java
- PR #2146 Work around unary_math validity checks for java
- PR #2151 Fixes bug in cudf::copy_range where null_count was invalid
- PR #2139 matching to pandas describe behavior & fixing nan values issue
- PR #2161 Implicitly convert unsigned to signed integer types in binops
- PR #2154 CSV Reader: Fix bools misdetected as strings dtype
- PR #2178 Fix bug in rolling bindings where a view of an ephemeral column was being taken
- PR #2180 Fix issue with isort reordering `importorskip` below imports depending on them
- PR #2187 fix to honor dtype when numpy arrays are passed to columnops.as_column
- PR #2190 Fix issue in astype conversion of string column to 'str'
- PR #2208 Fix issue with calling `head()` on one row dataframe
- PR #2229 Propagate exceptions from Cython cdef functions
- PR #2234 Fix issue with local build script not properly building
- PR #2223 Fix CUDA invalid configuration errors reported after loading small compressed ORC files
- PR #2162 Setting is_unique and is_monotonic-related attributes
- PR #2244 Fix ORC RLEv2 delta mode decoding with nonzero residual delta width
- PR #2297 Work around `var/std` unsupported only at debug build
- PR #2302 Fixed java serialization corner case
- PR #2355 Handle float16 in binary operations
- PR #2311 Fix copy behaviour for GenericIndex
- PR #2349 Fix issues with String filter in java API
- PR #2323 Fix groupby on categoricals
- PR #2328 Ensure order is preserved in CategoricalAccessor._set_categories
- PR #2202 Fix issue with unary ops mishandling empty input
- PR #2326 Fix for bug in DLPack when reading multiple columns
- PR #2324 Fix cudf Docker build
- PR #2325 Fix ORC RLEv2 patched base mode decoding with nonzero patch width
- PR #2235 Fix get_dummies to be compatible with dask
- PR #2332 Zero initialize gdf_dtype_extra_info
- PR #2355 Handle float16 in binary operations
- PR #2360 Fix missing dtype handling in cudf.Series & columnops.as_column
- PR #2364 Fix quantile api and other trivial issues around it
- PR #2361 Fixed issue with `codes` of CategoricalIndex
- PR #2357 Fixed inconsistent type of index created with from_pandas vs direct construction
- PR #2389 Fixed Rolling __getattr__ and __getitem__ for offset based windows
- PR #2402 Fixed bug in valid mask computation in cudf::copy_if (apply_boolean_mask)
- PR #2401 Fix to a scalar datetime(of type Days) issue
- PR #2386 Correctly allocate output valids in groupby
- PR #2411 Fixed failures on binary op on single element string column
- PR #2422 Fix Pandas logical binary operation incompatibilites
- PR #2447 Fix CodeCov posting build statuses temporarily
- PR #2450 Fix erroneous null handling in `cudf.DataFrame`'s `apply_rows`
- PR #2470 Fix issues with empty strings and string categories (Java)
- PR #2471 Fix String Column Validity.
- PR #2481 Fix java validity buffer serialization
- PR #2485 Updated bytes calculation to use size_t to avoid overflow in column concat
- PR #2461 Fix groupby multiple aggregations same column
- PR #2514 Fix cudf::drop_nulls threshold handling in Cython
- PR #2516 Fix utilities include paths and meta.yaml header paths
- PR #2517 Fix device memory leak in to_dlpack tensor deleter
- PR #2431 Fix local build generated file ownerships
- PR #2511 Added import of orc, refactored exception handlers to not squash fatal exceptions
- PR #2527 Fix index and column input handling in dask_cudf read_parquet
- PR #2466 Fix `dataframe.query` returning null rows erroneously
- PR #2548 Orc reader: fix non-deterministic data decoding at chunk boundaries
- PR #2557 fix cudautils import in string.py
- PR #2521 Fix casting datetimes from/to the same resolution
- PR #2545 Fix MultiIndexes with datetime levels
- PR #2560 Remove duplicate `dlpack` definition in conda recipe
- PR #2567 Fix ColumnVector.fromScalar issues while dealing with null scalars
- PR #2565 Orc reader: fix incorrect data decoding of int64 data types
- PR #2577 Fix search benchmark compilation error by adding necessary header
- PR #2604 Fix a bug in copying.pyx:_normalize_types that upcasted int32 to int64


# cuDF 0.8.0 (27 June 2019)

## New Features

- PR #1524 Add GPU-accelerated JSON Lines parser with limited feature set
- PR #1569 Add support for Json objects to the JSON Lines reader
- PR #1622 Add Series.loc
- PR #1654 Add cudf::apply_boolean_mask: faster replacement for gdf_apply_stencil
- PR #1487 cython gather/scatter
- PR #1310 Implemented the slice/split functionality.
- PR #1630 Add Python layer to the GPU-accelerated JSON reader
- PR #1745 Add rounding of numeric columns via Numba
- PR #1772 JSON reader: add support for BytesIO and StringIO input
- PR #1527 Support GDF_BOOL8 in readers and writers
- PR #1819 Logical operators (AND, OR, NOT) for libcudf and cuDF
- PR #1813 ORC Reader: Add support for stripe selection
- PR #1828 JSON Reader: add suport for bool8 columns
- PR #1833 Add column iterator with/without nulls
- PR #1665 Add the point-in-polygon GIS function
- PR #1863 Series and Dataframe methods for all and any
- PR #1908 cudf::copy_range and cudf::fill for copying/assigning an index or range to a constant
- PR #1921 Add additional formats for typecasting to/from strings
- PR #1807 Add Series.dropna()
- PR #1987 Allow user defined functions in the form of ptx code to be passed to binops
- PR #1948 Add operator functions like `Series.add()` to DataFrame and Series
- PR #1954 Add skip test argument to GPU build script
- PR #2018 Add bindings for new groupby C++ API
- PR #1984 Add rolling window operations Series.rolling() and DataFrame.rolling()
- PR #1542 Python method and bindings for to_csv
- PR #1995 Add Java API
- PR #1998 Add google benchmark to cudf
- PR #1845 Add cudf::drop_duplicates, DataFrame.drop_duplicates
- PR #1652 Added `Series.where()` feature
- PR #2074 Java Aggregates, logical ops, and better RMM support
- PR #2140 Add a `cudf::transform` function
- PR #2068 Concatenation of different typed columns

## Improvements

- PR #1538 Replacing LesserRTTI with inequality_comparator
- PR #1703 C++: Added non-aggregating `insert` to `concurrent_unordered_map` with specializations to store pairs with a single atomicCAS when possible.
- PR #1422 C++: Added a RAII wrapper for CUDA streams
- PR #1701 Added `unique` method for stringColumns
- PR #1713 Add documentation for Dask-XGBoost
- PR #1666 CSV Reader: Improve performance for files with large number of columns
- PR #1725 Enable the ability to use a single column groupby as its own index
- PR #1759 Add an example showing simultaneous rolling averages to `apply_grouped` documentation
- PR #1746 C++: Remove unused code: `windowed_ops.cu`, `sorting.cu`, `hash_ops.cu`
- PR #1748 C++: Add `bool` nullability flag to `device_table` row operators
- PR #1764 Improve Numerical column: `mean_var` and `mean`
- PR #1767 Speed up Python unit tests
- PR #1770 Added build.sh script, updated CI scripts and documentation
- PR #1739 ORC Reader: Add more pytest coverage
- PR #1696 Added null support in `Series.replace()`.
- PR #1390 Added some basic utility functions for `gdf_column`'s
- PR #1791 Added general column comparison code for testing
- PR #1795 Add printing of git submodule info to `print_env.sh`
- PR #1796 Removing old sort based group by code and gdf_filter
- PR #1811 Added funtions for copying/allocating `cudf::table`s
- PR #1838 Improve columnops.column_empty so that it returns typed columns instead of a generic Column
- PR #1890 Add utils.get_dummies- a pandas-like wrapper around one_hot-encoding
- PR #1823 CSV Reader: default the column type to string for empty dataframes
- PR #1827 Create bindings for scalar-vector binops, and update one_hot_encoding to use them
- PR #1817 Operators now support different sized dataframes as long as they don't share different sized columns
- PR #1855 Transition replace_nulls to new C++ API and update corresponding Cython/Python code
- PR #1858 Add `std::initializer_list` constructor to `column_wrapper`
- PR #1846 C++ type-erased gdf_equal_columns test util; fix gdf_equal_columns logic error
- PR #1390 Added some basic utility functions for `gdf_column`s
- PR #1391 Tidy up bit-resolution-operation and bitmask class code
- PR #1882 Add iloc functionality to MultiIndex dataframes
- PR #1884 Rolling windows: general enhancements and better coverage for unit tests
- PR #1886 support GDF_STRING_CATEGORY columns in apply_boolean_mask, drop_nulls and other libcudf functions
- PR #1896 Improve performance of groupby with levels specified in dask-cudf
- PR #1915 Improve iloc performance for non-contiguous row selection
- PR #1859 Convert read_json into a C++ API
- PR #1919 Rename libcudf namespace gdf to namespace cudf
- PR #1850 Support left_on and right_on for DataFrame merge operator
- PR #1930 Specialize constructor for `cudf::bool8` to cast argument to `bool`
- PR #1938 Add default constructor for `column_wrapper`
- PR #1930 Specialize constructor for `cudf::bool8` to cast argument to `bool`
- PR #1952 consolidate libcudf public API headers in include/cudf
- PR #1949 Improved selection with boolmask using libcudf `apply_boolean_mask`
- PR #1956 Add support for nulls in `query()`
- PR #1973 Update `std::tuple` to `std::pair` in top-most libcudf APIs and C++ transition guide
- PR #1981 Convert read_csv into a C++ API
- PR #1868 ORC Reader: Support row index for speed up on small/medium datasets
- PR #1964 Added support for list-like types in Series.str.cat
- PR #2005 Use HTML5 details tag in bug report issue template
- PR #2003 Removed few redundant unit-tests from test_string.py::test_string_cat
- PR #1944 Groupby design improvements
- PR #2017 Convert `read_orc()` into a C++ API
- PR #2011 Convert `read_parquet()` into a C++ API
- PR #1756 Add documentation "10 Minutes to cuDF and dask_cuDF"
- PR #2034 Adding support for string columns concatenation using "add" binary operator
- PR #2042 Replace old "10 Minutes" guide with new guide for docs build process
- PR #2036 Make library of common test utils to speed up tests compilation
- PR #2022 Facilitating get_dummies to be a high level api too
- PR #2050 Namespace IO readers and add back free-form `read_xxx` functions
- PR #2104 Add a functional ``sort=`` keyword argument to groupby
- PR #2108 Add `find_and_replace` for StringColumn for replacing single values
- PR #1803 cuDF/CuPy interoperability documentation

## Bug Fixes

- PR #1465 Fix for test_orc.py and test_sparse_df.py test failures
- PR #1583 Fix underlying issue in `as_index()` that was causing `Series.quantile()` to fail
- PR #1680 Add errors= keyword to drop() to fix cudf-dask bug
- PR #1651 Fix `query` function on empty dataframe
- PR #1616 Fix CategoricalColumn to access categories by index instead of iteration
- PR #1660 Fix bug in `loc` when indexing with a column name (a string)
- PR #1683 ORC reader: fix timestamp conversion to UTC
- PR #1613 Improve CategoricalColumn.fillna(-1) performance
- PR #1642 Fix failure of CSV_TEST gdf_csv_test.SkiprowsNrows on multiuser systems
- PR #1709 Fix handling of `datetime64[ms]` in `dataframe.select_dtypes`
- PR #1704 CSV Reader: Add support for the plus sign in number fields
- PR #1687 CSV reader: return an empty dataframe for zero size input
- PR #1757 Concatenating columns with null columns
- PR #1755 Add col_level keyword argument to melt
- PR #1758 Fix df.set_index() when setting index from an empty column
- PR #1749 ORC reader: fix long strings of NULL values resulting in incorrect data
- PR #1742 Parquet Reader: Fix index column name to match PANDAS compat
- PR #1782 Update libcudf doc version
- PR #1783 Update conda dependencies
- PR #1786 Maintain the original series name in series.unique output
- PR #1760 CSV Reader: fix segfault when dtype list only includes columns from usecols list
- PR #1831 build.sh: Assuming python is in PATH instead of using PYTHON env var
- PR #1839 Raise an error instead of segfaulting when transposing a DataFrame with StringColumns
- PR #1840 Retain index correctly during merge left_on right_on
- PR #1825 cuDF: Multiaggregation Groupby Failures
- PR #1789 CSV Reader: Fix missing support for specifying `int8` and `int16` dtypes
- PR #1857 Cython Bindings: Handle `bool` columns while calling `column_view_from_NDArrays`
- PR #1849 Allow DataFrame support methods to pass arguments to the methods
- PR #1847 Fixed #1375 by moving the nvstring check into the wrapper function
- PR #1864 Fixing cudf reduction for POWER platform
- PR #1869 Parquet reader: fix Dask timestamps not matching with Pandas (convert to milliseconds)
- PR #1876 add dtype=bool for `any`, `all` to treat integer column correctly
- PR #1875 CSV reader: take NaN values into account in dtype detection
- PR #1873 Add column dtype checking for the all/any methods
- PR #1902 Bug with string iteration in _apply_basic_agg
- PR #1887 Fix for initialization issue in pq_read_arg,orc_read_arg
- PR #1867 JSON reader: add support for null/empty fields, including the 'null' literal
- PR #1891 Fix bug #1750 in string column comparison
- PR #1909 Support of `to_pandas()` of boolean series with null values
- PR #1923 Use prefix removal when two aggs are called on a SeriesGroupBy
- PR #1914 Zero initialize gdf_column local variables
- PR #1959 Add support for comparing boolean Series to scalar
- PR #1966 Ignore index fix in series append
- PR #1967 Compute index __sizeof__ only once for DataFrame __sizeof__
- PR #1977 Support CUDA installation in default system directories
- PR #1982 Fixes incorrect index name after join operation
- PR #1985 Implement `GDF_PYMOD`, a special modulo that follows python's sign rules
- PR #1991 Parquet reader: fix decoding of NULLs
- PR #1990 Fixes a rendering bug in the `apply_grouped` documentation
- PR #1978 Fix for values being filled in an empty dataframe
- PR #2001 Correctly create MultiColumn from Pandas MultiColumn
- PR #2006 Handle empty dataframe groupby construction for dask
- PR #1965 Parquet Reader: Fix duplicate index column when it's already in `use_cols`
- PR #2033 Add pip to conda environment files to fix warning
- PR #2028 CSV Reader: Fix reading of uncompressed files without a recognized file extension
- PR #2073 Fix an issue when gathering columns with NVCategory and nulls
- PR #2053 cudf::apply_boolean_mask return empty column for empty boolean mask
- PR #2066 exclude `IteratorTest.mean_var_output` test from debug build
- PR #2069 Fix JNI code to use read_csv and read_parquet APIs
- PR #2071 Fix bug with unfound transitive dependencies for GTests in Ubuntu 18.04
- PR #2089 Configure Sphinx to render params correctly
- PR #2091 Fix another bug with unfound transitive dependencies for `cudftestutils` in Ubuntu 18.04
- PR #2115 Just apply `--disable-new-dtags` instead of trying to define all the transitive dependencies
- PR #2106 Fix errors in JitCache tests caused by sharing of device memory between processes
- PR #2120 Fix errors in JitCache tests caused by running multiple threads on the same data
- PR #2102 Fix memory leak in groupby
- PR #2113 fixed typo in to_csv code example


# cudf 0.7.2 (16 May 2019)

## New Features

- PR #1735 Added overload for atomicAdd on int64. Streamlined implementation of custom atomic overloads.
- PR #1741 Add MultiIndex concatenation

## Bug Fixes

- PR #1718 Fix issue with SeriesGroupBy MultiIndex in dask-cudf
- PR #1734 Python: fix performance regression for groupby count() aggregations
- PR #1768 Cython: fix handling read only schema buffers in gpuarrow reader


# cudf 0.7.1 (11 May 2019)

## New Features

- PR #1702 Lazy load MultiIndex to return groupby performance to near optimal.

## Bug Fixes

- PR #1708 Fix handling of `datetime64[ms]` in `dataframe.select_dtypes`


# cuDF 0.7.0 (10 May 2019)

## New Features

- PR #982 Implement gdf_group_by_without_aggregations and gdf_unique_indices functions
- PR #1142 Add `GDF_BOOL` column type
- PR #1194 Implement overloads for CUDA atomic operations
- PR #1292 Implemented Bitwise binary ops AND, OR, XOR (&, |, ^)
- PR #1235 Add GPU-accelerated Parquet Reader
- PR #1335 Added local_dict arg in `DataFrame.query()`.
- PR #1282 Add Series and DataFrame.describe()
- PR #1356 Rolling windows
- PR #1381 Add DataFrame._get_numeric_data
- PR #1388 Add CODEOWNERS file to auto-request reviews based on where changes are made
- PR #1396 Add DataFrame.drop method
- PR #1413 Add DataFrame.melt method
- PR #1412 Add DataFrame.pop()
- PR #1419 Initial CSV writer function
- PR #1441 Add Series level cumulative ops (cumsum, cummin, cummax, cumprod)
- PR #1420 Add script to build and test on a local gpuCI image
- PR #1440 Add DatetimeColumn.min(), DatetimeColumn.max()
- PR #1455 Add Series.Shift via Numba kernel
- PR #1441 Add Series level cumulative ops (cumsum, cummin, cummax, cumprod)
- PR #1461 Add Python coverage test to gpu build
- PR #1445 Parquet Reader: Add selective reading of rows and row group
- PR #1532 Parquet Reader: Add support for INT96 timestamps
- PR #1516 Add Series and DataFrame.ndim
- PR #1556 Add libcudf C++ transition guide
- PR #1466 Add GPU-accelerated ORC Reader
- PR #1565 Add build script for nightly doc builds
- PR #1508 Add Series isna, isnull, and notna
- PR #1456 Add Series.diff() via Numba kernel
- PR #1588 Add Index `astype` typecasting
- PR #1301 MultiIndex support
- PR #1599 Level keyword supported in groupby
- PR #929 Add support operations to dataframe
- PR #1609 Groupby accept list of Series
- PR #1658 Support `group_keys=True` keyword in groupby method

## Improvements

- PR #1531 Refactor closures as private functions in gpuarrow
- PR #1404 Parquet reader page data decoding speedup
- PR #1076 Use `type_dispatcher` in join, quantiles, filter, segmented sort, radix sort and hash_groupby
- PR #1202 Simplify README.md
- PR #1149 CSV Reader: Change convertStrToValue() functions to `__device__` only
- PR #1238 Improve performance of the CUDA trie used in the CSV reader
- PR #1245 Use file cache for JIT kernels
- PR #1278 Update CONTRIBUTING for new conda environment yml naming conventions
- PR #1163 Refactored UnaryOps. Reduced API to two functions: `gdf_unary_math` and `gdf_cast`. Added `abs`, `-`, and `~` ops. Changed bindings to Cython
- PR #1284 Update docs version
- PR #1287 add exclude argument to cudf.select_dtype function
- PR #1286 Refactor some of the CSV Reader kernels into generic utility functions
- PR #1291 fillna in `Series.to_gpu_array()` and `Series.to_array()` can accept the scalar too now.
- PR #1005 generic `reduction` and `scan` support
- PR #1349 Replace modernGPU sort join with thrust.
- PR #1363 Add a dataframe.mean(...) that raises NotImplementedError to satisfy `dask.dataframe.utils.is_dataframe_like`
- PR #1319 CSV Reader: Use column wrapper for gdf_column output alloc/dealloc
- PR #1376 Change series quantile default to linear
- PR #1399 Replace CFFI bindings for NVTX functions with Cython bindings
- PR #1389 Refactored `set_null_count()`
- PR #1386 Added macros `GDF_TRY()`, `CUDF_TRY()` and `ASSERT_CUDF_SUCCEEDED()`
- PR #1435 Rework CMake and conda recipes to depend on installed libraries
- PR #1391 Tidy up bit-resolution-operation and bitmask class code
- PR #1439 Add cmake variable to enable compiling CUDA code with -lineinfo
- PR #1462 Add ability to read parquet files from arrow::io::RandomAccessFile
- PR #1453 Convert CSV Reader CFFI to Cython
- PR #1479 Convert Parquet Reader CFFI to Cython
- PR #1397 Add a utility function for producing an overflow-safe kernel launch grid configuration
- PR #1382 Add GPU parsing of nested brackets to cuIO parsing utilities
- PR #1481 Add cudf::table constructor to allocate a set of `gdf_column`s
- PR #1484 Convert GroupBy CFFI to Cython
- PR #1463 Allow and default melt keyword argument var_name to be None
- PR #1486 Parquet Reader: Use device_buffer rather than device_ptr
- PR #1525 Add cudatoolkit conda dependency
- PR #1520 Renamed `src/dataframe` to `src/table` and moved `table.hpp`. Made `types.hpp` to be type declarations only.
- PR #1492 Convert transpose CFFI to Cython
- PR #1495 Convert binary and unary ops CFFI to Cython
- PR #1503 Convert sorting and hashing ops CFFI to Cython
- PR #1522 Use latest release version in update-version CI script
- PR #1533 Remove stale join CFFI, fix memory leaks in join Cython
- PR #1521 Added `row_bitmask` to compute bitmask for rows of a table. Merged `valids_ops.cu` and `bitmask_ops.cu`
- PR #1553 Overload `hash_row` to avoid using intial hash values. Updated `gdf_hash` to select between overloads
- PR #1585 Updated `cudf::table` to maintain own copy of wrapped `gdf_column*`s
- PR #1559 Add `except +` to all Cython function definitions to catch C++ exceptions properly
- PR #1617 `has_nulls` and `column_dtypes` for `cudf::table`
- PR #1590 Remove CFFI from the build / install process entirely
- PR #1536 Convert gpuarrow CFFI to Cython
- PR #1655 Add `Column._pointer` as a way to access underlying `gdf_column*` of a `Column`
- PR #1655 Update readme conda install instructions for cudf version 0.6 and 0.7


## Bug Fixes

- PR #1233 Fix dtypes issue while adding the column to `str` dataframe.
- PR #1254 CSV Reader: fix data type detection for floating-point numbers in scientific notation
- PR #1289 Fix looping over each value instead of each category in concatenation
- PR #1293 Fix Inaccurate error message in join.pyx
- PR #1308 Add atomicCAS overload for `int8_t`, `int16_t`
- PR #1317 Fix catch polymorphic exception by reference in ipc.cu
- PR #1325 Fix dtype of null bitmasks to int8
- PR #1326 Update build documentation to use -DCMAKE_CXX11_ABI=ON
- PR #1334 Add "na_position" argument to CategoricalColumn sort_by_values
- PR #1321 Fix out of bounds warning when checking Bzip2 header
- PR #1359 Add atomicAnd/Or/Xor for integers
- PR #1354 Fix `fillna()` behaviour when replacing values with different dtypes
- PR #1347 Fixed core dump issue while passing dict_dtypes without column names in `cudf.read_csv()`
- PR #1379 Fixed build failure caused due to error: 'col_dtype' may be used uninitialized
- PR #1392 Update cudf Dockerfile and package_versions.sh
- PR #1385 Added INT8 type to `_schema_to_dtype` for use in GpuArrowReader
- PR #1393 Fixed a bug in `gdf_count_nonzero_mask()` for the case of 0 bits to count
- PR #1395 Update CONTRIBUTING to use the environment variable CUDF_HOME
- PR #1416 Fix bug at gdf_quantile_exact and gdf_quantile_appox
- PR #1421 Fix remove creation of series multiple times during `add_column()`
- PR #1405 CSV Reader: Fix memory leaks on read_csv() failure
- PR #1328 Fix CategoricalColumn to_arrow() null mask
- PR #1433 Fix NVStrings/categories includes
- PR #1432 Update NVStrings to 0.7.* to coincide with 0.7 development
- PR #1483 Modify CSV reader to avoid cropping blank quoted characters in non-string fields
- PR #1446 Merge 1275 hotfix from master into branch-0.7
- PR #1447 Fix legacy groupby apply docstring
- PR #1451 Fix hash join estimated result size is not correct
- PR #1454 Fix local build script improperly change directory permissions
- PR #1490 Require Dask 1.1.0+ for `is_dataframe_like` test or skip otherwise.
- PR #1491 Use more specific directories & groups in CODEOWNERS
- PR #1497 Fix Thrust issue on CentOS caused by missing default constructor of host_vector elements
- PR #1498 Add missing include guard to device_atomics.cuh and separated DEVICE_ATOMICS_TEST
- PR #1506 Fix csv-write call to updated NVStrings method
- PR #1510 Added nvstrings `fillna()` function
- PR #1507 Parquet Reader: Default string data to GDF_STRING
- PR #1535 Fix doc issue to ensure correct labelling of cudf.series
- PR #1537 Fix `undefined reference` link error in HashPartitionTest
- PR #1548 Fix ci/local/build.sh README from using an incorrect image example
- PR #1551 CSV Reader: Fix integer column name indexing
- PR #1586 Fix broken `scalar_wrapper::operator==`
- PR #1591 ORC/Parquet Reader: Fix missing import for FileNotFoundError exception
- PR #1573 Parquet Reader: Fix crash due to clash with ORC reader datasource
- PR #1607 Revert change of `column.to_dense_buffer` always return by copy for performance concerns
- PR #1618 ORC reader: fix assert & data output when nrows/skiprows isn't aligned to stripe boundaries
- PR #1631 Fix failure of TYPES_TEST on some gcc-7 based systems.
- PR #1641 CSV Reader: Fix skip_blank_lines behavior with Windows line terminators (\r\n)
- PR #1648 ORC reader: fix non-deterministic output when skiprows is non-zero
- PR #1676 Fix groupby `as_index` behaviour with `MultiIndex`
- PR #1659 Fix bug caused by empty groupbys and multiindex slicing throwing exceptions
- PR #1656 Correct Groupby failure in dask when un-aggregable columns are left in dataframe.
- PR #1689 Fix groupby performance regression
- PR #1694 Add Cython as a runtime dependency since it's required in `setup.py`


# cuDF 0.6.1 (25 Mar 2019)

## Bug Fixes

- PR #1275 Fix CentOS exception in DataFrame.hash_partition from using value "returned" by a void function


# cuDF 0.6.0 (22 Mar 2019)

## New Features

- PR #760 Raise `FileNotFoundError` instead of `GDF_FILE_ERROR` in `read_csv` if the file does not exist
- PR #539 Add Python bindings for replace function
- PR #823 Add Doxygen configuration to enable building HTML documentation for libcudf C/C++ API
- PR #807 CSV Reader: Add byte_range parameter to specify the range in the input file to be read
- PR #857 Add Tail method for Series/DataFrame and update Head method to use iloc
- PR #858 Add series feature hashing support
- PR #871 CSV Reader: Add support for NA values, including user specified strings
- PR #893 Adds PyArrow based parquet readers / writers to Python, fix category dtype handling, fix arrow ingest buffer size issues
- PR #867 CSV Reader: Add support for ignoring blank lines and comment lines
- PR #887 Add Series digitize method
- PR #895 Add Series groupby
- PR #898 Add DataFrame.groupby(level=0) support
- PR #920 Add feather, JSON, HDF5 readers / writers from PyArrow / Pandas
- PR #888 CSV Reader: Add prefix parameter for column names, used when parsing without a header
- PR #913 Add DLPack support: convert between cuDF DataFrame and DLTensor
- PR #939 Add ORC reader from PyArrow
- PR #918 Add Series.groupby(level=0) support
- PR #906 Add binary and comparison ops to DataFrame
- PR #958 Support unary and binary ops on indexes
- PR #964 Add `rename` method to `DataFrame`, `Series`, and `Index`
- PR #985 Add `Series.to_frame` method
- PR #985 Add `drop=` keyword to reset_index method
- PR #994 Remove references to pygdf
- PR #990 Add external series groupby support
- PR #988 Add top-level merge function to cuDF
- PR #992 Add comparison binaryops to DateTime columns
- PR #996 Replace relative path imports with absolute paths in tests
- PR #995 CSV Reader: Add index_col parameter to specify the column name or index to be used as row labels
- PR #1004 Add `from_gpu_matrix` method to DataFrame
- PR #997 Add property index setter
- PR #1007 Replace relative path imports with absolute paths in cudf
- PR #1013 select columns with df.columns
- PR #1016 Rename Series.unique_count() to nunique() to match pandas API
- PR #947 Prefixsum to handle nulls and float types
- PR #1029 Remove rest of relative path imports
- PR #1021 Add filtered selection with assignment for Dataframes
- PR #872 Adding NVCategory support to cudf apis
- PR #1052 Add left/right_index and left/right_on keywords to merge
- PR #1091 Add `indicator=` and `suffixes=` keywords to merge
- PR #1107 Add unsupported keywords to Series.fillna
- PR #1032 Add string support to cuDF python
- PR #1136 Removed `gdf_concat`
- PR #1153 Added function for getting the padded allocation size for valid bitmask
- PR #1148 Add cudf.sqrt for dataframes and Series
- PR #1159 Add Python bindings for libcudf dlpack functions
- PR #1155 Add __array_ufunc__ for DataFrame and Series for sqrt
- PR #1168 to_frame for series accepts a name argument


## Improvements

- PR #1218 Add dask-cudf page to API docs
- PR #892 Add support for heterogeneous types in binary ops with JIT
- PR #730 Improve performance of `gdf_table` constructor
- PR #561 Add Doxygen style comments to Join CUDA functions
- PR #813 unified libcudf API functions by replacing gpu_ with gdf_
- PR #822 Add support for `__cuda_array_interface__` for ingest
- PR #756 Consolidate common helper functions from unordered map and multimap
- PR #753 Improve performance of groupby sum and average, especially for cases with few groups.
- PR #836 Add ingest support for arrow chunked arrays in Column, Series, DataFrame creation
- PR #763 Format doxygen comments for csv_read_arg struct
- PR #532 CSV Reader: Use type dispatcher instead of switch block
- PR #694 Unit test utilities improvements
- PR #878 Add better indexing to Groupby
- PR #554 Add `empty` method and `is_monotonic` attribute to `Index`
- PR #1040 Fixed up Doxygen comment tags
- PR #909 CSV Reader: Avoid host->device->host copy for header row data
- PR #916 Improved unit testing and error checking for `gdf_column_concat`
- PR #941 Replace `numpy` call in `Series.hash_encode` with `numba`
- PR #942 Added increment/decrement operators for wrapper types
- PR #943 Updated `count_nonzero_mask` to return `num_rows` when the mask is null
- PR #952 Added trait to map C++ type to `gdf_dtype`
- PR #966 Updated RMM submodule.
- PR #998 Add IO reader/writer modules to API docs, fix for missing cudf.Series docs
- PR #1017 concatenate along columns for Series and DataFrames
- PR #1002 Support indexing a dataframe with another boolean dataframe
- PR #1018 Better concatenation for Series and Dataframes
- PR #1036 Use Numpydoc style docstrings
- PR #1047 Adding gdf_dtype_extra_info to gdf_column_view_augmented
- PR #1054 Added default ctor to SerialTrieNode to overcome Thrust issue in CentOS7 + CUDA10
- PR #1024 CSV Reader: Add support for hexadecimal integers in integral-type columns
- PR #1033 Update `fillna()` to use libcudf function `gdf_replace_nulls`
- PR #1066 Added inplace assignment for columns and select_dtypes for dataframes
- PR #1026 CSV Reader: Change the meaning and type of the quoting parameter to match Pandas
- PR #1100 Adds `CUDF_EXPECTS` error-checking macro
- PR #1092 Fix select_dtype docstring
- PR #1111 Added cudf::table
- PR #1108 Sorting for datetime columns
- PR #1120 Return a `Series` (not a `Column`) from `Series.cat.set_categories()`
- PR #1128 CSV Reader: The last data row does not need to be line terminated
- PR #1183 Bump Arrow version to 0.12.1
- PR #1208 Default to CXX11_ABI=ON
- PR #1252 Fix NVStrings dependencies for cuda 9.2 and 10.0
- PR #2037 Optimize the existing `gather` and `scatter` routines in `libcudf`

## Bug Fixes

- PR #821 Fix flake8 issues revealed by flake8 update
- PR #808 Resolved renamed `d_columns_valids` variable name
- PR #820 CSV Reader: fix the issue where reader adds additional rows when file uses \r\n as a line terminator
- PR #780 CSV Reader: Fix scientific notation parsing and null values for empty quotes
- PR #815 CSV Reader: Fix data parsing when tabs are present in the input CSV file
- PR #850 Fix bug where left joins where the left df has 0 rows causes a crash
- PR #861 Fix memory leak by preserving the boolean mask index
- PR #875 Handle unnamed indexes in to/from arrow functions
- PR #877 Fix ingest of 1 row arrow tables in from arrow function
- PR #876 Added missing `<type_traits>` include
- PR #889 Deleted test_rmm.py which has now moved to RMM repo
- PR #866 Merge v0.5.1 numpy ABI hotfix into 0.6
- PR #917 value_counts return int type on empty columns
- PR #611 Renamed `gdf_reduce_optimal_output_size()` -> `gdf_reduction_get_intermediate_output_size()`
- PR #923 fix index for negative slicing for cudf dataframe and series
- PR #927 CSV Reader: Fix category GDF_CATEGORY hashes not being computed properly
- PR #921 CSV Reader: Fix parsing errors with delim_whitespace, quotations in the header row, unnamed columns
- PR #933 Fix handling objects of all nulls in series creation
- PR #940 CSV Reader: Fix an issue where the last data row is missing when using byte_range
- PR #945 CSV Reader: Fix incorrect datetime64 when milliseconds or space separator are used
- PR #959 Groupby: Problem with column name lookup
- PR #950 Converting dataframe/recarry with non-contiguous arrays
- PR #963 CSV Reader: Fix another issue with missing data rows when using byte_range
- PR #999 Fix 0 sized kernel launches and empty sort_index exception
- PR #993 Fix dtype in selecting 0 rows from objects
- PR #1009 Fix performance regression in `to_pandas` method on DataFrame
- PR #1008 Remove custom dask communication approach
- PR #1001 CSV Reader: Fix a memory access error when reading a large (>2GB) file with date columns
- PR #1019 Binary Ops: Fix error when one input column has null mask but other doesn't
- PR #1014 CSV Reader: Fix false positives in bool value detection
- PR #1034 CSV Reader: Fix parsing floating point precision and leading zero exponents
- PR #1044 CSV Reader: Fix a segfault when byte range aligns with a page
- PR #1058 Added support for `DataFrame.loc[scalar]`
- PR #1060 Fix column creation with all valid nan values
- PR #1073 CSV Reader: Fix an issue where a column name includes the return character
- PR #1090 Updating Doxygen Comments
- PR #1080 Fix dtypes returned from loc / iloc because of lists
- PR #1102 CSV Reader: Minor fixes and memory usage improvements
- PR #1174: Fix release script typo
- PR #1137 Add prebuild script for CI
- PR #1118 Enhanced the `DataFrame.from_records()` feature
- PR #1129 Fix join performance with index parameter from using numpy array
- PR #1145 Issue with .agg call on multi-column dataframes
- PR #908 Some testing code cleanup
- PR #1167 Fix issue with null_count not being set after inplace fillna()
- PR #1184 Fix iloc performance regression
- PR #1185 Support left_on/right_on and also on=str in merge
- PR #1200 Fix allocating bitmasks with numba instead of rmm in allocate_mask function
- PR #1213 Fix bug with csv reader requesting subset of columns using wrong datatype
- PR #1223 gpuCI: Fix label on rapidsai channel on gpu build scripts
- PR #1242 Add explicit Thrust exec policy to fix NVCATEGORY_TEST segfault on some platforms
- PR #1246 Fix categorical tests that failed due to bad implicit type conversion
- PR #1255 Fix overwriting conda package main label uploads
- PR #1259 Add dlpack includes to pip build


# cuDF 0.5.1 (05 Feb 2019)

## Bug Fixes

- PR #842 Avoid using numpy via cimport to prevent ABI issues in Cython compilation


# cuDF 0.5.0 (28 Jan 2019)

## New Features

- PR #722 Add bzip2 decompression support to `read_csv()`
- PR #693 add ZLIB-based GZIP/ZIP support to `read_csv_strings()`
- PR #411 added null support to gdf_order_by (new API) and cudf_table::sort
- PR #525 Added GitHub Issue templates for bugs, documentation, new features, and questions
- PR #501 CSV Reader: Add support for user-specified decimal point and thousands separator to read_csv_strings()
- PR #455 CSV Reader: Add support for user-specified decimal point and thousands separator to read_csv()
- PR #439 add `DataFrame.drop` method similar to pandas
- PR #356 add `DataFrame.transpose` method and `DataFrame.T` property similar to pandas
- PR #505 CSV Reader: Add support for user-specified boolean values
- PR #350 Implemented Series replace function
- PR #490 Added print_env.sh script to gather relevant environment details when reporting cuDF issues
- PR #474 add ZLIB-based GZIP/ZIP support to `read_csv()`
- PR #547 Added melt similar to `pandas.melt()`
- PR #491 Add CI test script to check for updates to CHANGELOG.md in PRs
- PR #550 Add CI test script to check for style issues in PRs
- PR #558 Add CI scripts for cpu-based conda and gpu-based test builds
- PR #524 Add Boolean Indexing
- PR #564 Update python `sort_values` method to use updated libcudf `gdf_order_by` API
- PR #509 CSV Reader: Input CSV file can now be passed in as a text or a binary buffer
- PR #607 Add `__iter__` and iteritems to DataFrame class
- PR #643 added a new api gdf_replace_nulls that allows a user to replace nulls in a column

## Improvements

- PR #426 Removed sort-based groupby and refactored existing groupby APIs. Also improves C++/CUDA compile time.
- PR #461 Add `CUDF_HOME` variable in README.md to replace relative pathing.
- PR #472 RMM: Created centralized rmm::device_vector alias and rmm::exec_policy
- PR #500 Improved the concurrent hash map class to support partitioned (multi-pass) hash table building.
- PR #454 Improve CSV reader docs and examples
- PR #465 Added templated C++ API for RMM to avoid explicit cast to `void**`
- PR #513 `.gitignore` tweaks
- PR #521 Add `assert_eq` function for testing
- PR #502 Simplify Dockerfile for local dev, eliminate old conda/pip envs
- PR #549 Adds `-rdynamic` compiler flag to nvcc for Debug builds
- PR #472 RMM: Created centralized rmm::device_vector alias and rmm::exec_policy
- PR #577 Added external C++ API for scatter/gather functions
- PR #500 Improved the concurrent hash map class to support partitioned (multi-pass) hash table building
- PR #583 Updated `gdf_size_type` to `int`
- PR #500 Improved the concurrent hash map class to support partitioned (multi-pass) hash table building
- PR #617 Added .dockerignore file. Prevents adding stale cmake cache files to the docker container
- PR #658 Reduced `JOIN_TEST` time by isolating overflow test of hash table size computation
- PR #664 Added Debuging instructions to README
- PR #651 Remove noqa marks in `__init__.py` files
- PR #671 CSV Reader: uncompressed buffer input can be parsed without explicitly specifying compression as None
- PR #684 Make RMM a submodule
- PR #718 Ensure sum, product, min, max methods pandas compatibility on empty datasets
- PR #720 Refactored Index classes to make them more Pandas-like, added CategoricalIndex
- PR #749 Improve to_arrow and from_arrow Pandas compatibility
- PR #766 Remove TravisCI references, remove unused variables from CMake, fix ARROW_VERSION in Cmake
- PR #773 Add build-args back to Dockerfile and handle dependencies based on environment yml file
- PR #781 Move thirdparty submodules to root and symlink in /cpp
- PR #843 Fix broken cudf/python API examples, add new methods to the API index

## Bug Fixes

- PR #569 CSV Reader: Fix days being off-by-one when parsing some dates
- PR #531 CSV Reader: Fix incorrect parsing of quoted numbers
- PR #465 Added templated C++ API for RMM to avoid explicit cast to `void**`
- PR #473 Added missing <random> include
- PR #478 CSV Reader: Add api support for auto column detection, header, mangle_dupe_cols, usecols
- PR #495 Updated README to correct where cffi pytest should be executed
- PR #501 Fix the intermittent segfault caused by the `thousands` and `compression` parameters in the csv reader
- PR #502 Simplify Dockerfile for local dev, eliminate old conda/pip envs
- PR #512 fix bug for `on` parameter in `DataFrame.merge` to allow for None or single column name
- PR #511 Updated python/cudf/bindings/join.pyx to fix cudf merge printing out dtypes
- PR #513 `.gitignore` tweaks
- PR #521 Add `assert_eq` function for testing
- PR #537 Fix CMAKE_CUDA_STANDARD_REQURIED typo in CMakeLists.txt
- PR #447 Fix silent failure in initializing DataFrame from generator
- PR #545 Temporarily disable csv reader thousands test to prevent segfault (test re-enabled in PR #501)
- PR #559 Fix Assertion error while using `applymap` to change the output dtype
- PR #575 Update `print_env.sh` script to better handle missing commands
- PR #612 Prevent an exception from occuring with true division on integer series.
- PR #630 Fix deprecation warning for `pd.core.common.is_categorical_dtype`
- PR #622 Fix Series.append() behaviour when appending values with different numeric dtype
- PR #603 Fix error while creating an empty column using None.
- PR #673 Fix array of strings not being caught in from_pandas
- PR #644 Fix return type and column support of dataframe.quantile()
- PR #634 Fix create `DataFrame.from_pandas()` with numeric column names
- PR #654 Add resolution check for GDF_TIMESTAMP in Join
- PR #648 Enforce one-to-one copy required when using `numba>=0.42.0`
- PR #645 Fix cmake build type handling not setting debug options when CMAKE_BUILD_TYPE=="Debug"
- PR #669 Fix GIL deadlock when launching multiple python threads that make Cython calls
- PR #665 Reworked the hash map to add a way to report the destination partition for a key
- PR #670 CMAKE: Fix env include path taking precedence over libcudf source headers
- PR #674 Check for gdf supported column types
- PR #677 Fix 'gdf_csv_test_Dates' gtest failure due to missing nrows parameter
- PR #604 Fix the parsing errors while reading a csv file using `sep` instead of `delimiter`.
- PR #686 Fix converting nulls to NaT values when converting Series to Pandas/Numpy
- PR #689 CSV Reader: Fix behavior with skiprows+header to match pandas implementation
- PR #691 Fixes Join on empty input DFs
- PR #706 CSV Reader: Fix broken dtype inference when whitespace is in data
- PR #717 CSV reader: fix behavior when parsing a csv file with no data rows
- PR #724 CSV Reader: fix build issue due to parameter type mismatch in a std::max call
- PR #734 Prevents reading undefined memory in gpu_expand_mask_bits numba kernel
- PR #747 CSV Reader: fix an issue where CUDA allocations fail with some large input files
- PR #750 Fix race condition for handling NVStrings in CMake
- PR #719 Fix merge column ordering
- PR #770 Fix issue where RMM submodule pointed to wrong branch and pin other to correct branches
- PR #778 Fix hard coded ABI off setting
- PR #784 Update RMM submodule commit-ish and pip paths
- PR #794 Update `rmm::exec_policy` usage to fix segmentation faults when used as temprory allocator.
- PR #800 Point git submodules to branches of forks instead of exact commits


# cuDF 0.4.0 (05 Dec 2018)

## New Features

- PR #398 add pandas-compatible `DataFrame.shape()` and `Series.shape()`
- PR #394 New documentation feature "10 Minutes to cuDF"
- PR #361 CSV Reader: Add support for strings with delimiters

## Improvements

 - PR #436 Improvements for type_dispatcher and wrapper structs
 - PR #429 Add CHANGELOG.md (this file)
 - PR #266 use faster CUDA-accelerated DataFrame column/Series concatenation.
 - PR #379 new C++ `type_dispatcher` reduces code complexity in supporting many data types.
 - PR #349 Improve performance for creating columns from memoryview objects
 - PR #445 Update reductions to use type_dispatcher. Adds integer types support to sum_of_squares.
 - PR #448 Improve installation instructions in README.md
 - PR #456 Change default CMake build to Release, and added option for disabling compilation of tests

## Bug Fixes

 - PR #444 Fix csv_test CUDA too many resources requested fail.
 - PR #396 added missing output buffer in validity tests for groupbys.
 - PR #408 Dockerfile updates for source reorganization
 - PR #437 Add cffi to Dockerfile conda env, fixes "cannot import name 'librmm'"
 - PR #417 Fix `map_test` failure with CUDA 10
 - PR #414 Fix CMake installation include file paths
 - PR #418 Properly cast string dtypes to programmatic dtypes when instantiating columns
 - PR #427 Fix and tests for Concatenation illegal memory access with nulls


# cuDF 0.3.0 (23 Nov 2018)

## New Features

 - PR #336 CSV Reader string support

## Improvements

 - PR #354 source code refactored for better organization. CMake build system overhaul. Beginning of transition to Cython bindings.
 - PR #290 Add support for typecasting to/from datetime dtype
 - PR #323 Add handling pyarrow boolean arrays in input/out, add tests
 - PR #325 GDF_VALIDITY_UNSUPPORTED now returned for algorithms that don't support non-empty valid bitmasks
 - PR #381 Faster InputTooLarge Join test completes in ms rather than minutes.
 - PR #373 .gitignore improvements
 - PR #367 Doc cleanup & examples for DataFrame methods
 - PR #333 Add Rapids Memory Manager documentation
 - PR #321 Rapids Memory Manager adds file/line location logging and convenience macros
 - PR #334 Implement DataFrame `__copy__` and `__deepcopy__`
 - PR #271 Add NVTX ranges to pygdf
 - PR #311 Document system requirements for conda install

## Bug Fixes

 - PR #337 Retain index on `scale()` function
 - PR #344 Fix test failure due to PyArrow 0.11 Boolean handling
 - PR #364 Remove noexcept from managed_allocator;  CMakeLists fix for NVstrings
 - PR #357 Fix bug that made all series be considered booleans for indexing
 - PR #351 replace conda env configuration for developers
 - PRs #346 #360 Fix CSV reading of negative numbers
 - PR #342 Fix CMake to use conda-installed nvstrings
 - PR #341 Preserve categorical dtype after groupby aggregations
 - PR #315 ReadTheDocs build update to fix missing libcuda.so
 - PR #320 FIX out-of-bounds access error in reductions.cu
 - PR #319 Fix out-of-bounds memory access in libcudf count_valid_bits
 - PR #303 Fix printing empty dataframe


# cuDF 0.2.0 and cuDF 0.1.0

These were initial releases of cuDF based on previously separate pyGDF and libGDF libraries.<|MERGE_RESOLUTION|>--- conflicted
+++ resolved
@@ -84,12 +84,9 @@
 - PR #3212 Fix string to date casting when format is not specified
 - PR #3218 Fixes `row_lexicographic_comparator` issue with handling two tables
 - PR #3228 Default initialize RMM when Java native dependencies are loaded
-<<<<<<< HEAD
 - PR #3012 replacing instances of `to_gpu_array` with `mem`
-=======
 - PR #3236 Fix Numba 0.46+/CuPy 6.3 interface compatibility
 
->>>>>>> a899cd2e
 
 # cuDF 0.10.0 (16 Oct 2019)
 
