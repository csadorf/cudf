--- conflicted
+++ resolved
@@ -147,14 +147,11 @@
 - PR #1586 Fix broken `scalar_wrapper::operator==`
 - PR #1591 ORC/Parquet Reader: Fix missing import for FileNotFoundError exception
 - PR #1573 Parquet Reader: Fix crash due to clash with ORC reader datasource
-<<<<<<< HEAD
-- PR #1613 Improve CategoricalColumn.fillna(-1) performance
-=======
 - PR #1607 Revert change of `column.to_dense_buffer` always return by copy for performance concerns
 - PR #1618 ORC reader: fix assert & data output when nrows/skiprows isn't aligned to stripe boundaries
 - PR #1631 Fix failure of TYPES_TEST on some gcc-7 based systems.
 - PR #1641 CSV Reader: Fix skip_blank_lines behavior with Windows line terminators (\r\n) 
->>>>>>> e489bf6e
+- PR #1613 Improve CategoricalColumn.fillna(-1) performance
 
 
 # cuDF 0.6.1 (25 Mar 2019)
