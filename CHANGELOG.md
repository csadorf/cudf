# cuDF 0.7.0 (Date TBD)

## New Features

- PR #1194  Implement overloads for CUDA atomic operations

...

## Improvements

- PR #1202 Simplify README.md
- PR #1149 CSV Reader: Change convertStrToValue() functions to `__device__` only
- PR #1238 Improve performance of the CUDA trie used in the CSV reader
- PR #1278 Update CONTRIBUTING for new conda environment yml naming conventions
- PR #1284 Update docs version
<<<<<<< HEAD
- PR #1286 Refactor some of the CSV Reader kernels into generic utility functions
=======
- PR #1287 add exclude argument to cudf.select_dtype function
>>>>>>> e0acdc61

## Bug Fixes

- PR #1233 Fix dtypes issue while adding the column to `str` dataframe.
- PR #1254 CSV Reader: fix data type detection for floating-point numbers in scientific notation
- PR #1289 Fix looping over each value instead of each category in concatenation
- PR #1293 Fix Inaccurate error message in join.pyx


# cuDF 0.6.0 (Date TBD)

## New Features

- PR #760 Raise `FileNotFoundError` instead of `GDF_FILE_ERROR` in `read_csv` if the file does not exist
- PR #539 Add Python bindings for replace function
- PR #823 Add Doxygen configuration to enable building HTML documentation for libcudf C/C++ API
- PR #807 CSV Reader: Add byte_range parameter to specify the range in the input file to be read
- PR #857 Add Tail method for Series/DataFrame and update Head method to use iloc
- PR #858 Add series feature hashing support
- PR #871 CSV Reader: Add support for NA values, including user specified strings
- PR #893 Adds PyArrow based parquet readers / writers to Python, fix category dtype handling, fix arrow ingest buffer size issues
- PR #867 CSV Reader: Add support for ignoring blank lines and comment lines
- PR #887 Add Series digitize method
- PR #895 Add Series groupby
- PR #898 Add DataFrame.groupby(level=0) support
- PR #920 Add feather, JSON, HDF5 readers / writers from PyArrow / Pandas
- PR #888 CSV Reader: Add prefix parameter for column names, used when parsing without a header
- PR #913 Add DLPack support: convert between cuDF DataFrame and DLTensor
- PR #939 Add ORC reader from PyArrow
- PR #918 Add Series.groupby(level=0) support
- PR #906 Add binary and comparison ops to DataFrame
- PR #958 Support unary and binary ops on indexes
- PR #964 Add `rename` method to `DataFrame`, `Series`, and `Index`
- PR #985 Add `Series.to_frame` method
- PR #985 Add `drop=` keyword to reset_index method
- PR #994 Remove references to pygdf
- PR #990 Add external series groupby support
- PR #988 Add top-level merge function to cuDF
- PR #992 Add comparison binaryops to DateTime columns
- PR #996 Replace relative path imports with absolute paths in tests
- PR #995 CSV Reader: Add index_col parameter to specify the column name or index to be used as row labels
- PR #1004 Add `from_gpu_matrix` method to DataFrame
- PR #997 Add property index setter
- PR #1007 Replace relative path imports with absolute paths in cudf
- PR #1013 select columns with df.columns
- PR #1016 Rename Series.unique_count() to nunique() to match pandas API
- PR #947 Prefixsum to handle nulls and float types
- PR #1029 Remove rest of relative path imports
- PR #1021 Add filtered selection with assignment for Dataframes
- PR #872 Adding NVCategory support to cudf apis
- PR #1052 Add left/right_index and left/right_on keywords to merge
- PR #1091 Add `indicator=` and `suffixes=` keywords to merge
- PR #1107 Add unsupported keywords to Series.fillna
- PR #1032 Add string support to cuDF python
- PR #1136 Removed `gdf_concat`
- PR #1153 Added function for getting the padded allocation size for valid bitmask
- PR #1148 Add cudf.sqrt for dataframes and Series
- PR #1159 Add Python bindings for libcudf dlpack functions
- PR #1155 Add __array_ufunc__ for DataFrame and Series for sqrt
- PR #1168 to_frame for series accepts a name argument

## Improvements

- PR #1218 Add dask-cudf page to API docs
- PR #892 Add support for heterogeneous types in binary ops with JIT
- PR #730 Improve performance of `gdf_table` constructor
- PR #561 Add Doxygen style comments to Join CUDA functions
- PR #813 unified libcudf API functions by replacing gpu_ with gdf_
- PR #822 Add support for `__cuda_array_interface__` for ingest
- PR #756 Consolidate common helper functions from unordered map and multimap
- PR #753 Improve performance of groupby sum and average, especially for cases with few groups.
- PR #836 Add ingest support for arrow chunked arrays in Column, Series, DataFrame creation
- PR #763 Format doxygen comments for csv_read_arg struct
- PR #532 CSV Reader: Use type dispatcher instead of switch block
- PR #694 Unit test utilities improvements
- PR #878 Add better indexing to Groupby
- PR #554 Add `empty` method and `is_monotonic` attribute to `Index`
- PR #1040 Fixed up Doxygen comment tags
- PR #909 CSV Reader: Avoid host->device->host copy for header row data
- PR #916 Improved unit testing and error checking for `gdf_column_concat`
- PR #941 Replace `numpy` call in `Series.hash_encode` with `numba`
- PR #942 Added increment/decrement operators for wrapper types
- PR #943 Updated `count_nonzero_mask` to return `num_rows` when the mask is null
- PR #952 Added trait to map C++ type to `gdf_dtype`
- PR #966 Updated RMM submodule.
- PR #998 Add IO reader/writer modules to API docs, fix for missing cudf.Series docs
- PR #1017 concatenate along columns for Series and DataFrames
- PR #1002 Support indexing a dataframe with another boolean dataframe
- PR #1018 Better concatenation for Series and Dataframes
- PR #1036 Use Numpydoc style docstrings
- PR #1047 Adding gdf_dtype_extra_info to gdf_column_view_augmented
- PR #1054 Added default ctor to SerialTrieNode to overcome Thrust issue in CentOS7 + CUDA10
- PR #1024 CSV Reader: Add support for hexadecimal integers in integral-type columns
- PR #1033 Update `fillna()` to use libcudf function `gdf_replace_nulls`
- PR #1066 Added inplace assignment for columns and select_dtypes for dataframes
- PR #1026 CSV Reader: Change the meaning and type of the quoting parameter to match Pandas
- PR #1100 Adds `CUDF_EXPECTS` error-checking macro
- PR #1092 Fix select_dtype docstring
- PR #1111 Added cudf::table
- PR #1108 Sorting for datetime columns
- PR #1120 Return a `Series` (not a `Column`) from `Series.cat.set_categories()`
- PR #1128 CSV Reader: The last data row does not need to be line terminated
- PR #1183 Bump Arrow version to 0.12.1
- PR #1208 Default to CXX11_ABI=ON
- PR #1252 Fix NVStrings dependencies for cuda 9.2 and 10.0

## Bug Fixes

- PR #821 Fix flake8 issues revealed by flake8 update
- PR #808 Resolved renamed `d_columns_valids` variable name
- PR #820 CSV Reader: fix the issue where reader adds additional rows when file uses \r\n as a line terminator
- PR #780 CSV Reader: Fix scientific notation parsing and null values for empty quotes
- PR #815 CSV Reader: Fix data parsing when tabs are present in the input CSV file
- PR #850 Fix bug where left joins where the left df has 0 rows causes a crash
- PR #861 Fix memory leak by preserving the boolean mask index
- PR #875 Handle unnamed indexes in to/from arrow functions
- PR #877 Fix ingest of 1 row arrow tables in from arrow function
- PR #876 Added missing `<type_traits>` include
- PR #889 Deleted test_rmm.py which has now moved to RMM repo
- PR #866 Merge v0.5.1 numpy ABI hotfix into 0.6
- PR #917 value_counts return int type on empty columns
- PR #611 Renamed `gdf_reduce_optimal_output_size()` -> `gdf_reduction_get_intermediate_output_size()`
- PR #923 fix index for negative slicing for cudf dataframe and series
- PR #927 CSV Reader: Fix category GDF_CATEGORY hashes not being computed properly
- PR #921 CSV Reader: Fix parsing errors with delim_whitespace, quotations in the header row, unnamed columns
- PR #933 Fix handling objects of all nulls in series creation
- PR #940 CSV Reader: Fix an issue where the last data row is missing when using byte_range
- PR #945 CSV Reader: Fix incorrect datetime64 when milliseconds or space separator are used
- PR #959 Groupby: Problem with column name lookup
- PR #950 Converting dataframe/recarry with non-contiguous arrays
- PR #963 CSV Reader: Fix another issue with missing data rows when using byte_range
- PR #999 Fix 0 sized kernel launches and empty sort_index exception
- PR #993 Fix dtype in selecting 0 rows from objects
- PR #1009 Fix performance regression in `to_pandas` method on DataFrame
- PR #1008 Remove custom dask communication approach
- PR #1001 CSV Reader: Fix a memory access error when reading a large (>2GB) file with date columns
- PR #1019 Binary Ops: Fix error when one input column has null mask but other doesn't
- PR #1014 CSV Reader: Fix false positives in bool value detection
- PR #1034 CSV Reader: Fix parsing floating point precision and leading zero exponents
- PR #1044 CSV Reader: Fix a segfault when byte range aligns with a page
- PR #1058 Added support for `DataFrame.loc[scalar]`
- PR #1060 Fix column creation with all valid nan values
- PR #1073 CSV Reader: Fix an issue where a column name includes the return character
- PR #1090 Updating Doxygen Comments
- PR #1080 Fix dtypes returned from loc / iloc because of lists
- PR #1102 CSV Reader: Minor fixes and memory usage improvements
- PR #1174: Fix release script typo
- PR #1137 Add prebuild script for CI
- PR #1118 Enhanced the `DataFrame.from_records()` feature
- PR #1129 Fix join performance with index parameter from using numpy array
- PR #1145 Issue with .agg call on multi-column dataframes
- PR #908 Some testing code cleanup
- PR #1167 Fix issue with null_count not being set after inplace fillna()
- PR #1184 Fix iloc performance regression
- PR #1185 Support left_on/right_on and also on=str in merge
- PR #1200 Fix allocating bitmasks with numba instead of rmm in allocate_mask function
- PR #1223 gpuCI: Fix label on rapidsai channel on gpu build scripts
- PR #1242 Add explicit Thrust exec policy to fix NVCATEGORY_TEST segfault on some platforms
- PR #1246 Fix categorical tests that failed due to bad implicit type conversion
- PR #1255 Fix overwriting conda package main label uploads
- PR #1259 Add dlpack includes to pip build


# cuDF 0.5.1 (05 Feb 2019)

## Bug Fixes

- PR #842 Avoid using numpy via cimport to prevent ABI issues in Cython compilation


# cuDF 0.5.0 (28 Jan 2019)

## New Features

- PR #722 Add bzip2 decompression support to `read_csv()`
- PR #693 add ZLIB-based GZIP/ZIP support to `read_csv_strings()`
- PR #411 added null support to gdf_order_by (new API) and cudf_table::sort
- PR #525 Added GitHub Issue templates for bugs, documentation, new features, and questions
- PR #501 CSV Reader: Add support for user-specified decimal point and thousands separator to read_csv_strings()
- PR #455 CSV Reader: Add support for user-specified decimal point and thousands separator to read_csv()
- PR #439 add `DataFrame.drop` method similar to pandas
- PR #356 add `DataFrame.transpose` method and `DataFrame.T` property similar to pandas
- PR #505 CSV Reader: Add support for user-specified boolean values
- PR #350 Implemented Series replace function
- PR #490 Added print_env.sh script to gather relevant environment details when reporting cuDF issues
- PR #474 add ZLIB-based GZIP/ZIP support to `read_csv()`
- PR #547 Added melt similar to `pandas.melt()`
- PR #491 Add CI test script to check for updates to CHANGELOG.md in PRs
- PR #550 Add CI test script to check for style issues in PRs
- PR #558 Add CI scripts for cpu-based conda and gpu-based test builds
- PR #524 Add Boolean Indexing
- PR #564 Update python `sort_values` method to use updated libcudf `gdf_order_by` API
- PR #509 CSV Reader: Input CSV file can now be passed in as a text or a binary buffer
- PR #607 Add `__iter__` and iteritems to DataFrame class
- PR #643 added a new api gdf_replace_nulls that allows a user to replace nulls in a column

## Improvements

- PR #426 Removed sort-based groupby and refactored existing groupby APIs. Also improves C++/CUDA compile time.
- PR #461 Add `CUDF_HOME` variable in README.md to replace relative pathing.
- PR #472 RMM: Created centralized rmm::device_vector alias and rmm::exec_policy
- PR #500 Improved the concurrent hash map class to support partitioned (multi-pass) hash table building.
- PR #454 Improve CSV reader docs and examples
- PR #465 Added templated C++ API for RMM to avoid explicit cast to `void**`
- PR #513 `.gitignore` tweaks
- PR #521 Add `assert_eq` function for testing
- PR #502 Simplify Dockerfile for local dev, eliminate old conda/pip envs
- PR #549 Adds `-rdynamic` compiler flag to nvcc for Debug builds
- PR #472 RMM: Created centralized rmm::device_vector alias and rmm::exec_policy
- PR #577 Added external C++ API for scatter/gather functions
- PR #500 Improved the concurrent hash map class to support partitioned (multi-pass) hash table building
- PR #583 Updated `gdf_size_type` to `int`
- PR #500 Improved the concurrent hash map class to support partitioned (multi-pass) hash table building
- PR #617 Added .dockerignore file. Prevents adding stale cmake cache files to the docker container
- PR #658 Reduced `JOIN_TEST` time by isolating overflow test of hash table size computation
- PR #664 Added Debuging instructions to README
- PR #651 Remove noqa marks in `__init__.py` files
- PR #671 CSV Reader: uncompressed buffer input can be parsed without explicitly specifying compression as None
- PR #684 Make RMM a submodule
- PR #718 Ensure sum, product, min, max methods pandas compatibility on empty datasets
- PR #720 Refactored Index classes to make them more Pandas-like, added CategoricalIndex
- PR #749 Improve to_arrow and from_arrow Pandas compatibility
- PR #766 Remove TravisCI references, remove unused variables from CMake, fix ARROW_VERSION in Cmake
- PR #773 Add build-args back to Dockerfile and handle dependencies based on environment yml file
- PR #781 Move thirdparty submodules to root and symlink in /cpp
- PR #843 Fix broken cudf/python API examples, add new methods to the API index

## Bug Fixes

- PR #569 CSV Reader: Fix days being off-by-one when parsing some dates
- PR #531 CSV Reader: Fix incorrect parsing of quoted numbers
- PR #465 Added templated C++ API for RMM to avoid explicit cast to `void**`
- PR #473 Added missing <random> include
- PR #478 CSV Reader: Add api support for auto column detection, header, mangle_dupe_cols, usecols
- PR #495 Updated README to correct where cffi pytest should be executed
- PR #501 Fix the intermittent segfault caused by the `thousands` and `compression` parameters in the csv reader
- PR #502 Simplify Dockerfile for local dev, eliminate old conda/pip envs
- PR #512 fix bug for `on` parameter in `DataFrame.merge` to allow for None or single column name
- PR #511 Updated python/cudf/bindings/join.pyx to fix cudf merge printing out dtypes
- PR #513 `.gitignore` tweaks
- PR #521 Add `assert_eq` function for testing
- PR #537 Fix CMAKE_CUDA_STANDARD_REQURIED typo in CMakeLists.txt
- PR #447 Fix silent failure in initializing DataFrame from generator
- PR #545 Temporarily disable csv reader thousands test to prevent segfault (test re-enabled in PR #501)
- PR #559 Fix Assertion error while using `applymap` to change the output dtype
- PR #575 Update `print_env.sh` script to better handle missing commands
- PR #612 Prevent an exception from occuring with true division on integer series.
- PR #630 Fix deprecation warning for `pd.core.common.is_categorical_dtype`
- PR #622 Fix Series.append() behaviour when appending values with different numeric dtype
- PR #603 Fix error while creating an empty column using None.
- PR #673 Fix array of strings not being caught in from_pandas
- PR #644 Fix return type and column support of dataframe.quantile()
- PR #634 Fix create `DataFrame.from_pandas()` with numeric column names
- PR #654 Add resolution check for GDF_TIMESTAMP in Join
- PR #648 Enforce one-to-one copy required when using `numba>=0.42.0`
- PR #645 Fix cmake build type handling not setting debug options when CMAKE_BUILD_TYPE=="Debug"
- PR #669 Fix GIL deadlock when launching multiple python threads that make Cython calls
- PR #665 Reworked the hash map to add a way to report the destination partition for a key
- PR #670 CMAKE: Fix env include path taking precedence over libcudf source headers
- PR #674 Check for gdf supported column types
- PR #677 Fix 'gdf_csv_test_Dates' gtest failure due to missing nrows parameter
- PR #604 Fix the parsing errors while reading a csv file using `sep` instead of `delimiter`.
- PR #686 Fix converting nulls to NaT values when converting Series to Pandas/Numpy
- PR #689 CSV Reader: Fix behavior with skiprows+header to match pandas implementation
- PR #691 Fixes Join on empty input DFs
- PR #706 CSV Reader: Fix broken dtype inference when whitespace is in data
- PR #717 CSV reader: fix behavior when parsing a csv file with no data rows
- PR #724 CSV Reader: fix build issue due to parameter type mismatch in a std::max call
- PR #734 Prevents reading undefined memory in gpu_expand_mask_bits numba kernel
- PR #747 CSV Reader: fix an issue where CUDA allocations fail with some large input files
- PR #750 Fix race condition for handling NVStrings in CMake
- PR #719 Fix merge column ordering
- PR #770 Fix issue where RMM submodule pointed to wrong branch and pin other to correct branches
- PR #778 Fix hard coded ABI off setting
- PR #784 Update RMM submodule commit-ish and pip paths
- PR #794 Update `rmm::exec_policy` usage to fix segmentation faults when used as temprory allocator.
- PR #800 Point git submodules to branches of forks instead of exact commits


# cuDF 0.4.0 (05 Dec 2018)

## New Features

- PR #398 add pandas-compatible `DataFrame.shape()` and `Series.shape()`
- PR #394 New documentation feature "10 Minutes to cuDF"
- PR #361 CSV Reader: Add support for strings with delimiters

## Improvements

 - PR #436 Improvements for type_dispatcher and wrapper structs
 - PR #429 Add CHANGELOG.md (this file)
 - PR #266 use faster CUDA-accelerated DataFrame column/Series concatenation.
 - PR #379 new C++ `type_dispatcher` reduces code complexity in supporting many data types.
 - PR #349 Improve performance for creating columns from memoryview objects
 - PR #445 Update reductions to use type_dispatcher. Adds integer types support to sum_of_squares.
 - PR #448 Improve installation instructions in README.md
 - PR #456 Change default CMake build to Release, and added option for disabling compilation of tests

## Bug Fixes

 - PR #444 Fix csv_test CUDA too many resources requested fail.
 - PR #396 added missing output buffer in validity tests for groupbys.
 - PR #408 Dockerfile updates for source reorganization
 - PR #437 Add cffi to Dockerfile conda env, fixes "cannot import name 'librmm'"
 - PR #417 Fix `map_test` failure with CUDA 10
 - PR #414 Fix CMake installation include file paths
 - PR #418 Properly cast string dtypes to programmatic dtypes when instantiating columns
 - PR #427 Fix and tests for Concatenation illegal memory access with nulls


# cuDF 0.3.0 (23 Nov 2018)

## New Features

 - PR #336 CSV Reader string support

## Improvements

 - PR #354 source code refactored for better organization. CMake build system overhaul. Beginning of transition to Cython bindings.
 - PR #290 Add support for typecasting to/from datetime dtype
 - PR #323 Add handling pyarrow boolean arrays in input/out, add tests
 - PR #325 GDF_VALIDITY_UNSUPPORTED now returned for algorithms that don't support non-empty valid bitmasks
 - PR #381 Faster InputTooLarge Join test completes in ms rather than minutes.
 - PR #373 .gitignore improvements
 - PR #367 Doc cleanup & examples for DataFrame methods
 - PR #333 Add Rapids Memory Manager documentation
 - PR #321 Rapids Memory Manager adds file/line location logging and convenience macros
 - PR #334 Implement DataFrame `__copy__` and `__deepcopy__`
 - PR #271 Add NVTX ranges to pygdf
 - PR #311 Document system requirements for conda install

## Bug Fixes

 - PR #337 Retain index on `scale()` function
 - PR #344 Fix test failure due to PyArrow 0.11 Boolean handling
 - PR #364 Remove noexcept from managed_allocator;  CMakeLists fix for NVstrings
 - PR #357 Fix bug that made all series be considered booleans for indexing
 - PR #351 replace conda env configuration for developers
 - PRs #346 #360 Fix CSV reading of negative numbers
 - PR #342 Fix CMake to use conda-installed nvstrings
 - PR #341 Preserve categorical dtype after groupby aggregations
 - PR #315 ReadTheDocs build update to fix missing libcuda.so
 - PR #320 FIX out-of-bounds access error in reductions.cu
 - PR #319 Fix out-of-bounds memory access in libcudf count_valid_bits
 - PR #303 Fix printing empty dataframe


# cuDF 0.2.0 and cuDF 0.1.0

These were initial releases of cuDF based on previously separate pyGDF and libGDF libraries.
<|MERGE_RESOLUTION|>--- conflicted
+++ resolved
@@ -13,11 +13,8 @@
 - PR #1238 Improve performance of the CUDA trie used in the CSV reader
 - PR #1278 Update CONTRIBUTING for new conda environment yml naming conventions
 - PR #1284 Update docs version
-<<<<<<< HEAD
+- PR #1287 add exclude argument to cudf.select_dtype function
 - PR #1286 Refactor some of the CSV Reader kernels into generic utility functions
-=======
-- PR #1287 add exclude argument to cudf.select_dtype function
->>>>>>> e0acdc61
 
 ## Bug Fixes
 
