--- conflicted
+++ resolved
@@ -54,11 +54,8 @@
 - PR #4105 Change threshold of using optimized hash partition code
 - PR #4101 Redux serialize `Buffer` directly with `__cuda_array_interface__`
 - PR #4098 Remove legacy calls from libcudf strings column code
-<<<<<<< HEAD
 - PR #4044 Port join.pyx to use libcudf++ APIs
-=======
 - PR #4111 Use `Buffer`'s to serialize `StringColumn`
->>>>>>> 5fd93a71
 
 ## Bug Fixes
 
