--- conflicted
+++ resolved
@@ -45,12 +45,8 @@
 - PR #3128 Support MultiIndex in DataFrame.join
 - PR #3135 Add nvtx utilities to cudf::nvtx namespace
 - PR #3021 Java host side concat of serialized buffers
-<<<<<<< HEAD
+- PR #3138 Movey unary files to legacy
 - PR #3165 Java device memory size for string category
-=======
-- PR #3138 Movey unary files to legacy
-
->>>>>>> ae1c74f0
 
 ## Bug Fixes
 
