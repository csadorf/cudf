--- conflicted
+++ resolved
@@ -222,7 +222,6 @@
 
     cdef gdf_error gdf_validity_and(gdf_column *lhs, gdf_column *rhs, gdf_column *output) except +
 
-<<<<<<< HEAD
     cdef gdf_error gdf_filter(size_t nrows,
                  gdf_column* cols,
                  size_t ncols,
@@ -231,11 +230,6 @@
                  void** d_vals,
                  size_t* d_indx,
                  size_t* new_sz) except +
-=======
-    cdef gdf_size_type gdf_dtype_size(gdf_dtype dtype) except +
-
-    cdef gdf_error get_column_byte_width(gdf_column * col, int * width) except +
->>>>>>> 03db08b7
 
     cdef gdf_error gdf_group_by_sum(int ncols,
                                gdf_column** cols,
