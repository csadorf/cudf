--- conflicted
+++ resolved
@@ -125,11 +125,6 @@
         self.dropna = dropna
 
     def groups(self, list values):
-<<<<<<< HEAD
-        cdef table_view values_view = table_view_from_columns(
-            values, self._spill_lock
-        )
-=======
         """
         Perform a sort groupby, using ``self.keys`` as the key columns
         and ``values`` as the value columns.
@@ -149,8 +144,9 @@
             Integer offsets such that offsets[i+1] - offsets[i]
             represents the size of group `i`.
         """
-        cdef table_view values_view = table_view_from_columns(values)
->>>>>>> ccbd8524
+        cdef table_view values_view = table_view_from_columns(
+            values, self._spill_lock
+        )
 
         with nogil:
             c_groups = move(self.c_obj.get()[0].get_groups(values_view))
