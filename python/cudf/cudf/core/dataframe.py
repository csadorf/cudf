# Copyright (c) 2018-2022, NVIDIA CORPORATION.

from __future__ import annotations

import functools
import inspect
import itertools
import numbers
import pickle
import re
import sys
import warnings
from collections import abc, defaultdict
from typing import (
    Any,
    Callable,
    Dict,
    List,
    MutableMapping,
    Optional,
    Set,
    Tuple,
    Type,
    TypeVar,
    Union,
)

import cupy
import numba
import numpy as np
import pandas as pd
import pyarrow as pa
from nvtx import annotate
from pandas._config import get_option
from pandas.core.dtypes.common import is_float, is_integer
from pandas.io.formats import console
from pandas.io.formats.printing import pprint_thing

import cudf
import cudf.core.common
from cudf import _lib as libcudf
from cudf._typing import ColumnLike
from cudf.api.types import (
    _is_scalar_or_zero_d_array,
    is_bool_dtype,
    is_categorical_dtype,
    is_datetime_dtype,
    is_dict_like,
    is_dtype_equal,
    is_list_dtype,
    is_list_like,
    is_numeric_dtype,
    is_scalar,
    is_string_dtype,
    is_struct_dtype,
)
from cudf.core import column, df_protocol, reshape
from cudf.core.abc import Serializable
from cudf.core.column import (
    CategoricalColumn,
    ColumnBase,
    as_column,
    build_categorical_column,
    build_column,
    column_empty,
    concat_columns,
)
from cudf.core.column_accessor import ColumnAccessor
from cudf.core.frame import Frame
from cudf.core.groupby.groupby import DataFrameGroupBy
from cudf.core.index import BaseIndex, Index, RangeIndex, as_index
from cudf.core.indexed_frame import (
    IndexedFrame,
    _FrameIndexer,
    _get_label_range_or_mask,
    _indices_from_labels,
    doc_reset_index_template,
)
from cudf.core.missing import NA
from cudf.core.multiindex import MultiIndex
from cudf.core.resample import DataFrameResampler
from cudf.core.series import Series
from cudf.core.udf.row_function import _get_row_kernel
from cudf.utils import applyutils, docutils, ioutils, queryutils
from cudf.utils.docutils import copy_docstring
from cudf.utils.dtypes import (
    can_convert_to_column,
    cudf_dtype_from_pydata_dtype,
    find_common_type,
    is_column_like,
    min_scalar_type,
    numeric_normalize_types,
)
from cudf.utils.utils import (
    GetAttrGetItemMixin,
    _cudf_nvtx_annotate,
    _external_only_api,
)

T = TypeVar("T", bound="DataFrame")


_cupy_nan_methods_map = {
    "min": "nanmin",
    "max": "nanmax",
    "sum": "nansum",
    "prod": "nanprod",
    "product": "nanprod",
    "mean": "nanmean",
    "std": "nanstd",
    "var": "nanvar",
}


def _shape_mismatch_error(x, y):
    raise ValueError(
        f"shape mismatch: value array of shape {x} "
        f"could not be broadcast to indexing result of "
        f"shape {y}"
    )


class _DataFrameIndexer(_FrameIndexer):
    def __getitem__(self, arg):
        if (
            isinstance(self._frame.index, MultiIndex)
            or self._frame._data.multiindex
        ):
            # This try/except block allows the use of pandas-like
            # tuple arguments into MultiIndex dataframes.
            try:
                return self._getitem_tuple_arg(arg)
            except (TypeError, KeyError, IndexError, ValueError):
                return self._getitem_tuple_arg((arg, slice(None)))
        else:
            if not isinstance(arg, tuple):
                arg = (arg, slice(None))
            return self._getitem_tuple_arg(arg)

    def __setitem__(self, key, value):
        if not isinstance(key, tuple):
            key = (key, slice(None))
        return self._setitem_tuple_arg(key, value)

    @_cudf_nvtx_annotate
    def _can_downcast_to_series(self, df, arg):
        """
        This method encapsulates the logic used
        to determine whether or not the result of a loc/iloc
        operation should be "downcasted" from a DataFrame to a
        Series
        """
        if isinstance(df, cudf.Series):
            return False
        nrows, ncols = df.shape
        if nrows == 1:
            if type(arg[0]) is slice:
                if not is_scalar(arg[1]):
                    return False
            elif (is_list_like(arg[0]) or is_column_like(arg[0])) and (
                is_list_like(arg[1])
                or is_column_like(arg[0])
                or type(arg[1]) is slice
            ):
                return False
            else:
                if is_bool_dtype(as_column(arg[0]).dtype) and not isinstance(
                    arg[1], slice
                ):
                    return True
            dtypes = df.dtypes.values.tolist()
            all_numeric = all(is_numeric_dtype(t) for t in dtypes)
            if all_numeric:
                return True
        if ncols == 1:
            if type(arg[1]) is slice:
                return False
            if isinstance(arg[1], tuple):
                # Multiindex indexing with a slice
                if any(isinstance(v, slice) for v in arg):
                    return False
            if not (is_list_like(arg[1]) or is_column_like(arg[1])):
                return True
        return False

    @_cudf_nvtx_annotate
    def _downcast_to_series(self, df, arg):
        """
        "Downcast" from a DataFrame to a Series
        based on Pandas indexing rules
        """
        nrows, ncols = df.shape
        # determine the axis along which the Series is taken:
        if nrows == 1 and ncols == 1:
            if is_scalar(arg[0]) and is_scalar(arg[1]):
                return df[df._column_names[0]].iloc[0]
            elif not is_scalar(arg[0]):
                axis = 1
            else:
                axis = 0

        elif nrows == 1:
            axis = 0
        elif ncols == 1:
            axis = 1
        else:
            raise ValueError("Cannot downcast DataFrame selection to Series")

        # take series along the axis:
        if axis == 1:
            return df[df._data.names[0]]
        else:
            if df._num_columns > 0:
                dtypes = df.dtypes.values.tolist()
                normalized_dtype = np.result_type(*dtypes)
                for name, col in df._data.items():
                    df[name] = col.astype(normalized_dtype)

            sr = df.T
            return sr[sr._data.names[0]]


class _DataFrameLocIndexer(_DataFrameIndexer):
    """
    For selection by label.
    """

    @_cudf_nvtx_annotate
    def _getitem_scalar(self, arg):
        return self._frame[arg[1]].loc[arg[0]]

    @_cudf_nvtx_annotate
    def _getitem_tuple_arg(self, arg):
        from uuid import uuid4

        # Step 1: Gather columns
        if isinstance(arg, tuple):
            columns_df = self._frame._get_columns_by_label(arg[1])
            columns_df._index = self._frame._index
        else:
            columns_df = self._frame

        # Step 2: Gather rows
        if isinstance(columns_df.index, MultiIndex):
            if isinstance(arg, (MultiIndex, pd.MultiIndex)):
                if isinstance(arg, pd.MultiIndex):
                    arg = MultiIndex.from_pandas(arg)

                indices = _indices_from_labels(columns_df, arg)
                return columns_df.take(indices)

            else:
                if isinstance(arg, tuple):
                    return columns_df.index._get_row_major(columns_df, arg[0])
                else:
                    return columns_df.index._get_row_major(columns_df, arg)
        else:
            if isinstance(arg[0], slice):
                out = _get_label_range_or_mask(
                    columns_df.index, arg[0].start, arg[0].stop, arg[0].step
                )
                if isinstance(out, slice):
                    df = columns_df._slice(out)
                else:
                    df = columns_df._apply_boolean_mask(out)
            else:
                tmp_arg = arg
                if is_scalar(arg[0]):
                    # If a scalar, there is possibility of having duplicates.
                    # Join would get all the duplicates. So, converting it to
                    # an array kind.
                    tmp_arg = ([tmp_arg[0]], tmp_arg[1])
                if len(tmp_arg[0]) == 0:
                    return columns_df._empty_like(keep_index=True)
                tmp_arg = (as_column(tmp_arg[0]), tmp_arg[1])

                if is_bool_dtype(tmp_arg[0]):
                    df = columns_df._apply_boolean_mask(tmp_arg[0])
                else:
                    tmp_col_name = str(uuid4())
                    other_df = DataFrame(
                        {tmp_col_name: column.arange(len(tmp_arg[0]))},
                        index=as_index(tmp_arg[0]),
                    )
                    df = other_df.join(columns_df, how="inner")
                    # as join is not assigning any names to index,
                    # update it over here
                    df.index.name = columns_df.index.name
                    df = df.sort_values(tmp_col_name)
                    df.drop(columns=[tmp_col_name], inplace=True)
                    # There were no indices found
                    if len(df) == 0:
                        raise KeyError(arg)

        # Step 3: Gather index
        if df.shape[0] == 1:  # we have a single row
            if isinstance(arg[0], slice):
                start = arg[0].start
                if start is None:
                    start = self._frame.index[0]
                df.index = as_index(start)
            else:
                row_selection = as_column(arg[0])
                if is_bool_dtype(row_selection.dtype):
                    df.index = self._frame.index._apply_boolean_mask(
                        row_selection
                    )
                else:
                    df.index = as_index(row_selection)
        # Step 4: Downcast
        if self._can_downcast_to_series(df, arg):
            return self._downcast_to_series(df, arg)
        return df

    @_cudf_nvtx_annotate
    def _setitem_tuple_arg(self, key, value):
        if (
            isinstance(self._frame.index, MultiIndex)
            or self._frame._data.multiindex
        ):
            raise NotImplementedError(
                "Setting values using df.loc[] not supported on "
                "DataFrames with a MultiIndex"
            )

        try:
            columns_df = self._frame._get_columns_by_label(key[1])
        except KeyError:
            if not self._frame.empty and isinstance(key[0], slice):
                pos_range = _get_label_range_or_mask(
                    self._frame.index, key[0].start, key[0].stop, key[0].step
                )
                idx = self._frame.index[pos_range]
            elif self._frame.empty and isinstance(key[0], slice):
                idx = None
            else:
                idx = cudf.Index(key[0])
            if is_scalar(value):
                length = len(idx) if idx is not None else 1
                value = as_column(value, length=length)

            new_col = cudf.Series(value, index=idx)
            if not self._frame.empty:
                new_col = new_col._align_to_index(
                    self._frame.index, how="right"
                )

            if self._frame.empty:
                self._frame.index = (
                    idx if idx is not None else cudf.RangeIndex(len(new_col))
                )
            self._frame._data.insert(key[1], new_col)
        else:
            if is_scalar(value):
                for col in columns_df._column_names:
                    self._frame[col].loc[key[0]] = value

            elif isinstance(value, cudf.DataFrame):
                if value.shape != self._frame.loc[key[0]].shape:
                    _shape_mismatch_error(
                        value.shape,
                        self._frame.loc[key[0]].shape,
                    )
                value_column_names = set(value._column_names)
                scatter_map = _indices_from_labels(self._frame, key[0])
                for col in columns_df._column_names:
                    columns_df[col][scatter_map] = (
                        value._data[col] if col in value_column_names else NA
                    )

            else:
                value = cupy.asarray(value)
                if cupy.ndim(value) == 2:
                    # If the inner dimension is 1, it's broadcastable to
                    # all columns of the dataframe.
                    indexed_shape = columns_df.loc[key[0]].shape
                    if value.shape[1] == 1:
                        if value.shape[0] != indexed_shape[0]:
                            _shape_mismatch_error(value.shape, indexed_shape)
                        for i, col in enumerate(columns_df._column_names):
                            self._frame[col].loc[key[0]] = value[:, 0]
                    else:
                        if value.shape != indexed_shape:
                            _shape_mismatch_error(value.shape, indexed_shape)
                        for i, col in enumerate(columns_df._column_names):
                            self._frame[col].loc[key[0]] = value[:, i]
                else:
                    # handle cases where value is 1d object:
                    # If the key on column axis is a scalar, we indexed
                    # a single column; The 1d value should assign along
                    # the columns.
                    if is_scalar(key[1]):
                        for col in columns_df._column_names:
                            self._frame[col].loc[key[0]] = value
                    # Otherwise, there are two situations. The key on row axis
                    # can be a scalar or 1d. In either of the situation, the
                    # ith element in value corresponds to the ith row in
                    # the indexed object.
                    # If the key is 1d, a broadcast will happen.
                    else:
                        for i, col in enumerate(columns_df._column_names):
                            self._frame[col].loc[key[0]] = value[i]


class _DataFrameIlocIndexer(_DataFrameIndexer):
    """
    For selection by index.
    """

    @_cudf_nvtx_annotate
    def _getitem_tuple_arg(self, arg):
        # Iloc Step 1:
        # Gather the columns specified by the second tuple arg
        columns_df = self._frame._from_data(
            self._frame._data.select_by_index(arg[1]), self._frame._index
        )

        # Iloc Step 2:
        # Gather the rows specified by the first tuple arg
        if isinstance(columns_df.index, MultiIndex):
            if isinstance(arg[0], slice):
                df = columns_df[arg[0]]
            else:
                df = columns_df.index._get_row_major(columns_df, arg[0])
            if (len(df) == 1 and len(columns_df) >= 1) and not (
                isinstance(arg[0], slice) or isinstance(arg[1], slice)
            ):
                # Pandas returns a numpy scalar in this case
                return df.iloc[0]
            if self._can_downcast_to_series(df, arg):
                return self._downcast_to_series(df, arg)
            return df
        else:
            if isinstance(arg[0], slice):
                df = columns_df._slice(arg[0])
            elif is_scalar(arg[0]):
                index = arg[0]
                if index < 0:
                    index += len(columns_df)
                df = columns_df._slice(slice(index, index + 1, 1))
            else:
                arg = (as_column(arg[0]), arg[1])
                if is_bool_dtype(arg[0]):
                    df = columns_df._apply_boolean_mask(arg[0])
                else:
                    df = columns_df._gather(arg[0])

        # Iloc Step 3:
        # Reindex
        if df.shape[0] == 1:  # we have a single row without an index
            df.index = as_index(self._frame.index[arg[0]])

        # Iloc Step 4:
        # Downcast
        if self._can_downcast_to_series(df, arg):
            return self._downcast_to_series(df, arg)

        if df.shape[0] == 0 and df.shape[1] == 0 and isinstance(arg[0], slice):
            df._index = as_index(self._frame.index[arg[0]])
        return df

    @_cudf_nvtx_annotate
    def _setitem_tuple_arg(self, key, value):
        columns_df = self._frame._from_data(
            self._frame._data.select_by_index(key[1]), self._frame._index
        )

        if is_scalar(value):
            for col in columns_df._column_names:
                self._frame[col].iloc[key[0]] = value

        elif isinstance(value, cudf.DataFrame):
            if value.shape != self._frame.iloc[key[0]].shape:
                _shape_mismatch_error(
                    value.shape,
                    self._frame.loc[key[0]].shape,
                )
            value_column_names = set(value._column_names)
            for col in columns_df._column_names:
                columns_df[col][key[0]] = (
                    value._data[col] if col in value_column_names else NA
                )

        else:
            # TODO: consolidate code path with identical counterpart
            # in `_DataFrameLocIndexer._setitem_tuple_arg`
            value = cupy.asarray(value)
            if cupy.ndim(value) == 2:
                indexed_shape = columns_df.iloc[key[0]].shape
                if value.shape[1] == 1:
                    if value.shape[0] != indexed_shape[0]:
                        _shape_mismatch_error(value.shape, indexed_shape)
                    for i, col in enumerate(columns_df._column_names):
                        self._frame[col].iloc[key[0]] = value[:, 0]
                else:
                    if value.shape != indexed_shape:
                        _shape_mismatch_error(value.shape, indexed_shape)
                    for i, col in enumerate(columns_df._column_names):
                        self._frame._data[col][key[0]] = value[:, i]
            else:
                if is_scalar(key[1]):
                    for col in columns_df._column_names:
                        self._frame[col].iloc[key[0]] = value
                else:
                    for i, col in enumerate(columns_df._column_names):
                        self._frame[col].iloc[key[0]] = value[i]

    def _getitem_scalar(self, arg):
        col = self._frame.columns[arg[1]]
        return self._frame[col].iloc[arg[0]]


class DataFrame(IndexedFrame, Serializable, GetAttrGetItemMixin):
    """
    A GPU Dataframe object.

    Parameters
    ----------
    data : array-like, Iterable, dict, or DataFrame.
        Dict can contain Series, arrays, constants, or list-like objects.

    index : Index or array-like
        Index to use for resulting frame. Will default to
        RangeIndex if no indexing information part of input data and
        no index provided.

    columns : Index or array-like
        Column labels to use for resulting frame.
        Will default to RangeIndex (0, 1, 2, …, n) if no column
        labels are provided.

    dtype : dtype, default None
        Data type to force. Only a single dtype is allowed.
        If None, infer.

    nan_as_null : bool, Default True
        If ``None``/``True``, converts ``np.nan`` values to
        ``null`` values.
        If ``False``, leaves ``np.nan`` values as is.

    Examples
    --------

    Build dataframe with ``__setitem__``:

    >>> import cudf
    >>> df = cudf.DataFrame()
    >>> df['key'] = [0, 1, 2, 3, 4]
    >>> df['val'] = [float(i + 10) for i in range(5)]  # insert column
    >>> df
       key   val
    0    0  10.0
    1    1  11.0
    2    2  12.0
    3    3  13.0
    4    4  14.0

    Build DataFrame via dict of columns:

    >>> import numpy as np
    >>> from datetime import datetime, timedelta
    >>> t0 = datetime.strptime('2018-10-07 12:00:00', '%Y-%m-%d %H:%M:%S')
    >>> n = 5
    >>> df = cudf.DataFrame({
    ...     'id': np.arange(n),
    ...     'datetimes': np.array(
    ...     [(t0+ timedelta(seconds=x)) for x in range(n)])
    ... })
    >>> df
        id            datetimes
    0    0  2018-10-07 12:00:00
    1    1  2018-10-07 12:00:01
    2    2  2018-10-07 12:00:02
    3    3  2018-10-07 12:00:03
    4    4  2018-10-07 12:00:04

    Build DataFrame via list of rows as tuples:

    >>> df = cudf.DataFrame([
    ...     (5, "cats", "jump", np.nan),
    ...     (2, "dogs", "dig", 7.5),
    ...     (3, "cows", "moo", -2.1, "occasionally"),
    ... ])
    >>> df
       0     1     2     3             4
    0  5  cats  jump  <NA>          <NA>
    1  2  dogs   dig   7.5          <NA>
    2  3  cows   moo  -2.1  occasionally

    Convert from a Pandas DataFrame:

    >>> import pandas as pd
    >>> pdf = pd.DataFrame({'a': [0, 1, 2, 3],'b': [0.1, 0.2, None, 0.3]})
    >>> pdf
       a    b
    0  0  0.1
    1  1  0.2
    2  2  NaN
    3  3  0.3
    >>> df = cudf.from_pandas(pdf)
    >>> df
       a     b
    0  0   0.1
    1  1   0.2
    2  2  <NA>
    3  3   0.3
    """

    _PROTECTED_KEYS = frozenset(("_data", "_index"))
    _accessors: Set[Any] = set()
    _loc_indexer_type = _DataFrameLocIndexer
    _iloc_indexer_type = _DataFrameIlocIndexer

    @_cudf_nvtx_annotate
    def __init__(
        self, data=None, index=None, columns=None, dtype=None, nan_as_null=True
    ):

        super().__init__()

        if isinstance(columns, (Series, cudf.BaseIndex)):
            columns = columns.to_pandas()

        if isinstance(data, (DataFrame, pd.DataFrame)):
            if isinstance(data, pd.DataFrame):
                data = self.from_pandas(data, nan_as_null=nan_as_null)

            if index is not None:
                if not data.index.equals(index):
                    data = data.reindex(index)
                    index = data._index
                else:
                    index = as_index(index)
            else:
                index = data._index

            self._index = index

            if columns is not None:
                self._data = data._data
                self._reindex(
                    column_names=columns, index=index, deep=False, inplace=True
                )
            else:
                self._data = data._data
        elif isinstance(data, (cudf.Series, pd.Series)):
            if isinstance(data, pd.Series):
                data = cudf.Series.from_pandas(data, nan_as_null=nan_as_null)

            name = data.name or 0
            self._init_from_dict_like(
                {name: data},
                index=index,
                columns=columns,
                nan_as_null=nan_as_null,
            )
        elif data is None:
            if index is None:
                self._index = RangeIndex(0)
            else:
                self._index = as_index(index)
            if columns is not None:
                self._data = ColumnAccessor(
                    {
                        k: column.column_empty(
                            len(self), dtype="object", masked=True
                        )
                        for k in columns
                    }
                )
        elif isinstance(data, ColumnAccessor):
            raise TypeError(
                "Use cudf.Series._from_data for constructing a Series from "
                "ColumnAccessor"
            )
        elif hasattr(data, "__cuda_array_interface__"):
            arr_interface = data.__cuda_array_interface__

            # descr is an optional field of the _cuda_ary_iface_
            if "descr" in arr_interface:
                if len(arr_interface["descr"]) == 1:
                    new_df = self._from_arrays(
                        data, index=index, columns=columns
                    )
                else:
                    new_df = self.from_records(
                        data, index=index, columns=columns
                    )
            else:
                new_df = self._from_arrays(data, index=index, columns=columns)

            self._data = new_df._data
            self._index = new_df._index
            self._check_data_index_length_match()
        elif hasattr(data, "__array_interface__"):
            arr_interface = data.__array_interface__
            if len(arr_interface["descr"]) == 1:
                # not record arrays
                new_df = self._from_arrays(data, index=index, columns=columns)
            else:
                new_df = self.from_records(data, index=index, columns=columns)
            self._data = new_df._data
            self._index = new_df._index
            self._check_data_index_length_match()
        else:
            if is_list_like(data):
                if len(data) > 0 and is_scalar(data[0]):
                    if columns is not None:
                        data = dict(zip(columns, [data]))
                    else:
                        data = dict(enumerate([data]))
                    new_df = DataFrame(data=data, index=index)

                    self._data = new_df._data
                    self._index = new_df._index
                    self._check_data_index_length_match()
                elif len(data) > 0 and isinstance(data[0], Series):
                    self._init_from_series_list(
                        data=data, columns=columns, index=index
                    )
                else:
                    self._init_from_list_like(
                        data, index=index, columns=columns
                    )

            else:
                if not is_dict_like(data):
                    raise TypeError("data must be list or dict-like")

                self._init_from_dict_like(
                    data, index=index, columns=columns, nan_as_null=nan_as_null
                )

        if dtype:
            self._data = self.astype(dtype)._data

    def _check_data_index_length_match(df: DataFrame) -> None:
        # Validate that the number of rows in the data matches the index if the
        # data is not empty. This is a helper for the constructor.
        if df._data.nrows > 0 and df._data.nrows != len(df._index):
            raise ValueError(
                f"Shape of passed values is {df.shape}, indices imply "
                f"({len(df._index)}, {df._num_columns})"
            )

    @_cudf_nvtx_annotate
    def _init_from_series_list(self, data, columns, index):
        if index is None:
            # When `index` is `None`, the final index of
            # resulting dataframe will be union of
            # all Series's names.
            final_index = as_index(_get_union_of_series_names(data))
        else:
            # When an `index` is passed, the final index of
            # resulting dataframe will be whatever
            # index passed, but will need
            # shape validations - explained below
            data_length = len(data)
            index_length = len(index)
            if data_length != index_length:
                # If the passed `index` length doesn't match
                # length of Series objects in `data`, we must
                # check if `data` can be duplicated/expanded
                # to match the length of index. For that we
                # check if the length of index is a factor
                # of length of data.
                #
                # 1. If yes, we extend data
                # until length of data is equal to length of index.
                # 2. If no, we throw an error stating the
                # shape of resulting `data` and `index`

                # Simple example
                # >>> import pandas as pd
                # >>> s = pd.Series([1, 2, 3])
                # >>> pd.DataFrame([s], index=['a', 'b'])
                #    0  1  2
                # a  1  2  3
                # b  1  2  3
                # >>> pd.DataFrame([s], index=['a', 'b', 'c'])
                #    0  1  2
                # a  1  2  3
                # b  1  2  3
                # c  1  2  3
                if index_length % data_length == 0:
                    initial_data = data
                    data = []
                    for _ in range(int(index_length / data_length)):
                        data.extend([o for o in initial_data])
                else:
                    raise ValueError(
                        f"Length of values ({data_length}) does "
                        f"not match length of index ({index_length})"
                    )

            final_index = as_index(index)

        series_lengths = list(map(len, data))
        data = numeric_normalize_types(*data)
        if series_lengths.count(series_lengths[0]) == len(series_lengths):
            # Calculating the final dataframe columns by
            # getting union of all `index` of the Series objects.
            final_columns = _get_union_of_indices([d.index for d in data])

            for idx, series in enumerate(data):
                if not series.index.is_unique:
                    raise ValueError(
                        "Reindexing only valid with uniquely valued Index "
                        "objects"
                    )
                if not series.index.equals(final_columns):
                    series = series.reindex(final_columns)
                self._data[idx] = column.as_column(series._column)

            # Setting `final_columns` to self._index so
            # that the resulting `transpose` will be have
            # columns set to `final_columns`
            self._index = as_index(final_columns)

            transpose = self.T
        else:
            concat_df = cudf.concat(data, axis=1)

            cols = concat_df._data.to_pandas_index()
            if cols.dtype == "object":
                concat_df.columns = cols.astype("str")

            transpose = concat_df.T

        transpose._index = final_index
        self._data = transpose._data
        self._index = transpose._index

        # If `columns` is passed, the result dataframe
        # contain a dataframe with only the
        # specified `columns` in the same order.
        if columns is not None:
            for col_name in columns:
                if col_name not in self._data:
                    self._data[col_name] = column.column_empty(
                        row_count=len(self), dtype=None, masked=True
                    )
            self._data = self._data.select_by_label(columns)

    @_cudf_nvtx_annotate
    def _init_from_list_like(self, data, index=None, columns=None):
        if index is None:
            index = RangeIndex(start=0, stop=len(data))
        else:
            index = as_index(index)

        self._index = as_index(index)
        # list-of-dicts case
        if len(data) > 0 and isinstance(data[0], dict):
            data = DataFrame.from_pandas(pd.DataFrame(data))
            self._data = data._data
        # interval in a list
        elif len(data) > 0 and isinstance(data[0], pd._libs.interval.Interval):
            data = DataFrame.from_pandas(pd.DataFrame(data))
            self._data = data._data
        else:
            data = list(itertools.zip_longest(*data))

            if columns is not None and len(data) == 0:
                data = [
                    cudf.core.column.column_empty(row_count=0, dtype=None)
                    for _ in columns
                ]

            for col_name, col in enumerate(data):
                self._data[col_name] = column.as_column(col)

        if columns is not None:
            if len(columns) != len(data):
                raise ValueError(
                    f"Shape of passed values is ({len(index)}, {len(data)}), "
                    f"indices imply ({len(index)}, {len(columns)})."
                )

            self.columns = columns

    @_cudf_nvtx_annotate
    def _init_from_dict_like(
        self, data, index=None, columns=None, nan_as_null=None
    ):
        if columns is not None:
            # remove all entries in `data` that are
            # not in `columns`
            keys = [key for key in data.keys() if key in columns]
            extra_cols = [col for col in columns if col not in keys]
            if keys:
                # if keys is non-empty,
                # add null columns for all values
                # in `columns` that don't exist in `keys`:
                data = {key: data[key] for key in keys}
                data.update({key: None for key in extra_cols})
            else:
                # If keys is empty, none of the data keys match the columns, so
                # we need to create an empty DataFrame. To match pandas, the
                # size of the dataframe must match the provided index, so we
                # need to return a masked array of nulls if an index is given.
                row_count = 0 if index is None else len(index)
                masked = index is not None
                data = {
                    key: cudf.core.column.column_empty(
                        row_count=row_count,
                        dtype=None,
                        masked=masked,
                    )
                    for key in extra_cols
                }

        data, index = self._align_input_series_indices(data, index=index)

        if index is None:
            num_rows = 0
            if data:
                col_name = next(iter(data))
                if is_scalar(data[col_name]):
                    num_rows = num_rows or 1
                else:
                    data[col_name] = column.as_column(
                        data[col_name], nan_as_null=nan_as_null
                    )
                    num_rows = len(data[col_name])
            self._index = RangeIndex(0, num_rows)
        else:
            self._index = as_index(index)

        if len(data):
            self._data.multiindex = True
            for (i, col_name) in enumerate(data):
                self._data.multiindex = self._data.multiindex and isinstance(
                    col_name, tuple
                )
                self._insert(
                    i,
                    col_name,
                    data[col_name],
                    nan_as_null=nan_as_null,
                )

        if columns is not None:
            self.columns = columns

    @classmethod
    def _from_data(
        cls,
        data: MutableMapping,
        index: Optional[BaseIndex] = None,
        columns: Any = None,
    ) -> DataFrame:
        out = super()._from_data(data=data, index=index)
        if columns is not None:
            out.columns = columns
        return out

    @staticmethod
    @_cudf_nvtx_annotate
    def _align_input_series_indices(data, index):
        data = data.copy()

        input_series = [
            Series(val)
            for val in data.values()
            if isinstance(val, (pd.Series, Series))
        ]

        if input_series:
            if index is not None:
                aligned_input_series = [
                    sr._align_to_index(index, how="right", sort=False)
                    for sr in input_series
                ]

            else:
                aligned_input_series = cudf.core.series._align_indices(
                    input_series
                )
                index = aligned_input_series[0].index

            for name, val in data.items():
                if isinstance(val, (pd.Series, Series)):
                    data[name] = aligned_input_series.pop(0)

        return data, index

    # The `constructor*` properties are used by `dask` (and `dask_cudf`)
    @property
    def _constructor(self):
        return DataFrame

    @property
    def _constructor_sliced(self):
        return Series

    @property
    def _constructor_expanddim(self):
        raise NotImplementedError(
            "_constructor_expanddim not supported for DataFrames!"
        )

    def serialize(self):
        header, frames = super().serialize()

        header["index"], index_frames = self._index.serialize()
        header["index_frame_count"] = len(index_frames)
        # For backwards compatibility with older versions of cuDF, index
        # columns are placed before data columns.
        frames = index_frames + frames

        return header, frames

    @classmethod
    def deserialize(cls, header, frames):
        index_nframes = header["index_frame_count"]
        obj = super().deserialize(
            header, frames[header["index_frame_count"] :]
        )

        idx_typ = pickle.loads(header["index"]["type-serialized"])
        index = idx_typ.deserialize(header["index"], frames[:index_nframes])
        obj._index = index

        return obj

    @property
    def dtypes(self):
        """
        Return the dtypes in this object.

        Returns
        -------
        pandas.Series
            The data type of each column.

        Examples
        --------
        >>> import cudf
        >>> import pandas as pd
        >>> df = cudf.DataFrame({'float': [1.0],
        ...                    'int': [1],
        ...                    'datetime': [pd.Timestamp('20180310')],
        ...                    'string': ['foo']})
        >>> df
           float  int   datetime string
        0    1.0    1 2018-03-10    foo
        >>> df.dtypes
        float              float64
        int                  int64
        datetime    datetime64[us]
        string              object
        dtype: object
        """
        return pd.Series(self._dtypes)

    @property
    def _dtypes(self):
        return dict(
            zip(self._data.names, (col.dtype for col in self._data.columns))
        )

    @property
    def ndim(self):
        """Dimension of the data. DataFrame ndim is always 2."""
        return 2

    def __dir__(self):
        # Add the columns of the DataFrame to the dir output.
        o = set(dir(type(self)))
        o.update(self.__dict__)
        o.update(
            c
            for c in self._column_names
            if isinstance(c, str) and c.isidentifier()
        )
        return list(o)

    def __setattr__(self, key, col):
        try:
            # Preexisting attributes may be set. We cannot rely on checking the
            # `_PROTECTED_KEYS` because we must also allow for settable
            # properties, and we must call object.__getattribute__ to bypass
            # the `__getitem__` behavior inherited from `GetAttrGetItemMixin`.
            object.__getattribute__(self, key)
        except AttributeError:
            if key not in self._PROTECTED_KEYS:
                try:
                    # Check key existence.
                    self[key]
                    # If a column already exists, set it.
                    self[key] = col
                    return
                except KeyError:
                    pass

            # Set a new attribute that is not already a column.
            super().__setattr__(key, col)

        except RuntimeError as e:
            # TODO: This allows setting properties that are marked as forbidden
            # for internal usage. It is necessary because the __getattribute__
            # call in the try block will trigger the error. We should see if
            # setting these variables can also always be disabled
            if "External-only API" not in str(e):
                raise
            super().__setattr__(key, col)
        else:
            super().__setattr__(key, col)

    @_cudf_nvtx_annotate
    def __getitem__(self, arg):
        """
        If *arg* is a ``str`` or ``int`` type, return the column Series.
        If *arg* is a ``slice``, return a new DataFrame with all columns
        sliced to the specified range.
        If *arg* is an ``array`` containing column names, return a new
        DataFrame with the corresponding columns.
        If *arg* is a ``dtype.bool array``, return the rows marked True

        Examples
        --------
        >>> df = cudf.DataFrame({
        ...     'a': list(range(10)),
        ...     'b': list(range(10)),
        ...     'c': list(range(10)),
        ... })

        Get first 4 rows of all columns.

        >>> df[:4]
           a  b  c
        0  0  0  0
        1  1  1  1
        2  2  2  2
        3  3  3  3

        Get last 5 rows of all columns.

        >>> df[-5:]
           a  b  c
        5  5  5  5
        6  6  6  6
        7  7  7  7
        8  8  8  8
        9  9  9  9

        Get columns a and c.

        >>> df[['a', 'c']]
           a  c
        0  0  0
        1  1  1
        2  2  2
        3  3  3
        4  4  4
        5  5  5
        6  6  6
        7  7  7
        8  8  8
        9  9  9

        Return the rows specified in the boolean mask.

        >>> df[[True, False, True, False, True,
        ...     False, True, False, True, False]]
           a  b  c
        0  0  0  0
        2  2  2  2
        4  4  4  4
        6  6  6  6
        8  8  8  8
        """
        if _is_scalar_or_zero_d_array(arg) or isinstance(arg, tuple):
            return self._get_columns_by_label(arg, downcast=True)

        elif isinstance(arg, slice):
            return self._slice(arg)

        elif can_convert_to_column(arg):
            mask = arg
            if is_list_like(mask):
                mask = pd.Series(mask)
            if mask.dtype == "bool":
                return self._apply_boolean_mask(mask)
            else:
                return self._get_columns_by_label(mask)
        elif isinstance(arg, DataFrame):
            return self.where(arg)
        else:
            raise TypeError(
                f"__getitem__ on type {type(arg)} is not supported"
            )

    @_cudf_nvtx_annotate
    def __setitem__(self, arg, value):
        """Add/set column by *arg or DataFrame*"""
        if isinstance(arg, DataFrame):
            # not handling set_item where arg = df & value = df
            if isinstance(value, DataFrame):
                raise TypeError(
                    f"__setitem__ with arg = {type(value)} and "
                    f"value = {type(arg)} is not supported"
                )
            else:
                for col_name in self._data:
                    scatter_map = arg._data[col_name]
                    if is_scalar(value):
                        self._data[col_name][scatter_map] = value
                    else:

                        self._data[col_name][scatter_map] = column.as_column(
                            value
                        )[scatter_map]
        elif is_scalar(arg) or isinstance(arg, tuple):
            if isinstance(value, DataFrame):
                _setitem_with_dataframe(
                    input_df=self,
                    replace_df=value,
                    input_cols=[arg],
                    mask=None,
                )
            else:
                if arg in self._data:
                    if len(self) == 0:
                        if isinstance(value, (pd.Series, Series)):
                            self._index = as_index(value.index)
                        elif len(value) > 0:
                            self._index = RangeIndex(start=0, stop=len(value))
                        value = column.as_column(value)
                        new_data = self._data.__class__()
                        for key in self._data:
                            if key == arg:
                                new_data[key] = value
                            else:
                                new_data[key] = column.column_empty_like(
                                    self._data[key],
                                    masked=True,
                                    newsize=len(value),
                                )

                        self._data = new_data
                        return
                    elif isinstance(value, (pd.Series, Series)):
                        value = Series(value)._align_to_index(
                            self._index,
                            how="right",
                            sort=False,
                            allow_non_unique=True,
                        )
                    if is_scalar(value):
                        self._data[arg] = column.full(len(self), value)
                    else:
                        value = as_column(value)
                        self._data[arg] = value
                else:
                    # disc. with pandas here
                    # pandas raises key error here
                    self.insert(len(self._data), arg, value)

        elif can_convert_to_column(arg):
            mask = arg
            if is_list_like(mask):
                mask = np.array(mask)

            if mask.dtype == "bool":
                mask = column.as_column(arg)

                if isinstance(value, DataFrame):
                    _setitem_with_dataframe(
                        input_df=self,
                        replace_df=value,
                        input_cols=None,
                        mask=mask,
                    )
                else:
                    if not is_scalar(value):
                        value = column.as_column(value)[mask]
                    for col_name in self._data:
                        self._data[col_name][mask] = value
            else:
                if isinstance(value, (cupy.ndarray, np.ndarray)):
                    _setitem_with_dataframe(
                        input_df=self,
                        replace_df=cudf.DataFrame(value),
                        input_cols=arg,
                        mask=None,
                        ignore_index=True,
                    )
                elif isinstance(value, DataFrame):
                    _setitem_with_dataframe(
                        input_df=self,
                        replace_df=value,
                        input_cols=arg,
                        mask=None,
                    )
                else:
                    for col in arg:
                        if is_scalar(value):
                            self._data[col] = column.full(
                                size=len(self), fill_value=value
                            )
                        else:
                            self._data[col] = column.as_column(value)

        else:
            raise TypeError(
                f"__setitem__ on type {type(arg)} is not supported"
            )

    def __delitem__(self, name):
        self._drop_column(name)

    @_cudf_nvtx_annotate
    def _slice(self: T, arg: slice) -> T:
        """
        _slice : slice the frame as per the arg

        Parameters
        ----------
        arg : should always be of type slice

        """
        num_rows = len(self)
        if num_rows == 0:
            return self
        start, stop, stride = arg.indices(num_rows)

        # early stop for empty cases
        if len(range(start, stop, stride)) == 0:
            columns = ColumnAccessor(
                {
                    colname: column.column_empty_like(col, newsize=0)
                    for colname, col in self._data.items()
                },
                multiindex=self._data.multiindex,
                level_names=self._data.level_names,
            )

            if isinstance(self.index, MultiIndex):
                mi_columns = ColumnAccessor(
                    {
                        colname: column.column_empty_like(col, newsize=0)
                        for colname, col in self.index._data.items()
                    }
                )
                return DataFrame._from_data(
                    columns,
                    index=MultiIndex._from_data(
                        mi_columns, name=self.index.name
                    ),
                )
            else:
                return DataFrame._from_data(
                    columns,
                    index=(
                        RangeIndex(
                            start=start,
                            stop=stop,
                            step=stride,
                            name=self.index.name,
                        )
                        if isinstance(self.index, RangeIndex)
                        else Index(
                            [], dtype=self.index.dtype, name=self.index.name
                        )
                    ),
                )

        # If index type is RangeIndex, slice without materializing.
        is_range_index = isinstance(self.index, RangeIndex)
        if is_range_index:
            if self._num_columns == 0:
                result = self._empty_like(keep_index=False)
                result._index = self.index[start:stop:stride]
                return result

        if start < 0:
            start = start + num_rows

        # Decreasing slices that terminates at -1, such as slice(4, -1, -1),
        # has end index of 0, The check below makes sure -1 is not wrapped
        # to `-1 + num_rows`.
        if stop < 0 and not (stride < 0 and stop == -1):
            stop = stop + num_rows
        stride = 1 if stride is None else stride

        if (stop - start) * stride <= 0:
            return self._empty_like(keep_index=True)

        start = len(self) if start > num_rows else start
        stop = len(self) if stop > num_rows else stop

        if stride != 1:
            return self._gather(
                cudf.core.column.arange(
                    start, stop=stop, step=stride, dtype=np.int32
                )
            )

        columns_to_slice = [
            *(self._index._data.columns if not is_range_index else []),
            *self._columns,
        ]
        result = self._from_columns_like_self(
            libcudf.copying.columns_slice(columns_to_slice, [start, stop])[0],
            self._column_names,
            None if is_range_index else self._index.names,
        )

        if is_range_index:
            result.index = self.index[start:stop]
        return result

    @_cudf_nvtx_annotate
    def memory_usage(self, index=True, deep=False):
        mem_usage = [col.memory_usage for col in self._data.columns]
        names = [str(name) for name in self._data.names]
        if index:
            mem_usage.append(self._index.memory_usage())
            names.append("Index")
        return Series._from_data(
            data={None: as_column(mem_usage)},
            index=as_index(names),
        )

    @_cudf_nvtx_annotate
    def __array_function__(self, func, types, args, kwargs):
        if "out" in kwargs or not all(
            issubclass(t, (Series, DataFrame)) for t in types
        ):
            return NotImplemented

        try:
            if cudf_func := getattr(self.__class__, func.__name__, None):
                out = cudf_func(*args, **kwargs)
                # The dot product of two DataFrames returns an array in pandas.
                if (
                    func is np.dot
                    and isinstance(args[0], (DataFrame, pd.DataFrame))
                    and isinstance(args[1], (DataFrame, pd.DataFrame))
                ):
                    return out.values
                return out
        except Exception:
            # The rare instance where a "silent" failure is preferable. Except
            # in the (highly unlikely) case that some other library
            # interoperates with cudf objects, the result will be that numpy
            # raises a TypeError indicating that the operation is not
            # implemented, which is much friendlier than an arbitrary internal
            # cudf error.
            pass
        return NotImplemented

    # The _get_numeric_data method is necessary for dask compatibility.
    @_cudf_nvtx_annotate
    def _get_numeric_data(self):
        """Return a dataframe with only numeric data types"""
        columns = [
            c
            for c, dt in self.dtypes.items()
            if dt != object and not is_categorical_dtype(dt)
        ]
        return self[columns]

    @_cudf_nvtx_annotate
    def assign(self, **kwargs):
        """
        Assign columns to DataFrame from keyword arguments.

        Examples
        --------
        >>> import cudf
        >>> df = cudf.DataFrame()
        >>> df = df.assign(a=[0, 1, 2], b=[3, 4, 5])
        >>> df
           a  b
        0  0  3
        1  1  4
        2  2  5
        """
        new_df = cudf.DataFrame(index=self.index.copy())
        for name, col in self._data.items():
            if name in kwargs:
                new_df[name] = kwargs.pop(name)
            else:
                new_df._data[name] = col.copy()

        for k, v in kwargs.items():
            new_df[k] = v
        return new_df

    @classmethod
    @_cudf_nvtx_annotate
    def _concat(
        cls, objs, axis=0, join="outer", ignore_index=False, sort=False
    ):
        # flag to indicate at least one empty input frame also has an index
        empty_has_index = False
        # length of output frame's RangeIndex if all input frames are empty,
        # and at least one has an index
        result_index_length = 0
        # the number of empty input frames
        num_empty_input_frames = 0

        # flag to indicate if all DataFrame's have
        # RangeIndex as their index
        are_all_range_index = False

        for i, obj in enumerate(objs):
            # shallow-copy the input DFs in case the same DF instance
            # is concatenated with itself
            objs[i] = obj.copy(deep=False)

            # If ignore_index is true, determine if
            # all or some objs are empty(and have index).
            # 1. If all objects are empty(and have index), we
            # should set the index separately using RangeIndex.
            # 2. If some objects are empty(and have index), we
            # create empty columns later while populating `columns`
            # variable. Detailed explanation of second case before
            # allocation of `columns` variable below.
            if ignore_index and obj.empty:
                num_empty_input_frames += 1
                result_index_length += len(obj)
                empty_has_index = empty_has_index or len(obj) > 0

            are_all_range_index = (
                True if i == 0 else are_all_range_index
            ) and isinstance(obj.index, cudf.RangeIndex)

        if join == "inner":
            sets_of_column_names = [set(obj._column_names) for obj in objs]

            intersecting_columns = functools.reduce(
                set.intersection, sets_of_column_names
            )
            union_of_columns = functools.reduce(
                set.union, sets_of_column_names
            )
            non_intersecting_columns = union_of_columns.symmetric_difference(
                intersecting_columns
            )

            # Get an ordered list of the intersecting columns to preserve input
            # order, which is promised by pandas for inner joins.
            ordered_intersecting_columns = [
                name
                for obj in objs
                for name in obj._column_names
                if name in intersecting_columns
            ]

            names = dict.fromkeys(ordered_intersecting_columns).keys()

            if axis == 0:
                if ignore_index and (
                    num_empty_input_frames > 0
                    or len(intersecting_columns) == 0
                ):
                    # When ignore_index is True and if there is
                    # at least 1 empty dataframe and no
                    # intersecting columns are present, an empty dataframe
                    # needs to be returned just with an Index.
                    empty_has_index = True
                    num_empty_input_frames = len(objs)
                    result_index_length = sum(len(obj) for obj in objs)

                # remove columns not present in all objs
                for obj in objs:
                    obj.drop(
                        columns=non_intersecting_columns,
                        inplace=True,
                        errors="ignore",
                    )
        elif join == "outer":
            # Get a list of the unique table column names
            names = [name for f in objs for name in f._column_names]
            names = dict.fromkeys(names).keys()

        else:
            raise ValueError(
                "Only can inner (intersect) or outer (union) when joining"
                "the other axis"
            )

        if sort:
            try:
                # Sorted always returns a list, but will fail to sort if names
                # include different types that are not comparable.
                names = sorted(names)
            except TypeError:
                # For pandas compatibility, we also try to handle the case
                # where some column names are strings and others are ints. Just
                # assume that everything that isn't a str is numerical, we
                # can't sort anything else.
                try:
                    str_names = sorted(n for n in names if isinstance(n, str))
                    non_str_names = sorted(
                        n for n in names if not isinstance(n, str)
                    )
                    names = non_str_names + str_names
                except TypeError:
                    names = list(names)
        else:
            names = list(names)

        # Combine the index and table columns for each Frame into a list of
        # [...index_cols, ...table_cols].
        #
        # If any of the input frames have a non-empty index, include these
        # columns in the list of columns to concatenate, even if the input
        # frames are empty and `ignore_index=True`.
        columns = [
            (
                []
                if are_all_range_index
                or (ignore_index and not empty_has_index)
                else list(f._index._data.columns)
            )
            + [f._data[name] if name in f._data else None for name in names]
            for f in objs
        ]

        # Get a list of the combined index and table column indices
        indices = list(range(functools.reduce(max, map(len, columns))))
        # The position of the first table column in each
        # combined index + table columns list
        first_data_column_position = len(indices) - len(names)

        # Get the non-null columns and their dtypes
        non_null_cols, dtypes = _get_non_null_cols_and_dtypes(indices, columns)

        # Infer common dtypes between numeric columns
        # and combine CategoricalColumn categories
        categories = _find_common_dtypes_and_categories(non_null_cols, dtypes)

        # Cast all columns to a common dtype, assign combined categories,
        # and back-fill missing columns with all-null columns
        _cast_cols_to_common_dtypes(indices, columns, dtypes, categories)

        # Construct input tables with the index and data columns in the same
        # order. This strips the given index/column names and replaces the
        # names with their integer positions in the `cols` list
        tables = []
        for cols in columns:
            table_index = None
            if 1 == first_data_column_position:
                table_index = cudf.core.index.as_index(cols[0])
            elif first_data_column_position > 1:
                table_index = Frame(
                    data=dict(
                        zip(
                            indices[:first_data_column_position],
                            cols[:first_data_column_position],
                        )
                    )
                )
            tables.append(
                Frame(
                    data=dict(
                        zip(
                            indices[first_data_column_position:],
                            cols[first_data_column_position:],
                        )
                    ),
                    index=table_index,
                )
            )

        # Concatenate the Tables
        out = cls._from_data(
            *libcudf.concat.concat_tables(
                tables, ignore_index=ignore_index or are_all_range_index
            )
        )

        # If ignore_index is True, all input frames are empty, and at
        # least one input frame has an index, assign a new RangeIndex
        # to the result frame.
        if empty_has_index and num_empty_input_frames == len(objs):
            out._index = cudf.RangeIndex(result_index_length)
        elif are_all_range_index and not ignore_index:
            out._index = cudf.core.index.GenericIndex._concat(
                [o._index for o in objs]
            )

        # Reassign the categories for any categorical table cols
        _reassign_categories(
            categories, out._data, indices[first_data_column_position:]
        )

        # Reassign the categories for any categorical index cols
        if not isinstance(out._index, cudf.RangeIndex):
            _reassign_categories(
                categories,
                out._index._data,
                indices[:first_data_column_position],
            )
            if not isinstance(out._index, MultiIndex) and is_categorical_dtype(
                out._index._values.dtype
            ):
                out = out.set_index(
                    cudf.core.index.as_index(out.index._values)
                )

        # Reassign precision for decimal cols & type schema for struct cols
        for name, col in out._data.items():
            if isinstance(
                col,
                (
                    cudf.core.column.DecimalBaseColumn,
                    cudf.core.column.StructColumn,
                ),
            ):
                out._data[name] = col._with_type_metadata(
                    tables[0]._data[name].dtype
                )

        # Reassign index and column names
        if objs[0]._data.multiindex:
            out._set_column_names_like(objs[0])
        else:
            out.columns = names
        if not ignore_index:
            out._index.name = objs[0]._index.name
            out._index.names = objs[0]._index.names

        return out

    def astype(self, dtype, copy=False, errors="raise", **kwargs):
        if is_dict_like(dtype):
            if len(set(dtype.keys()) - set(self._data.names)) > 0:
                raise KeyError(
                    "Only a column name can be used for the "
                    "key in a dtype mappings argument."
                )
        else:
            dtype = {cc: dtype for cc in self._data.names}
        return super().astype(dtype, copy, errors, **kwargs)

    def _clean_renderable_dataframe(self, output):
        """
        This method takes in partial/preprocessed dataframe
        and returns correct representation of it with correct
        dimensions (rows x columns)
        """

        max_rows = get_option("display.max_rows")
        min_rows = get_option("display.min_rows")
        max_cols = get_option("display.max_columns")
        max_colwidth = get_option("display.max_colwidth")
        show_dimensions = get_option("display.show_dimensions")
        if get_option("display.expand_frame_repr"):
            width, _ = console.get_console_size()
        else:
            width = None

        output = output.to_pandas().to_string(
            max_rows=max_rows,
            min_rows=min_rows,
            max_cols=max_cols,
            line_width=width,
            max_colwidth=max_colwidth,
            show_dimensions=show_dimensions,
        )

        lines = output.split("\n")

        if lines[-1].startswith("["):
            lines = lines[:-1]
            lines.append(
                "[%d rows x %d columns]" % (len(self), len(self._data.names))
            )
        return "\n".join(lines)

    def _clean_nulls_from_dataframe(self, df):
        """
        This function converts all ``null`` values to ``<NA>`` for
        representation as a string in `__repr__`.

        Since we utilize Pandas `__repr__` at all places in our code
        for formatting purposes, we convert columns to `str` dtype for
        filling with `<NA>` values.
        """
        for col in df._data:
            if is_list_dtype(df._data[col]) or is_struct_dtype(df._data[col]):
                # TODO we need to handle this
                pass
            elif df._data[col].has_nulls():
                df[col] = df._data[col].astype("str").fillna(cudf._NA_REP)
            else:
                df[col] = df._data[col]

        return df

    def _get_renderable_dataframe(self):
        """
        takes rows and columns from pandas settings or estimation from size.
        pulls quadrants based off of some known parameters then style for
        multiindex as well producing an efficient representative string
        for printing with the dataframe.
        """
        max_rows = pd.options.display.max_rows
        nrows = np.max([len(self) if max_rows is None else max_rows, 1])
        if pd.options.display.max_rows == 0:
            nrows = len(self)
        ncols = (
            pd.options.display.max_columns
            if pd.options.display.max_columns
            else pd.options.display.width / 2
        )

        if len(self) <= nrows and len(self._data.names) <= ncols:
            output = self.copy(deep=False)
        elif self.empty and len(self.index) > 0:
            max_seq_items = pd.options.display.max_seq_items
            # Incase of Empty DataFrame with index, Pandas prints
            # first `pd.options.display.max_seq_items` index values
            # followed by ... To obtain ... at the end of index list,
            # adding 1 extra value.
            # If `pd.options.display.max_seq_items` is None,
            # entire sequence/Index is to be printed.
            # Note : Pandas truncates the dimensions at the end of
            # the resulting dataframe when `display.show_dimensions`
            # is set to truncate. Hence to display the dimensions we
            # need to extract maximum of `max_seq_items` and `nrows`
            # and have 1 extra value for ... to show up in the output
            # string.
            if max_seq_items is not None:
                output = self.head(max(max_seq_items, nrows) + 1)
            else:
                output = self.copy(deep=False)
        else:
            left_cols = len(self._data.names)
            right_cols = 0
            upper_rows = len(self)
            lower_rows = 0
            if len(self) > nrows and nrows > 0:
                upper_rows = int(nrows / 2.0) + 1
                lower_rows = upper_rows + (nrows % 2)
            if len(self._data.names) > ncols:
                right_cols = len(self._data.names) - int(ncols / 2.0)
                # adjust right columns for output if multiindex.
                right_cols = (
                    right_cols - 1
                    if isinstance(self.index, MultiIndex)
                    else right_cols
                )
                left_cols = int(ncols / 2.0) + 1
            if right_cols > 0:
                # Pick ncols - left_cols number of columns
                # from the right side/from the end.
                right_cols = -(int(ncols) - left_cols + 1)
            else:
                # If right_cols is 0 or negative, it means
                # self has lesser number of columns than ncols.
                # Hence assign len(self._data.names) which
                # will result in empty `*_right` quadrants.
                # This is because `*_left` quadrants will
                # contain all columns.
                right_cols = len(self._data.names)

            upper_left = self.head(upper_rows).iloc[:, :left_cols]
            upper_right = self.head(upper_rows).iloc[:, right_cols:]
            lower_left = self.tail(lower_rows).iloc[:, :left_cols]
            lower_right = self.tail(lower_rows).iloc[:, right_cols:]

            upper = cudf.concat([upper_left, upper_right], axis=1)
            lower = cudf.concat([lower_left, lower_right], axis=1)
            output = cudf.concat([upper, lower])

        output = self._clean_nulls_from_dataframe(output)
        output._index = output._index._clean_nulls_from_index()

        return output

    @_cudf_nvtx_annotate
    def __repr__(self):
        output = self._get_renderable_dataframe()
        return self._clean_renderable_dataframe(output)

    @_cudf_nvtx_annotate
    def _repr_html_(self):
        lines = (
            self._get_renderable_dataframe()
            .to_pandas()
            ._repr_html_()
            .split("\n")
        )
        if lines[-2].startswith("<p>"):
            lines = lines[:-2]
            lines.append(
                "<p>%d rows × %d columns</p>"
                % (len(self), len(self._data.names))
            )
            lines.append("</div>")
        return "\n".join(lines)

    @_cudf_nvtx_annotate
    def _repr_latex_(self):
        return self._get_renderable_dataframe().to_pandas()._repr_latex_()

    @_cudf_nvtx_annotate
    def _get_columns_by_label(self, labels, downcast=False):
        """
        Return columns of dataframe by `labels`

        If downcast is True, try and downcast from a DataFrame to a Series
        """
        new_data = super()._get_columns_by_label(labels, downcast)
        if downcast:
            if is_scalar(labels):
                nlevels = 1
            elif isinstance(labels, tuple):
                nlevels = len(labels)
            if self._data.multiindex is False or nlevels == self._data.nlevels:
                out = self._constructor_sliced._from_data(
                    new_data, index=self.index, name=labels
                )
                return out
        out = self.__class__._from_data(
            new_data, index=self.index, columns=new_data.to_pandas_index()
        )
        return out

    def _make_operands_and_index_for_binop(
        self,
        other: Any,
        fn: str,
        fill_value: Any = None,
        reflect: bool = False,
        can_reindex: bool = False,
        *args,
        **kwargs,
    ) -> Tuple[
        Union[
            Dict[Optional[str], Tuple[ColumnBase, Any, bool, Any]],
            Type[NotImplemented],
        ],
        Optional[BaseIndex],
    ]:
        # Check built-in types first for speed.
        if isinstance(other, (list, dict, abc.Sequence, abc.Mapping)):
            warnings.warn(
                "Binary operations between host objects such as "
                f"{type(other)} and cudf.DataFrame are deprecated and will be "
                "removed in a future release. Please convert it to a cudf "
                "object before performing the operation.",
                FutureWarning,
            )
            if len(other) != self._num_columns:
                raise ValueError(
                    "Other is of the wrong length. Expected "
                    f"{self._num_columns}, got {len(other)}"
                )

        lhs, rhs = self._data, other
        index = self._index
        fill_requires_key = False
        left_default: Any = False

        if _is_scalar_or_zero_d_array(other):
            rhs = {name: other for name in self._data}
        elif isinstance(other, (list, abc.Sequence)):
            rhs = {name: o for (name, o) in zip(self._data, other)}
        elif isinstance(other, Series):
            rhs = dict(zip(other.index.values_host, other.values_host))
            # For keys in right but not left, perform binops between NaN (not
            # NULL!) and the right value (result is NaN).
            left_default = as_column(np.nan, length=len(self))
        elif isinstance(other, DataFrame):
            if (
                not can_reindex
                and fn in cudf.utils.utils._EQUALITY_OPS
                and (
                    not self.index.equals(other.index)
                    or not self._data.to_pandas_index().equals(
                        other._data.to_pandas_index()
                    )
                )
            ):
                raise ValueError(
                    "Can only compare identically-labeled DataFrame objects"
                )
            new_lhs, new_rhs = _align_indices(self, other)
            index = new_lhs._index
            lhs, rhs = new_lhs._data, new_rhs._data
            fill_requires_key = True
            # For DataFrame-DataFrame ops, always default to operating against
            # the fill value.
            left_default = fill_value

        if not isinstance(rhs, (dict, abc.Mapping)):
            return NotImplemented, None

        operands = {
            k: (
                v,
                rhs.get(k, fill_value),
                reflect,
                fill_value if (not fill_requires_key or k in rhs) else None,
            )
            for k, v in lhs.items()
        }

        if left_default is not False:
            for k, v in rhs.items():
                if k not in lhs:
                    operands[k] = (left_default, v, reflect, None)
        return operands, index

    @_cudf_nvtx_annotate
    def scatter_by_map(
        self, map_index, map_size=None, keep_index=True, **kwargs
    ):
        """Scatter to a list of dataframes.

        Uses map_index to determine the destination
        of each row of the original DataFrame.

        Parameters
        ----------
        map_index : Series, str or list-like
            Scatter assignment for each row
        map_size : int
            Length of output list. Must be >= uniques in map_index
        keep_index : bool
            Conserve original index values for each row

        Returns
        -------
        A list of cudf.DataFrame objects.
        """
        # map_index might be a column name or array,
        # make it a Column
        if isinstance(map_index, str):
            map_index = self._data[map_index]
        elif isinstance(map_index, cudf.Series):
            map_index = map_index._column
        else:
            map_index = as_column(map_index)

        # Convert float to integer
        if map_index.dtype.kind == "f":
            map_index = map_index.astype(np.int32)

        # Convert string or categorical to integer
        if isinstance(map_index, cudf.core.column.StringColumn):
            map_index = map_index.as_categorical_column(
                "category"
            ).as_numerical
            warnings.warn(
                "Using StringColumn for map_index in scatter_by_map. "
                "Use an integer array/column for better performance."
            )
        elif isinstance(map_index, cudf.core.column.CategoricalColumn):
            map_index = map_index.as_numerical
            warnings.warn(
                "Using CategoricalColumn for map_index in scatter_by_map. "
                "Use an integer array/column for better performance."
            )

        if kwargs.get("debug", False) == 1 and map_size is not None:
            count = map_index.distinct_count()
            if map_size < count:
                raise ValueError(
                    f"ERROR: map_size must be >= {count} (got {map_size})."
                )

        partitioned_columns, output_offsets = libcudf.partitioning.partition(
            [*(self._index._columns if keep_index else ()), *self._columns],
            map_index,
            map_size,
        )
        partitioned = self._from_columns_like_self(
            partitioned_columns,
            column_names=self._column_names,
            index_names=self._index_names if keep_index else None,
        )

        # due to the split limitation mentioned
        # here: https://github.com/rapidsai/cudf/issues/4607
        # we need to remove first & last elements in offsets.
        # TODO: Remove this after the above issue is fixed.
        output_offsets = output_offsets[1:-1]

        result = partitioned._split(output_offsets, keep_index=keep_index)

        if map_size:
            result += [
                self._empty_like(keep_index)
                for _ in range(map_size - len(result))
            ]

        return result

    @_cudf_nvtx_annotate
    def update(
        self,
        other,
        join="left",
        overwrite=True,
        filter_func=None,
        errors="ignore",
    ):
        """
        Modify a DataFrame in place using non-NA values from another DataFrame.

        Aligns on indices. There is no return value.

        Parameters
        ----------
        other : DataFrame, or object coercible into a DataFrame
            Should have at least one matching index/column label with the
            original DataFrame. If a Series is passed, its name attribute must
            be set, and that will be used as the column name to align with the
            original DataFrame.

        join : {'left'}, default 'left'
            Only left join is implemented, keeping the index and
            columns of the original object.

        overwrite : {True, False}, default True
            How to handle non-NA values for overlapping keys:
            True: overwrite original DataFrame's values with values from other.
            False: only update values that are NA in the original DataFrame.

        filter_func : None
            filter_func is not supported yet
            Return True for values that should be updated.S

        errors : {'raise', 'ignore'}, default 'ignore'
            If 'raise', will raise a ValueError if the DataFrame and other
            both contain non-NA data in the same place.


        Returns
        -------
        None : method directly changes calling object

        Raises
        ------
        ValueError
            - When ``errors`` = 'raise' and there's overlapping non-NA data.
            - When ``errors`` is not either 'ignore' or 'raise'

        NotImplementedError
            - If ``join`` != 'left'
        """
        # TODO: Support other joins
        if join != "left":
            raise NotImplementedError("Only left join is supported")
        if errors not in {"ignore", "raise"}:
            raise ValueError(
                "The parameter errors must be either 'ignore' or 'raise'"
            )
        if filter_func is not None:
            raise NotImplementedError("filter_func is not supported yet")

        if not isinstance(other, DataFrame):
            other = DataFrame(other)

        self_cols = self._data.to_pandas_index()
        if not self_cols.equals(other._data.to_pandas_index()):
            other = other.reindex(self_cols, axis=1)
        if not self.index.equals(other.index):
            other = other.reindex(self.index, axis=0)

        source_df = self.copy(deep=False)
        for col in source_df._column_names:
            this = source_df[col]
            that = other[col]

            if errors == "raise":
                mask_this = that.notna()
                mask_that = this.notna()
                if (mask_this & mask_that).any():
                    raise ValueError("Data overlaps.")

            if overwrite:
                mask = that.isna()
            else:
                mask = this.notna()

            # don't overwrite columns unnecessarily
            if mask.all():
                continue
            source_df[col] = source_df[col].where(mask, that)

        self._mimic_inplace(source_df, inplace=True)

    @_cudf_nvtx_annotate
    def __iter__(self):
        return iter(self._column_names)

    @_cudf_nvtx_annotate
    def items(self):
        """Iterate over column names and series pairs"""
        for k in self:
            yield (k, self[k])

    @_cudf_nvtx_annotate
    def equals(self, other, **kwargs):
        ret = super().equals(other)
        # If all other checks matched, validate names.
        if ret:
            for self_name, other_name in zip(
                self._data.names, other._data.names
            ):
                if self_name != other_name:
                    ret = False
                    break
        return ret

    @property
    def iat(self):
        """
        Alias for ``DataFrame.iloc``; provided for compatibility with Pandas.
        """
        return self.iloc

    @property
    def at(self):
        """
        Alias for ``DataFrame.loc``; provided for compatibility with Pandas.
        """
        return self.loc

    @property  # type: ignore
    @_external_only_api(
        "Use _column_names instead, or _data.to_pandas_index() if a pandas "
        "index is absolutely necessary. For checking if the columns are a "
        "MultiIndex, use _data.multiindex."
    )
    @_cudf_nvtx_annotate
    def columns(self):
        """Returns a tuple of columns"""
        return self._data.to_pandas_index()

    @columns.setter  # type: ignore
    @_cudf_nvtx_annotate
    def columns(self, columns):
        if isinstance(columns, cudf.BaseIndex):
            columns = columns.to_pandas()
        if columns is None:
            columns = pd.Index(range(len(self._data.columns)))
        is_multiindex = isinstance(columns, pd.MultiIndex)

        if isinstance(columns, (Series, cudf.Index, ColumnBase)):
            columns = pd.Index(columns.to_numpy(), tupleize_cols=is_multiindex)
        elif not isinstance(columns, pd.Index):
            columns = pd.Index(columns, tupleize_cols=is_multiindex)

        if not len(columns) == len(self._data.names):
            raise ValueError(
                f"Length mismatch: expected {len(self._data.names)} elements, "
                f"got {len(columns)} elements"
            )

        self._set_column_names(columns, is_multiindex, columns.names)

    def _set_column_names(self, names, multiindex=False, level_names=None):
        data = dict(zip(names, self._data.columns))
        if len(names) != len(data):
            raise ValueError("Duplicate column names are not allowed")

        self._data = ColumnAccessor(
            data,
            multiindex=multiindex,
            level_names=level_names,
        )

    def _set_column_names_like(self, other):
        self._set_column_names(
            other._data.names, other._data.multiindex, other._data.level_names
        )

    @_cudf_nvtx_annotate
    def reindex(
        self,
        labels=None,
        index=None,
        columns=None,
        axis=None,
        method=None,
        copy=True,
        level=None,
        fill_value=NA,
        limit=None,
        tolerance=None,
    ):
        """
        Conform DataFrame to new index. Places NA/NaN in locations
        having no value in the previous index. A new object is produced
        unless the new index is equivalent to the current one and copy=False.

        Parameters
        ----------
        labels : Index, Series-convertible, optional, default None
            New labels / index to conform the axis specified by ``axis`` to.
        index : Index, Series-convertible, optional, default None
            The index labels specifying the index to conform to.
        columns : array-like, optional, default None
            The column labels specifying the columns to conform to.
        axis : Axis to target.
            Can be either the axis name
            (``index``, ``columns``) or number (0, 1).
        method : Not supported
        copy : boolean, default True
            Return a new object, even if the passed indexes are the same.
        level : Not supported
        fill_value : Value to use for missing values.
            Defaults to ``NA``, but can be any “compatible” value.
        limit : Not supported
        tolerance : Not supported

        Returns
        -------
        DataFrame with changed index.

        Examples
        --------
        ``DataFrame.reindex`` supports two calling conventions
        * ``(index=index_labels, columns=column_labels, ...)``
        * ``(labels, axis={'index', 'columns'}, ...)``
        We _highly_ recommend using keyword arguments to clarify your intent.

        Create a dataframe with some fictional data.
        >>> index = ['Firefox', 'Chrome', 'Safari', 'IE10', 'Konqueror']
        >>> df = cudf.DataFrame({'http_status': [200, 200, 404, 404, 301],
        ...                    'response_time': [0.04, 0.02, 0.07, 0.08, 1.0]},
        ...                      index=index)
        >>> df
                http_status  response_time
        Firefox            200           0.04
        Chrome             200           0.02
        Safari             404           0.07
        IE10               404           0.08
        Konqueror          301           1.00
        >>> new_index = ['Safari', 'Iceweasel', 'Comodo Dragon', 'IE10',
        ...              'Chrome']
        >>> df.reindex(new_index)
                    http_status response_time
        Safari                404          0.07
        Iceweasel            <NA>          <NA>
        Comodo Dragon        <NA>          <NA>
        IE10                  404          0.08
        Chrome                200          0.02

        .. pandas-compat::
            **DataFrame.reindex**

            Note: One difference from Pandas is that ``NA`` is used for rows
            that do not match, rather than ``NaN``. One side effect of this is
            that the column ``http_status`` retains an integer dtype in cuDF
            where it is cast to float in Pandas.

        We can fill in the missing values by
        passing a value to the keyword ``fill_value``.

        >>> df.reindex(new_index, fill_value=0)
                    http_status  response_time
        Safari                 404           0.07
        Iceweasel                0           0.00
        Comodo Dragon            0           0.00
        IE10                   404           0.08
        Chrome                 200           0.02

        We can also reindex the columns.
        >>> df.reindex(columns=['http_status', 'user_agent'])
                http_status user_agent
        Firefox            200       <NA>
        Chrome             200       <NA>
        Safari             404       <NA>
        IE10               404       <NA>
        Konqueror          301       <NA>

        Or we can use “axis-style” keyword arguments
        >>> df.reindex(columns=['http_status', 'user_agent'])
                http_status user_agent
        Firefox            200       <NA>
        Chrome             200       <NA>
        Safari             404       <NA>
        IE10               404       <NA>
        Konqueror          301       <NA>
        """

        if labels is None and index is None and columns is None:
            return self.copy(deep=copy)

        # pandas simply ignores the labels keyword if it is provided in
        # addition to index and columns, but it prohibits the axis arg.
        if (index is not None or columns is not None) and axis is not None:
            raise TypeError(
                "Cannot specify both 'axis' and any of 'index' or 'columns'."
            )

        axis = self._get_axis_from_axis_arg(axis)
        if axis == 0:
            if index is None:
                index = labels
        else:
            if columns is None:
                columns = labels
        df = (
            self
            if columns is None
            else self[list(set(self._column_names) & set(columns))]
        )

        return df._reindex(
            column_names=columns,
            dtypes=self._dtypes,
            deep=copy,
            index=index,
            inplace=False,
            fill_value=fill_value,
        )

    @_cudf_nvtx_annotate
    def set_index(
        self,
        keys,
        drop=True,
        append=False,
        inplace=False,
        verify_integrity=False,
    ):
        """Return a new DataFrame with a new index

        Parameters
        ----------
        keys : Index, Series-convertible, label-like, or list
            Index : the new index.
            Series-convertible : values for the new index.
            Label-like : Label of column to be used as index.
            List : List of items from above.
        drop : boolean, default True
            Whether to drop corresponding column for str index argument
        append : boolean, default True
            Whether to append columns to the existing index,
            resulting in a MultiIndex.
        inplace : boolean, default False
            Modify the DataFrame in place (do not create a new object).
        verify_integrity : boolean, default False
            Check for duplicates in the new index.

        Examples
        --------
        >>> df = cudf.DataFrame({
        ...     "a": [1, 2, 3, 4, 5],
        ...     "b": ["a", "b", "c", "d","e"],
        ...     "c": [1.0, 2.0, 3.0, 4.0, 5.0]
        ... })
        >>> df
           a  b    c
        0  1  a  1.0
        1  2  b  2.0
        2  3  c  3.0
        3  4  d  4.0
        4  5  e  5.0

        Set the index to become the 'b' column:

        >>> df.set_index('b')
           a    c
        b
        a  1  1.0
        b  2  2.0
        c  3  3.0
        d  4  4.0
        e  5  5.0

        Create a MultiIndex using columns 'a' and 'b':

        >>> df.set_index(["a", "b"])
               c
        a b
        1 a  1.0
        2 b  2.0
        3 c  3.0
        4 d  4.0
        5 e  5.0

        Set new Index instance as index:

        >>> df.set_index(cudf.RangeIndex(10, 15))
            a  b    c
        10  1  a  1.0
        11  2  b  2.0
        12  3  c  3.0
        13  4  d  4.0
        14  5  e  5.0

        Setting `append=True` will combine current index with column `a`:

        >>> df.set_index("a", append=True)
             b    c
          a
        0 1  a  1.0
        1 2  b  2.0
        2 3  c  3.0
        3 4  d  4.0
        4 5  e  5.0

        `set_index` supports `inplace` parameter too:

        >>> df.set_index("a", inplace=True)
        >>> df
           b    c
        a
        1  a  1.0
        2  b  2.0
        3  c  3.0
        4  d  4.0
        5  e  5.0
        """

        if not isinstance(keys, list):
            keys = [keys]

        # Preliminary type check
        col_not_found = []
        columns_to_add = []
        names = []
        to_drop = []
        for col in keys:
            # Is column label
            if is_scalar(col) or isinstance(col, tuple):
                if col in self._column_names:
                    columns_to_add.append(self[col])
                    names.append(col)
                    if drop:
                        to_drop.append(col)
                else:
                    col_not_found.append(col)
            else:
                # Try coerce into column
                if not is_column_like(col):
                    try:
                        col = as_column(col)
                    except TypeError:
                        msg = f"{col} cannot be converted to column-like."
                        raise TypeError(msg)
                if isinstance(col, (MultiIndex, pd.MultiIndex)):
                    col = (
                        cudf.from_pandas(col)
                        if isinstance(col, pd.MultiIndex)
                        else col
                    )
                    cols = [col._data[x] for x in col._data]
                    columns_to_add.extend(cols)
                    names.extend(col.names)
                else:
                    if isinstance(col, (pd.RangeIndex, cudf.RangeIndex)):
                        # Corner case: RangeIndex does not need to instantiate
                        columns_to_add.append(col)
                    else:
                        # For pandas obj, convert to gpu obj
                        columns_to_add.append(as_column(col))
                    if isinstance(
                        col, (cudf.Series, cudf.Index, pd.Series, pd.Index)
                    ):
                        names.append(col.name)
                    else:
                        names.append(None)

        if col_not_found:
            raise KeyError(f"None of {col_not_found} are in the columns")

        if append:
            idx_cols = [self.index._data[x] for x in self.index._data]
            if isinstance(self.index, MultiIndex):
                idx_names = self.index.names
            else:
                idx_names = [self.index.name]
            columns_to_add = idx_cols + columns_to_add
            names = idx_names + names

        if len(columns_to_add) == 0:
            raise ValueError("No valid columns to be added to index.")
        elif (
            len(columns_to_add) == 1
            and len(keys) == 1
            and not isinstance(keys[0], (cudf.MultiIndex, pd.MultiIndex))
        ):
            idx = cudf.Index(columns_to_add[0], name=names[0])
        else:
            idx = MultiIndex._from_data(
                {i: col for i, col in enumerate(columns_to_add)}
            )
            idx.names = names

        if not isinstance(idx, BaseIndex):
            raise ValueError("Parameter index should be type `Index`.")

        df = self if inplace else self.copy(deep=True)

        if verify_integrity and not idx.is_unique:
            raise ValueError(f"Values in Index are not unique: {idx}")

        if to_drop:
            df.drop(columns=to_drop, inplace=True)

        df.index = idx
        return df if not inplace else None

    @docutils.doc_apply(
        doc_reset_index_template.format(
            klass="DataFrame",
            argument="",
            return_type="DataFrame or None",
            return_doc="",
            example="""
        >>> df = cudf.DataFrame([('bird', 389.0),
        ...                    ('bird', 24.0),
        ...                    ('mammal', 80.5),
        ...                    ('mammal', np.nan)],
        ...                   index=['falcon', 'parrot', 'lion', 'monkey'],
        ...                   columns=('class', 'max_speed'))
        >>> df
                 class max_speed
        falcon    bird     389.0
        parrot    bird      24.0
        lion    mammal      80.5
        monkey  mammal      <NA>
        >>> df.reset_index()
            index   class max_speed
        0  falcon    bird     389.0
        1  parrot    bird      24.0
        2    lion  mammal      80.5
        3  monkey  mammal      <NA>
        >>> df.reset_index(drop=True)
            class max_speed
        0    bird     389.0
        1    bird      24.0
        2  mammal      80.5
        3  mammal      <NA>

        You can also use ``reset_index`` with MultiIndex.

        >>> index = cudf.MultiIndex.from_tuples([('bird', 'falcon'),
        ...                                     ('bird', 'parrot'),
        ...                                     ('mammal', 'lion'),
        ...                                     ('mammal', 'monkey')],
        ...                                     names=['class', 'name'])
        >>> df = cudf.DataFrame([(389.0, 'fly'),
        ...                      ( 24.0, 'fly'),
        ...                      ( 80.5, 'run'),
        ...                      (np.nan, 'jump')],
        ...                      index=index,
        ...                      columns=('speed', 'type'))
        >>> df
                       speed  type
        class  name
        bird   falcon  389.0   fly
               parrot   24.0   fly
        mammal lion     80.5   run
               monkey   <NA>  jump
        >>> df.reset_index(level='class')
                 class  speed  type
        name
        falcon    bird  389.0   fly
        parrot    bird   24.0   fly
        lion    mammal   80.5   run
        monkey  mammal   <NA>  jump
        """,
        )
    )
    def reset_index(
        self, level=None, drop=False, inplace=False, col_level=0, col_fill=""
    ):
        return self._mimic_inplace(
            DataFrame._from_data(
                *self._reset_index(
                    level=level,
                    drop=drop,
                    col_level=col_level,
                    col_fill=col_fill,
                )
            ),
            inplace=inplace,
        )

    @_cudf_nvtx_annotate
    def insert(self, loc, name, value, nan_as_null=None):
        """Add a column to DataFrame at the index specified by loc.

        Parameters
        ----------
        loc : int
            location to insert by index, cannot be greater then num columns + 1
        name : number or string
            name or label of column to be inserted
        value : Series or array-like
        nan_as_null : bool, Default None
            If ``None``/``True``, converts ``np.nan`` values to
            ``null`` values.
            If ``False``, leaves ``np.nan`` values as is.
        """
        return self._insert(
            loc=loc,
            name=name,
            value=value,
            nan_as_null=nan_as_null,
            ignore_index=False,
        )

    @_cudf_nvtx_annotate
    def _insert(self, loc, name, value, nan_as_null=None, ignore_index=True):
        """
        Same as `insert`, with additional `ignore_index` param.

        ignore_index : bool, default True
            If True, there will be no index equality check & reindexing
            happening.
            If False, a reindexing operation is performed if
            `value.index` is not equal to `self.index`.
        """
        if name in self._data:
            raise NameError(f"duplicated column name {name}")

        num_cols = len(self._data)
        if loc < 0:
            loc += num_cols + 1

        if not (0 <= loc <= num_cols):
            raise ValueError(
                f"insert location must be within range "
                f"{-(num_cols + 1) * (num_cols > 0)}, "
                f"{num_cols * (num_cols > 0)}"
            )

        # TODO: This check is currently necessary because
        # _is_scalar_or_zero_d_array below will treat a length 1 pd.Categorical
        # as a scalar and attempt to use column.full, which can't handle it.
        # Maybe _is_scalar_or_zero_d_array should be changed, or maybe we just
        # shouldn't support pd.Categorical at all, but those changes will at
        # least require a deprecation cycle because we currently support
        # inserting a pd.Categorical.
        if isinstance(value, pd.Categorical):
            value = cudf.core.column.categorical.pandas_categorical_as_column(
                value
            )

        if _is_scalar_or_zero_d_array(value):
            value = column.full(
                len(self),
                value,
                "str" if libcudf.scalar._is_null_host_scalar(value) else None,
            )

        if len(self) == 0:
            if isinstance(value, (pd.Series, Series)):
                if not ignore_index:
                    self._index = as_index(value.index)
            elif len(value) > 0:
                self._index = RangeIndex(start=0, stop=len(value))
                new_data = self._data.__class__()
                if num_cols != 0:
                    for col_name in self._data:
                        new_data[col_name] = column.column_empty_like(
                            self._data[col_name],
                            masked=True,
                            newsize=len(value),
                        )
                self._data = new_data
        elif isinstance(value, (pd.Series, Series)):
            value = Series(value, nan_as_null=nan_as_null)
            if not ignore_index:
                value = value._align_to_index(
                    self._index, how="right", sort=False
                )

        value = column.as_column(value, nan_as_null=nan_as_null)

        self._data.insert(name, value, loc=loc)

    def diff(self, periods=1, axis=0):
        """
        First discrete difference of element.

        Calculates the difference of a DataFrame element compared with another
        element in the DataFrame (default is element in previous row).

        Parameters
        ----------
        periods : int, default 1
            Periods to shift for calculating difference,
            accepts negative values.
        axis : {0 or 'index', 1 or 'columns'}, default 0
            Take difference over rows (0) or columns (1).
            Only row-wise (0) shift is supported.

        Returns
        -------
        DataFrame
            First differences of the DataFrame.

        Notes
        -----
        Diff currently only supports numeric dtype columns.

        Examples
        --------
        >>> import cudf
        >>> gdf = cudf.DataFrame({'a': [1, 2, 3, 4, 5, 6],
        ...                       'b': [1, 1, 2, 3, 5, 8],
        ...                       'c': [1, 4, 9, 16, 25, 36]})
        >>> gdf
           a  b   c
        0  1  1   1
        1  2  1   4
        2  3  2   9
        3  4  3  16
        4  5  5  25
        5  6  8  36
        >>> gdf.diff(periods=2)
              a     b     c
        0  <NA>  <NA>  <NA>
        1  <NA>  <NA>  <NA>
        2     2     1     8
        3     2     2    12
        4     2     3    16
        5     2     5    20

        """
        if not is_integer(periods):
            if not (is_float(periods) and periods.is_integer()):
                raise ValueError("periods must be an integer")
            periods = int(periods)

        axis = self._get_axis_from_axis_arg(axis)
        if axis != 0:
            raise NotImplementedError("Only axis=0 is supported.")

        if abs(periods) > len(self):
            df = cudf.DataFrame._from_data(
                {
                    name: column_empty(len(self), dtype=dtype, masked=True)
                    for name, dtype in zip(self._column_names, self.dtypes)
                }
            )
            return df

        return self - self.shift(periods=periods)

    @_cudf_nvtx_annotate
    def drop_duplicates(
        self, subset=None, keep="first", inplace=False, ignore_index=False
    ):
        """
        Return DataFrame with duplicate rows removed, optionally only
        considering certain subset of columns.

        Parameters
        ----------
        subset : column label or sequence of labels, optional
            Only consider certain columns for identifying duplicates, by
            default use all of the columns.
        keep : {'first', 'last', False}, default 'first'
            Determines which duplicates (if any) to keep.
            - ``first`` : Drop duplicates except for the first occurrence.
            - ``last`` : Drop duplicates except for the last occurrence.
            - False : Drop all duplicates.
        inplace : bool, default False
            Whether to drop duplicates in place or to return a copy.
        ignore_index : bool, default False
            If True, the resulting axis will be labeled 0, 1, …, n - 1.

        Returns
        -------
        DataFrame or None
            DataFrame with duplicates removed or None if ``inplace=True``.

        Examples
        --------
        >>> import cudf
        >>> df = cudf.DataFrame({
        ...     'brand': ['Yum Yum', 'Yum Yum', 'Indomie', 'Indomie', 'Indomie'],
        ...     'style': ['cup', 'cup', 'cup', 'pack', 'pack'],
        ...     'rating': [4, 4, 3.5, 15, 5]
        ... })
        >>> df
             brand style  rating
        0  Yum Yum   cup     4.0
        1  Yum Yum   cup     4.0
        2  Indomie   cup     3.5
        3  Indomie  pack    15.0
        4  Indomie  pack     5.0

        By default, it removes duplicate rows based
        on all columns. Note that order of
        the rows being returned is not guaranteed
        to be sorted.

        >>> df.drop_duplicates()
             brand style  rating
        2  Indomie   cup     3.5
        4  Indomie  pack     5.0
        3  Indomie  pack    15.0
        0  Yum Yum   cup     4.0

        To remove duplicates on specific column(s),
        use `subset`.

        >>> df.drop_duplicates(subset=['brand'])
             brand style  rating
        2  Indomie   cup     3.5
        0  Yum Yum   cup     4.0

        To remove duplicates and keep last occurrences, use `keep`.

        >>> df.drop_duplicates(subset=['brand', 'style'], keep='last')
             brand style  rating
        2  Indomie   cup     3.5
        4  Indomie  pack     5.0
        1  Yum Yum   cup     4.0
        """  # noqa: E501
        outdf = super().drop_duplicates(
            subset=subset, keep=keep, ignore_index=ignore_index
        )

        return self._mimic_inplace(outdf, inplace=inplace)

    @_cudf_nvtx_annotate
    def pop(self, item):
        """Return a column and drop it from the DataFrame."""
        popped = self[item]
        del self[item]
        return popped

    @_cudf_nvtx_annotate
    def rename(
        self,
        mapper=None,
        index=None,
        columns=None,
        axis=0,
        copy=True,
        inplace=False,
        level=None,
        errors="ignore",
    ):
        """Alter column and index labels.

        Function / dict values must be unique (1-to-1). Labels not contained in
        a dict / Series will be left as-is. Extra labels listed don’t throw an
        error.

        ``DataFrame.rename`` supports two calling conventions:
            - ``(index=index_mapper, columns=columns_mapper, ...)``
            - ``(mapper, axis={0/'index' or 1/'column'}, ...)``

        We highly recommend using keyword arguments to clarify your intent.

        Parameters
        ----------
        mapper : dict-like or function, default None
            optional dict-like or functions transformations to apply to
            the index/column values depending on selected ``axis``.
        index : dict-like, default None
            Optional dict-like transformations to apply to the index axis'
            values. Does not support functions for axis 0 yet.
        columns : dict-like or function, default None
            optional dict-like or functions transformations to apply to
            the columns axis' values.
        axis : int, default 0
            Axis to rename with mapper.
            0 or 'index' for index
            1  or 'columns' for columns
        copy : boolean, default True
            Also copy underlying data
        inplace : boolean, default False
            Return new DataFrame.  If True, assign columns without copy
        level : int or level name, default None
            In case of a MultiIndex, only rename labels in the specified level.
        errors : {'raise', 'ignore', 'warn'}, default 'ignore'
            *Only 'ignore' supported*
            Control raising of exceptions on invalid data for provided dtype.

            -   ``raise`` : allow exceptions to be raised
            -   ``ignore`` : suppress exceptions. On error return original
                object.
            -   ``warn`` : prints last exceptions as warnings and
                return original object.

        Returns
        -------
        DataFrame

        Notes
        -----
        Difference from pandas:
            * Not supporting: level

        Rename will not overwrite column names. If a list with duplicates is
        passed, column names will be postfixed with a number.

        Examples
        --------
        >>> import cudf
        >>> df = cudf.DataFrame({"A": [1, 2, 3], "B": [4, 5, 6]})
        >>> df
           A  B
        0  1  4
        1  2  5
        2  3  6

        Rename columns using a mapping:

        >>> df.rename(columns={"A": "a", "B": "c"})
           a  c
        0  1  4
        1  2  5
        2  3  6

        Rename index using a mapping:

        >>> df.rename(index={0: 10, 1: 20, 2: 30})
            A  B
        10  1  4
        20  2  5
        30  3  6
        """
        if errors != "ignore":
            raise NotImplementedError(
                "Only errors='ignore' is currently supported"
            )

        if mapper is None and index is None and columns is None:
            return self.copy(deep=copy)

        index = mapper if index is None and axis in (0, "index") else index
        columns = (
            mapper if columns is None and axis in (1, "columns") else columns
        )

        if index:
            if (
                any(type(item) == str for item in index.values())
                and type(self.index) != cudf.StringIndex
            ):
                raise NotImplementedError(
                    "Implicit conversion of index to "
                    "mixed type is not yet supported."
                )

            if level is not None and isinstance(self.index, MultiIndex):
                out_index = self.index.copy(deep=copy)
                out_index.get_level_values(level).to_frame().replace(
                    to_replace=list(index.keys()),
                    value=list(index.values()),
                    inplace=True,
                )
                out = DataFrame(index=out_index)
            else:
                to_replace = list(index.keys())
                vals = list(index.values())
                is_all_na = vals.count(None) == len(vals)

                try:
                    index_data = {
                        name: col.find_and_replace(to_replace, vals, is_all_na)
                        for name, col in self.index._data.items()
                    }
                except OverflowError:
                    index_data = self.index._data.copy(deep=True)

                out = DataFrame(index=self.index._from_data(index_data))
        else:
            out = DataFrame(index=self.index)

        if columns:
            out._data = self._data.rename_levels(mapper=columns, level=level)
        else:
            out._data = self._data.copy(deep=copy)

        if inplace:
            self._data = out._data
        else:
            return out.copy(deep=copy)

    @_cudf_nvtx_annotate
    def add_prefix(self, prefix):
        out = self.copy(deep=True)
        out.columns = [
            prefix + col_name for col_name in list(self._data.keys())
        ]
        return out

    @_cudf_nvtx_annotate
    def add_suffix(self, suffix):
        out = self.copy(deep=True)
        out.columns = [
            col_name + suffix for col_name in list(self._data.keys())
        ]
        return out

    @_cudf_nvtx_annotate
    def agg(self, aggs, axis=None):
        """
        Aggregate using one or more operations over the specified axis.

        Parameters
        ----------
        aggs : Iterable (set, list, string, tuple or dict)
            Function to use for aggregating data. Accepted types are:
             * string name, e.g. ``"sum"``
             * list of functions, e.g. ``["sum", "min", "max"]``
             * dict of axis labels specified operations per column,
               e.g. ``{"a": "sum"}``

        axis : not yet supported

        Returns
        -------
        Aggregation Result : ``Series`` or ``DataFrame``
            When ``DataFrame.agg`` is called with single agg,
            ``Series`` is returned.
            When ``DataFrame.agg`` is called with several aggs,
            ``DataFrame`` is returned.

        Notes
        -----
        Difference from pandas:
          * Not supporting: ``axis``, ``*args``, ``**kwargs``

        """
        # TODO: Remove the typecasting below once issue #6846 is fixed
        # link <https://github.com/rapidsai/cudf/issues/6846>
        dtypes = [self[col].dtype for col in self._column_names]
        common_dtype = find_common_type(dtypes)
        df_normalized = self.astype(common_dtype)

        if any(is_string_dtype(dt) for dt in dtypes):
            raise NotImplementedError(
                "DataFrame.agg() is not supported for "
                "frames containing string columns"
            )

        if axis == 0 or axis is not None:
            raise NotImplementedError("axis not implemented yet")

        if isinstance(aggs, abc.Iterable) and not isinstance(
            aggs, (str, dict)
        ):
            result = DataFrame()
            # TODO : Allow simultaneous pass for multi-aggregation as
            # a future optimization
            for agg in aggs:
                result[agg] = getattr(df_normalized, agg)()
            return result.T.sort_index(axis=1, ascending=True)

        elif isinstance(aggs, str):
            if not hasattr(df_normalized, aggs):
                raise AttributeError(
                    f"{aggs} is not a valid function for "
                    f"'DataFrame' object"
                )
            result = DataFrame()
            result[aggs] = getattr(df_normalized, aggs)()
            result = result.iloc[:, 0]
            result.name = None
            return result

        elif isinstance(aggs, dict):
            cols = aggs.keys()
            if any(callable(val) for val in aggs.values()):
                raise NotImplementedError(
                    "callable parameter is not implemented yet"
                )
            elif all(isinstance(val, str) for val in aggs.values()):
                result = cudf.Series(index=cols)
                for key, value in aggs.items():
                    col = df_normalized[key]
                    if not hasattr(col, value):
                        raise AttributeError(
                            f"{value} is not a valid function for "
                            f"'Series' object"
                        )
                    result[key] = getattr(col, value)()
            elif all(isinstance(val, abc.Iterable) for val in aggs.values()):
                idxs = set()
                for val in aggs.values():
                    if isinstance(val, str):
                        idxs.add(val)
                    elif isinstance(val, abc.Iterable):
                        idxs.update(val)
                idxs = sorted(list(idxs))
                for agg in idxs:
                    if agg is callable:
                        raise NotImplementedError(
                            "callable parameter is not implemented yet"
                        )
                result = DataFrame(index=idxs, columns=cols)
                for key in aggs.keys():
                    col = df_normalized[key]
                    col_empty = column_empty(
                        len(idxs), dtype=col.dtype, masked=True
                    )
                    ans = cudf.Series(data=col_empty, index=idxs)
                    if isinstance(aggs.get(key), abc.Iterable):
                        # TODO : Allow simultaneous pass for multi-aggregation
                        # as a future optimization
                        for agg in aggs.get(key):
                            if not hasattr(col, agg):
                                raise AttributeError(
                                    f"{agg} is not a valid function for "
                                    f"'Series' object"
                                )
                            ans[agg] = getattr(col, agg)()
                    elif isinstance(aggs.get(key), str):
                        if not hasattr(col, aggs.get(key)):
                            raise AttributeError(
                                f"{aggs.get(key)} is not a valid function for "
                                f"'Series' object"
                            )
                        ans[aggs.get(key)] = getattr(col, agg)()
                    result[key] = ans
            else:
                raise ValueError("values of dict must be a string or list")

            return result

        elif callable(aggs):
            raise NotImplementedError(
                "callable parameter is not implemented yet"
            )

        else:
            raise ValueError("argument must be a string, list or dict")

    @_cudf_nvtx_annotate
    def nlargest(self, n, columns, keep="first"):
        """Get the rows of the DataFrame sorted by the n largest value of *columns*

        Parameters
        ----------
        n : int
            Number of rows to return.
        columns : label or list of labels
            Column label(s) to order by.
        keep : {'first', 'last'}, default 'first'
            Where there are duplicate values:

            - `first` : prioritize the first occurrence(s)
            - `last` : prioritize the last occurrence(s)

        Returns
        -------
        DataFrame
            The first `n` rows ordered by the given columns in descending
            order.

        Notes
        -----
        Difference from pandas:
            - Only a single column is supported in *columns*

        Examples
        --------
        >>> import cudf
        >>> df = cudf.DataFrame({'population': [59000000, 65000000, 434000,
        ...                                   434000, 434000, 337000, 11300,
        ...                                   11300, 11300],
        ...                    'GDP': [1937894, 2583560 , 12011, 4520, 12128,
        ...                            17036, 182, 38, 311],
        ...                    'alpha-2': ["IT", "FR", "MT", "MV", "BN",
        ...                                "IS", "NR", "TV", "AI"]},
        ...                   index=["Italy", "France", "Malta",
        ...                          "Maldives", "Brunei", "Iceland",
        ...                          "Nauru", "Tuvalu", "Anguilla"])
        >>> df
                  population      GDP alpha-2
        Italy       59000000  1937894      IT
        France      65000000  2583560      FR
        Malta         434000    12011      MT
        Maldives      434000     4520      MV
        Brunei        434000    12128      BN
        Iceland       337000    17036      IS
        Nauru          11300      182      NR
        Tuvalu         11300       38      TV
        Anguilla       11300      311      AI
        >>> df.nlargest(3, 'population')
                population      GDP alpha-2
        France    65000000  2583560      FR
        Italy     59000000  1937894      IT
        Malta       434000    12011      MT
        >>> df.nlargest(3, 'population', keep='last')
                population      GDP alpha-2
        France    65000000  2583560      FR
        Italy     59000000  1937894      IT
        Brunei      434000    12128      BN
        """
        return self._n_largest_or_smallest(True, n, columns, keep)

    def nsmallest(self, n, columns, keep="first"):
        """Get the rows of the DataFrame sorted by the n smallest value of *columns*

        Parameters
        ----------
        n : int
            Number of items to retrieve.
        columns : list or str
            Column name or names to order by.
        keep : {'first', 'last'}, default 'first'
            Where there are duplicate values:

            - ``first`` : take the first occurrence.
            - ``last`` : take the last occurrence.

        Returns
        -------
        DataFrame

        Notes
        -----
        Difference from pandas:
            - Only a single column is supported in *columns*

        Examples
        --------
        >>> import cudf
        >>> df = cudf.DataFrame({'population': [59000000, 65000000, 434000,
        ...                                   434000, 434000, 337000, 337000,
        ...                                   11300, 11300],
        ...                    'GDP': [1937894, 2583560 , 12011, 4520, 12128,
        ...                            17036, 182, 38, 311],
        ...                    'alpha-2': ["IT", "FR", "MT", "MV", "BN",
        ...                                "IS", "NR", "TV", "AI"]},
        ...                   index=["Italy", "France", "Malta",
        ...                          "Maldives", "Brunei", "Iceland",
        ...                          "Nauru", "Tuvalu", "Anguilla"])
        >>> df
                  population      GDP alpha-2
        Italy       59000000  1937894      IT
        France      65000000  2583560      FR
        Malta         434000    12011      MT
        Maldives      434000     4520      MV
        Brunei        434000    12128      BN
        Iceland       337000    17036      IS
        Nauru         337000      182      NR
        Tuvalu         11300       38      TV
        Anguilla       11300      311      AI

        In the following example, we will use ``nsmallest`` to select the
        three rows having the smallest values in column "population".

        >>> df.nsmallest(3, 'population')
                  population    GDP alpha-2
        Tuvalu         11300     38      TV
        Anguilla       11300    311      AI
        Iceland       337000  17036      IS

        When using ``keep='last'``, ties are resolved in reverse order:

        >>> df.nsmallest(3, 'population', keep='last')
                  population  GDP alpha-2
        Anguilla       11300  311      AI
        Tuvalu         11300   38      TV
        Nauru         337000  182      NR
        """
        return self._n_largest_or_smallest(False, n, columns, keep)

    @_cudf_nvtx_annotate
    def transpose(self):
        """Transpose index and columns.

        Returns
        -------
        a new (ncol x nrow) dataframe. self is (nrow x ncol)

        Notes
        -----
        Difference from pandas:
        Not supporting *copy* because default and only behavior is copy=True
        """

        index = self._data.to_pandas_index()
        columns = self.index.copy(deep=False)
        if self._num_columns == 0 or self._num_rows == 0:
            return DataFrame(index=index, columns=columns)

        # No column from index is transposed with libcudf.
        source_columns = [*self._columns]
        # import pdb;pdb.set_trace()
        source_dtype = source_columns[0].dtype
        if is_categorical_dtype(source_dtype):
            if any(not is_categorical_dtype(c.dtype) for c in source_columns):
                raise ValueError("Columns must all have the same dtype")
            cats = list(c.categories for c in source_columns)
            cats = cudf.core.column.concat_columns(cats).unique()
            source_columns = [
                col._set_categories(cats, is_unique=True).codes
                for col in source_columns
            ]

        if any(c.dtype != source_columns[0].dtype for c in source_columns):
            raise ValueError("Columns must all have the same dtype")
        # import pdb;pdb.set_trace()
        result_columns = libcudf.transpose.transpose(source_columns)

        if is_categorical_dtype(source_dtype):
            result_columns = [
                codes._with_type_metadata(
                    cudf.core.dtypes.CategoricalDtype(categories=cats)
                )
                for codes in result_columns
            ]

        # Set the old column names as the new index
        result = self.__class__._from_data(
            {i: col for i, col in enumerate(result_columns)},
            index=as_index(index),
        )
        # Set the old index as the new column names
        result.columns = columns
        return result

    T = property(transpose, doc=transpose.__doc__)

    @_cudf_nvtx_annotate
    def melt(self, **kwargs):
        """Unpivots a DataFrame from wide format to long format,
        optionally leaving identifier variables set.

        Parameters
        ----------
        frame : DataFrame
        id_vars : tuple, list, or ndarray, optional
            Column(s) to use as identifier variables.
            default: None
        value_vars : tuple, list, or ndarray, optional
            Column(s) to unpivot.
            default: all columns that are not set as `id_vars`.
        var_name : scalar
            Name to use for the `variable` column.
            default: frame.columns.name or 'variable'
        value_name : str
            Name to use for the `value` column.
            default: 'value'

        Returns
        -------
        out : DataFrame
            Melted result
        """
        from cudf.core.reshape import melt

        return melt(self, **kwargs)

    @_cudf_nvtx_annotate
    def merge(
        self,
        right,
        on=None,
        left_on=None,
        right_on=None,
        left_index=False,
        right_index=False,
        how="inner",
        sort=False,
        lsuffix=None,
        rsuffix=None,
        indicator=False,
        suffixes=("_x", "_y"),
    ):
        """Merge GPU DataFrame objects by performing a database-style join
        operation by columns or indexes.

        Parameters
        ----------
        right : DataFrame
        on : label or list; defaults to None
            Column or index level names to join on. These must be found in
            both DataFrames.

            If on is None and not merging on indexes then
            this defaults to the intersection of the columns
            in both DataFrames.
        how : {‘left’, ‘outer’, ‘inner’, 'leftsemi', 'leftanti'}, \
            default ‘inner’
            Type of merge to be performed.

            - left : use only keys from left frame, similar to a SQL left
              outer join.
            - right : not supported.
            - outer : use union of keys from both frames, similar to a SQL
              full outer join.
            - inner : use intersection of keys from both frames, similar to
              a SQL inner join.
            - leftsemi : similar to ``inner`` join, but only returns columns
               from the left dataframe and ignores all columns from the
               right dataframe.
            - leftanti : returns only rows columns from the left dataframe
              for non-matched records. This is exact opposite to ``leftsemi``
              join.
        left_on : label or list, or array-like
            Column or index level names to join on in the left DataFrame.
            Can also be an array or list of arrays of the length of the
            left DataFrame. These arrays are treated as if they are columns.
        right_on : label or list, or array-like
            Column or index level names to join on in the right DataFrame.
            Can also be an array or list of arrays of the length of the
            right DataFrame. These arrays are treated as if they are columns.
        left_index : bool, default False
            Use the index from the left DataFrame as the join key(s).
        right_index : bool, default False
            Use the index from the right DataFrame as the join key.
        sort : bool, default False
            Sort the resulting dataframe by the columns that were merged on,
            starting from the left.
        suffixes: Tuple[str, str], defaults to ('_x', '_y')
            Suffixes applied to overlapping column names on the left and right
            sides

        Returns
        -------
            merged : DataFrame

        Notes
        -----
        **DataFrames merges in cuDF result in non-deterministic row ordering.**

        Examples
        --------
        >>> import cudf
        >>> df_a = cudf.DataFrame()
        >>> df_a['key'] = [0, 1, 2, 3, 4]
        >>> df_a['vals_a'] = [float(i + 10) for i in range(5)]
        >>> df_b = cudf.DataFrame()
        >>> df_b['key'] = [1, 2, 4]
        >>> df_b['vals_b'] = [float(i+10) for i in range(3)]
        >>> df_merged = df_a.merge(df_b, on=['key'], how='left')
        >>> df_merged.sort_values('key')  # doctest: +SKIP
           key  vals_a  vals_b
        3    0    10.0
        0    1    11.0    10.0
        1    2    12.0    11.0
        4    3    13.0
        2    4    14.0    12.0

        **Merging on categorical variables is only allowed in certain cases**

        Categorical variable typecasting logic depends on both `how`
        and the specifics of the categorical variables to be merged.
        Merging categorical variables when only one side is ordered
        is ambiguous and not allowed. Merging when both categoricals
        are ordered is allowed, but only when the categories are
        exactly equal and have equal ordering, and will result in the
        common dtype.
        When both sides are unordered, the result categorical depends
        on the kind of join:
        - For inner joins, the result will be the intersection of the
        categories
        - For left or right joins, the result will be the the left or
        right dtype respectively. This extends to semi and anti joins.
        - For outer joins, the result will be the union of categories
        from both sides.
        """
        # Compute merge
        gdf_result = super()._merge(
            right,
            on=on,
            left_on=left_on,
            right_on=right_on,
            left_index=left_index,
            right_index=right_index,
            how=how,
            sort=sort,
            indicator=indicator,
            suffixes=suffixes,
            lsuffix=lsuffix,
            rsuffix=rsuffix,
        )
        return gdf_result

    @_cudf_nvtx_annotate
    def join(
        self,
        other,
        on=None,
        how="left",
        lsuffix="",
        rsuffix="",
        sort=False,
    ):
        """Join columns with other DataFrame on index or on a key column.

        Parameters
        ----------
        other : DataFrame
        how : str
            Only accepts "left", "right", "inner", "outer"
        lsuffix, rsuffix : str
            The suffices to add to the left (*lsuffix*) and right (*rsuffix*)
            column names when avoiding conflicts.
        sort : bool
            Set to True to ensure sorted ordering.

        Returns
        -------
        joined : DataFrame

        Notes
        -----
        Difference from pandas:

        - *other* must be a single DataFrame for now.
        - *on* is not supported yet due to lack of multi-index support.
        """

        df = self.merge(
            other,
            left_index=True,
            right_index=True,
            how=how,
            suffixes=(lsuffix, rsuffix),
            sort=sort,
        )
        df.index.name = (
            None if self.index.name != other.index.name else self.index.name
        )
        return df

    @_cudf_nvtx_annotate
    @copy_docstring(DataFrameGroupBy)
    def groupby(
        self,
        by=None,
        axis=0,
        level=None,
        as_index=True,
        sort=False,
        group_keys=True,
        squeeze=False,
        observed=False,
        dropna=True,
    ):
        if axis not in (0, "index"):
            raise NotImplementedError("axis parameter is not yet implemented")

        if group_keys is not True:
            raise NotImplementedError(
                "The group_keys keyword is not yet implemented"
            )

        if squeeze is not False:
            raise NotImplementedError(
                "squeeze parameter is not yet implemented"
            )

        if observed is not False:
            raise NotImplementedError(
                "observed parameter is not yet implemented"
            )

        if by is None and level is None:
            raise TypeError(
                "groupby() requires either by or level to be specified."
            )

        return (
            DataFrameResampler(self, by=by)
            if isinstance(by, cudf.Grouper) and by.freq
            else DataFrameGroupBy(
                self,
                by=by,
                level=level,
                as_index=as_index,
                dropna=dropna,
                sort=sort,
            )
        )

    def query(self, expr, local_dict=None):
        """
        Query with a boolean expression using Numba to compile a GPU kernel.

        See pandas.DataFrame.query.

        Parameters
        ----------

        expr : str
            A boolean expression. Names in expression refer to columns.
            `index` can be used instead of index name, but this is not
            supported for MultiIndex.

            Names starting with `@` refer to Python variables.

            An output value will be `null` if any of the input values are
            `null` regardless of expression.

        local_dict : dict
            Containing the local variable to be used in query.

        Returns
        -------

        filtered :  DataFrame

        Examples
        --------
        >>> df = cudf.DataFrame({
        ...     "a": [1, 2, 2],
        ...     "b": [3, 4, 5],
        ... })
        >>> expr = "(a == 2 and b == 4) or (b == 3)"
        >>> df.query(expr)
           a  b
        0  1  3
        1  2  4

        DateTime conditionals:

        >>> import numpy as np
        >>> import datetime
        >>> df = cudf.DataFrame()
        >>> data = np.array(['2018-10-07', '2018-10-08'], dtype='datetime64')
        >>> df['datetimes'] = data
        >>> search_date = datetime.datetime.strptime('2018-10-08', '%Y-%m-%d')
        >>> df.query('datetimes==@search_date')
           datetimes
        1 2018-10-08

        Using local_dict:

        >>> import numpy as np
        >>> import datetime
        >>> df = cudf.DataFrame()
        >>> data = np.array(['2018-10-07', '2018-10-08'], dtype='datetime64')
        >>> df['datetimes'] = data
        >>> search_date2 = datetime.datetime.strptime('2018-10-08', '%Y-%m-%d')
        >>> df.query('datetimes==@search_date',
        ...          local_dict={'search_date': search_date2})
           datetimes
        1 2018-10-08
        """
        # can't use `annotate` decorator here as we inspect the calling
        # environment.
        with annotate("DATAFRAME_QUERY", color="purple", domain="cudf_python"):
            if local_dict is None:
                local_dict = {}

            if self.empty:
                return self.copy()

            if not isinstance(local_dict, dict):
                raise TypeError(
                    f"local_dict type: expected dict but found "
                    f"{type(local_dict)}"
                )

            # Get calling environment
            callframe = inspect.currentframe().f_back
            callenv = {
                "locals": callframe.f_locals,
                "globals": callframe.f_globals,
                "local_dict": local_dict,
            }
            # Run query
            boolmask = queryutils.query_execute(self, expr, callenv)
            return self._apply_boolean_mask(boolmask)

    @_cudf_nvtx_annotate
    def apply(
        self, func, axis=1, raw=False, result_type=None, args=(), **kwargs
    ):
        """
        Apply a function along an axis of the DataFrame.
        ``apply`` relies on Numba to JIT compile ``func``.
        Thus the allowed operations within ``func`` are limited to `those
        supported by the CUDA Python Numba target
        <https://numba.pydata.org/numba-doc/latest/cuda/cudapysupported.html>`__.
        For more information, see the `cuDF guide to user defined functions
        <https://docs.rapids.ai/api/cudf/stable/user_guide/guide-to-udfs.html>`__.

        Parameters
        ----------
        func : function
            Function to apply to each row.
        axis : {0 or 'index', 1 or 'columns'}, default 0
            Axis along which the function is applied:
            * 0 or 'index': apply function to each column.
              Note: axis=0 is not yet supported.
            * 1 or 'columns': apply function to each row.
        raw: bool, default False
            Not yet supported
        result_type: {'expand', 'reduce', 'broadcast', None}, default None
            Not yet supported
        args: tuple
            Positional arguments to pass to func in addition to the dataframe.

        Examples
        --------

        Simple function of a single variable which could be NA:

        >>> def f(row):
        ...     if row['a'] is cudf.NA:
        ...             return 0
        ...     else:
        ...             return row['a'] + 1
        ...
        >>> df = cudf.DataFrame({'a': [1, cudf.NA, 3]})
        >>> df.apply(f, axis=1)
        0    2
        1    0
        2    4
        dtype: int64

        Function of multiple variables will operate in
        a null aware manner:

        >>> def f(row):
        ...     return row['a'] - row['b']
        ...
        >>> df = cudf.DataFrame({
        ...     'a': [1, cudf.NA, 3, cudf.NA],
        ...     'b': [5, 6, cudf.NA, cudf.NA]
        ... })
        >>> df.apply(f)
        0      -4
        1    <NA>
        2    <NA>
        3    <NA>
        dtype: int64

        Functions may conditionally return NA as in pandas:

        >>> def f(row):
        ...     if row['a'] + row['b'] > 3:
        ...             return cudf.NA
        ...     else:
        ...             return row['a'] + row['b']
        ...
        >>> df = cudf.DataFrame({
        ...     'a': [1, 2, 3],
        ...     'b': [2, 1, 1]
        ... })
        >>> df.apply(f, axis=1)
        0       3
        1       3
        2    <NA>
        dtype: int64

        Mixed types are allowed, but will return the common
        type, rather than object as in pandas:

        >>> def f(row):
        ...     return row['a'] + row['b']
        ...
        >>> df = cudf.DataFrame({
        ...     'a': [1, 2, 3],
        ...     'b': [0.5, cudf.NA, 3.14]
        ... })
        >>> df.apply(f, axis=1)
        0     1.5
        1    <NA>
        2    6.14
        dtype: float64

        Functions may also return scalar values, however the
        result will be promoted to a safe type regardless of
        the data:

        >>> def f(row):
        ...     if row['a'] > 3:
        ...             return row['a']
        ...     else:
        ...             return 1.5
        ...
        >>> df = cudf.DataFrame({
        ...     'a': [1, 3, 5]
        ... })
        >>> df.apply(f, axis=1)
        0    1.5
        1    1.5
        2    5.0
        dtype: float64

        Ops against N columns are supported generally:

        >>> def f(row):
        ...     v, w, x, y, z = (
        ...         row['a'], row['b'], row['c'], row['d'], row['e']
        ...     )
        ...     return x + (y - (z / w)) % v
        ...
        >>> df = cudf.DataFrame({
        ...     'a': [1, 2, 3],
        ...     'b': [4, 5, 6],
        ...     'c': [cudf.NA, 4, 4],
        ...     'd': [8, 7, 8],
        ...     'e': [7, 1, 6]
        ... })
        >>> df.apply(f, axis=1)
        0    <NA>
        1     4.8
        2     5.0
        dtype: float64
        """
        if axis != 1:
            raise ValueError(
                "DataFrame.apply currently only supports row wise ops"
            )
        if raw:
            raise ValueError("The `raw` kwarg is not yet supported.")
        if result_type is not None:
            raise ValueError("The `result_type` kwarg is not yet supported.")

        return self._apply(func, _get_row_kernel, *args, **kwargs)

    def applymap(
        self,
        func: Callable[[Any], Any],
        na_action: Union[str, None] = None,
        **kwargs,
    ) -> DataFrame:

        """
        Apply a function to a Dataframe elementwise.

        This method applies a function that accepts and returns a scalar
        to every element of a DataFrame.

        Parameters
        ----------
        func : callable
            Python function, returns a single value from a single value.
        na_action : {None, 'ignore'}, default None
            If 'ignore', propagate NaN values, without passing them to func.

        Returns
        -------
        DataFrame
            Transformed DataFrame.
        """

        if kwargs:
            raise NotImplementedError(
                "DataFrame.applymap does not yet support **kwargs."
            )

        if na_action not in {"ignore", None}:
            raise ValueError(
                f"na_action must be 'ignore' or None. Got {repr(na_action)}"
            )

        if na_action == "ignore":
            devfunc = numba.cuda.jit(device=True)(func)

            # promote to a null-ignoring function
            # this code is never run in python, it only
            # exists to provide numba with the correct
            # bytecode to generate the equivalent PTX
            # as a null-ignoring version of the function
            def _func(x):  # pragma: no cover
                if x is NA:
                    return NA
                else:
                    return devfunc(x)

        else:
            _func = func

        # TODO: naive implementation
        # this could be written as a single kernel
        result = {}
        for name, col in self._data.items():
            apply_sr = Series._from_data({None: col})
            result[name] = apply_sr.apply(_func)

        return DataFrame._from_data(result, index=self.index)

    @_cudf_nvtx_annotate
    @applyutils.doc_apply()
    def apply_rows(
        self,
        func,
        incols,
        outcols,
        kwargs,
        pessimistic_nulls=True,
        cache_key=None,
    ):
        """
        Apply a row-wise user defined function.

        Parameters
        ----------
        {params}

        Examples
        --------
        The user function should loop over the columns and set the output for
        each row. Loop execution order is arbitrary, so each iteration of
        the loop **MUST** be independent of each other.

        When ``func`` is invoked, the array args corresponding to the
        input/output are strided so as to improve GPU parallelism.
        The loop in the function resembles serial code, but executes
        concurrently in multiple threads.

        >>> import cudf
        >>> import numpy as np
        >>> df = cudf.DataFrame()
        >>> nelem = 3
        >>> df['in1'] = np.arange(nelem)
        >>> df['in2'] = np.arange(nelem)
        >>> df['in3'] = np.arange(nelem)

        Define input columns for the kernel

        >>> in1 = df['in1']
        >>> in2 = df['in2']
        >>> in3 = df['in3']
        >>> def kernel(in1, in2, in3, out1, out2, kwarg1, kwarg2):
        ...     for i, (x, y, z) in enumerate(zip(in1, in2, in3)):
        ...         out1[i] = kwarg2 * x - kwarg1 * y
        ...         out2[i] = y - kwarg1 * z

        Call ``.apply_rows`` with the name of the input columns, the name and
        dtype of the output columns, and, optionally, a dict of extra
        arguments.

        >>> df.apply_rows(kernel,
        ...               incols=['in1', 'in2', 'in3'],
        ...               outcols=dict(out1=np.float64, out2=np.float64),
        ...               kwargs=dict(kwarg1=3, kwarg2=4))
           in1  in2  in3 out1 out2
        0    0    0    0  0.0  0.0
        1    1    1    1  1.0 -2.0
        2    2    2    2  2.0 -4.0
        """
        for col in incols:
            current_col_dtype = self._data[col].dtype
            if is_string_dtype(current_col_dtype) or is_categorical_dtype(
                current_col_dtype
            ):
                raise TypeError(
                    "User defined functions are currently not "
                    "supported on Series with dtypes `str` and `category`."
                )
        return applyutils.apply_rows(
            self,
            func,
            incols,
            outcols,
            kwargs,
            pessimistic_nulls,
            cache_key=cache_key,
        )

    @_cudf_nvtx_annotate
    @applyutils.doc_applychunks()
    def apply_chunks(
        self,
        func,
        incols,
        outcols,
        kwargs=None,
        pessimistic_nulls=True,
        chunks=None,
        blkct=None,
        tpb=None,
    ):
        """
        Transform user-specified chunks using the user-provided function.

        Parameters
        ----------
        {params}
        {params_chunks}

        Examples
        --------

        For ``tpb > 1``, ``func`` is executed by ``tpb`` number of threads
        concurrently.  To access the thread id and count,
        use ``numba.cuda.threadIdx.x`` and ``numba.cuda.blockDim.x``,
        respectively (See `numba CUDA kernel documentation`_).

        .. _numba CUDA kernel documentation:\
        http://numba.pydata.org/numba-doc/latest/cuda/kernels.html

        In the example below, the *kernel* is invoked concurrently on each
        specified chunk. The *kernel* computes the corresponding output
        for the chunk.

        By looping over the range
        ``range(cuda.threadIdx.x, in1.size, cuda.blockDim.x)``, the *kernel*
        function can be used with any *tpb* in an efficient manner.

        >>> from numba import cuda
        >>> @cuda.jit
        ... def kernel(in1, in2, in3, out1):
        ...      for i in range(cuda.threadIdx.x, in1.size, cuda.blockDim.x):
        ...          x = in1[i]
        ...          y = in2[i]
        ...          z = in3[i]
        ...          out1[i] = x * y + z

        See also
        --------
        DataFrame.apply_rows
        """
        if kwargs is None:
            kwargs = {}
        if chunks is None:
            raise ValueError("*chunks* must be defined")
        return applyutils.apply_chunks(
            self,
            func,
            incols,
            outcols,
            kwargs,
            pessimistic_nulls,
            chunks,
            tpb=tpb,
        )

    @_cudf_nvtx_annotate
    def partition_by_hash(self, columns, nparts, keep_index=True):
        """Partition the dataframe by the hashed value of data in *columns*.

        Parameters
        ----------
        columns : sequence of str
            The names of the columns to be hashed.
            Must have at least one name.
        nparts : int
            Number of output partitions
        keep_index : boolean
            Whether to keep the index or drop it

        Returns
        -------
        partitioned: list of DataFrame
        """

        key_indices = [self._column_names.index(k) for k in columns]
        output_columns, offsets = libcudf.hash.hash_partition(
            [*self._columns], key_indices, nparts
        )
        outdf = self._from_columns_like_self(
            [*(self._index._columns if keep_index else ()), *output_columns],
            self._column_names,
            self._index_names if keep_index else None,
        )
        # Slice into partition
        return [outdf[s:e] for s, e in zip(offsets, offsets[1:] + [None])]

    def info(
        self,
        verbose=None,
        buf=None,
        max_cols=None,
        memory_usage=None,
        null_counts=None,
    ):
        """
        Print a concise summary of a DataFrame.

        This method prints information about a DataFrame including
        the index dtype and column dtypes, non-null values and memory usage.

        Parameters
        ----------
        verbose : bool, optional
            Whether to print the full summary. By default, the setting in
            ``pandas.options.display.max_info_columns`` is followed.
        buf : writable buffer, defaults to sys.stdout
            Where to send the output. By default, the output is printed to
            sys.stdout. Pass a writable buffer if you need to further process
            the output.
        max_cols : int, optional
            When to switch from the verbose to the truncated output. If the
            DataFrame has more than `max_cols` columns, the truncated output
            is used. By default, the setting in
            ``pandas.options.display.max_info_columns`` is used.
        memory_usage : bool, str, optional
            Specifies whether total memory usage of the DataFrame
            elements (including the index) should be displayed. By default,
            this follows the ``pandas.options.display.memory_usage`` setting.
            True always show memory usage. False never shows memory usage.
            A value of 'deep' is equivalent to "True with deep introspection".
            Memory usage is shown in human-readable units (base-2
            representation). Without deep introspection a memory estimation is
            made based in column dtype and number of rows assuming values
            consume the same memory amount for corresponding dtypes. With deep
            memory introspection, a real memory usage calculation is performed
            at the cost of computational resources.
        null_counts : bool, optional
            Whether to show the non-null counts. By default, this is shown
            only if the frame is smaller than
            ``pandas.options.display.max_info_rows`` and
            ``pandas.options.display.max_info_columns``. A value of True always
            shows the counts, and False never shows the counts.

        Returns
        -------
        None
            This method prints a summary of a DataFrame and returns None.

        See Also
        --------
        DataFrame.describe: Generate descriptive statistics of DataFrame
            columns.
        DataFrame.memory_usage: Memory usage of DataFrame columns.

        Examples
        --------
        >>> import cudf
        >>> int_values = [1, 2, 3, 4, 5]
        >>> text_values = ['alpha', 'beta', 'gamma', 'delta', 'epsilon']
        >>> float_values = [0.0, 0.25, 0.5, 0.75, 1.0]
        >>> df = cudf.DataFrame({"int_col": int_values,
        ...                     "text_col": text_values,
        ...                     "float_col": float_values})
        >>> df
           int_col text_col  float_col
        0        1    alpha       0.00
        1        2     beta       0.25
        2        3    gamma       0.50
        3        4    delta       0.75
        4        5  epsilon       1.00

        Prints information of all columns:

        >>> df.info(verbose=True)
        <class 'cudf.core.dataframe.DataFrame'>
        RangeIndex: 5 entries, 0 to 4
        Data columns (total 3 columns):
         #   Column     Non-Null Count  Dtype
        ---  ------     --------------  -----
         0   int_col    5 non-null      int64
         1   text_col   5 non-null      object
         2   float_col  5 non-null      float64
        dtypes: float64(1), int64(1), object(1)
        memory usage: 130.0+ bytes

        Prints a summary of columns count and its dtypes but not per column
        information:

        >>> df.info(verbose=False)
        <class 'cudf.core.dataframe.DataFrame'>
        RangeIndex: 5 entries, 0 to 4
        Columns: 3 entries, int_col to float_col
        dtypes: float64(1), int64(1), object(1)
        memory usage: 130.0+ bytes

        Pipe output of DataFrame.info to a buffer instead of sys.stdout and
        print buffer contents:

        >>> import io
        >>> buffer = io.StringIO()
        >>> df.info(buf=buffer)
        >>> print(buffer.getvalue())
        <class 'cudf.core.dataframe.DataFrame'>
        RangeIndex: 5 entries, 0 to 4
        Data columns (total 3 columns):
         #   Column     Non-Null Count  Dtype
        ---  ------     --------------  -----
         0   int_col    5 non-null      int64
         1   text_col   5 non-null      object
         2   float_col  5 non-null      float64
        dtypes: float64(1), int64(1), object(1)
        memory usage: 130.0+ bytes

        The `memory_usage` parameter allows deep introspection mode, specially
        useful for big DataFrames and fine-tune memory optimization:

        >>> import numpy as np
        >>> random_strings_array = np.random.choice(['a', 'b', 'c'], 10 ** 6)
        >>> df = cudf.DataFrame({
        ...     'column_1': np.random.choice(['a', 'b', 'c'], 10 ** 6),
        ...     'column_2': np.random.choice(['a', 'b', 'c'], 10 ** 6),
        ...     'column_3': np.random.choice(['a', 'b', 'c'], 10 ** 6)
        ... })
        >>> df.info(memory_usage='deep')
        <class 'cudf.core.dataframe.DataFrame'>
        RangeIndex: 1000000 entries, 0 to 999999
        Data columns (total 3 columns):
         #   Column    Non-Null Count    Dtype
        ---  ------    --------------    -----
         0   column_1  1000000 non-null  object
         1   column_2  1000000 non-null  object
         2   column_3  1000000 non-null  object
        dtypes: object(3)
        memory usage: 14.3 MB
        """
        if buf is None:
            buf = sys.stdout

        lines = [str(type(self))]

        index_name = type(self._index).__name__
        if len(self._index) > 0:
            entries_summary = f", {self._index[0]} to {self._index[-1]}"
        else:
            entries_summary = ""
        index_summary = (
            f"{index_name}: {len(self._index)} entries{entries_summary}"
        )
        lines.append(index_summary)

        if len(self._data) == 0:
            lines.append(f"Empty {type(self).__name__}")
            cudf.utils.ioutils.buffer_write_lines(buf, lines)
            return

        cols = self._column_names
        col_count = len(cols)

        if max_cols is None:
            max_cols = pd.options.display.max_info_columns

        max_rows = pd.options.display.max_info_rows

        if null_counts is None:
            show_counts = (col_count <= max_cols) and (len(self) < max_rows)
        else:
            show_counts = null_counts

        exceeds_info_cols = col_count > max_cols

        def _put_str(s, space):
            return str(s)[:space].ljust(space)

        def _verbose_repr():
            lines.append(f"Data columns (total {col_count} columns):")

            id_head = " # "
            column_head = "Column"
            col_space = 2

            max_col = max(len(pprint_thing(k)) for k in cols)
            len_column = len(pprint_thing(column_head))
            space = max(max_col, len_column) + col_space

            max_id = len(pprint_thing(col_count))
            len_id = len(pprint_thing(id_head))
            space_num = max(max_id, len_id) + col_space
            counts = None

            header = _put_str(id_head, space_num) + _put_str(
                column_head, space
            )
            if show_counts:
                counts = self.count().to_pandas().tolist()
                if col_count != len(counts):
                    raise AssertionError(
                        f"Columns must equal "
                        f"counts ({col_count} != {len(counts)})"
                    )
                count_header = "Non-Null Count"
                len_count = len(count_header)
                non_null = " non-null"
                max_count = max(len(pprint_thing(k)) for k in counts) + len(
                    non_null
                )
                space_count = max(len_count, max_count) + col_space
                count_temp = "{count}" + non_null
            else:
                count_header = ""
                space_count = len(count_header)
                len_count = space_count
                count_temp = "{count}"

            dtype_header = "Dtype"
            len_dtype = len(dtype_header)
            max_dtypes = max(len(pprint_thing(k)) for k in self.dtypes)
            space_dtype = max(len_dtype, max_dtypes)
            header += (
                _put_str(count_header, space_count)
                + _put_str(dtype_header, space_dtype).rstrip()
            )

            lines.append(header)
            lines.append(
                _put_str("-" * len_id, space_num)
                + _put_str("-" * len_column, space)
                + _put_str("-" * len_count, space_count)
                + _put_str("-" * len_dtype, space_dtype).rstrip()
            )

            for i, col in enumerate(self._column_names):
                dtype = self.dtypes.iloc[i]
                col = pprint_thing(col)

                line_no = _put_str(f" {i}", space_num)
                count = ""
                if show_counts:
                    count = counts[i]

                lines.append(
                    line_no
                    + _put_str(col, space)
                    + _put_str(count_temp.format(count=count), space_count)
                    + _put_str(dtype, space_dtype).rstrip()
                )

        def _non_verbose_repr():
            if col_count > 0:
                entries_summary = f", {cols[0]} to {cols[-1]}"
            else:
                entries_summary = ""
            columns_summary = f"Columns: {col_count} entries{entries_summary}"
            lines.append(columns_summary)

        def _sizeof_fmt(num, size_qualifier):
            # returns size in human readable format
            for x in ["bytes", "KB", "MB", "GB", "TB"]:
                if num < 1024.0:
                    return f"{num:3.1f}{size_qualifier} {x}"
                num /= 1024.0
            return f"{num:3.1f}{size_qualifier} PB"

        if verbose:
            _verbose_repr()
        elif verbose is False:  # specifically set to False, not nesc None
            _non_verbose_repr()
        else:
            if exceeds_info_cols:
                _non_verbose_repr()
            else:
                _verbose_repr()

        dtype_counts = defaultdict(int)
        for col in self._data:
            dtype_counts[self._data[col].dtype.name] += 1

        dtypes = [f"{k[0]}({k[1]:d})" for k in sorted(dtype_counts.items())]
        lines.append(f"dtypes: {', '.join(dtypes)}")

        if memory_usage is None:
            memory_usage = pd.options.display.memory_usage

        if memory_usage:
            # append memory usage of df to display
            size_qualifier = ""
            if memory_usage == "deep":
                deep = True
            else:
                deep = False
                if "object" in dtype_counts or self.index.dtype == "object":
                    size_qualifier = "+"
            mem_usage = self.memory_usage(index=True, deep=deep).sum()
            lines.append(
                f"memory usage: {_sizeof_fmt(mem_usage, size_qualifier)}\n"
            )

        cudf.utils.ioutils.buffer_write_lines(buf, lines)

    @_cudf_nvtx_annotate
    @docutils.doc_describe()
    def describe(
        self,
        percentiles=None,
        include=None,
        exclude=None,
        datetime_is_numeric=False,
    ):
        """{docstring}"""

        if not include and not exclude:
            default_include = [np.number]
            if datetime_is_numeric:
                default_include.append("datetime")
            data_to_describe = self.select_dtypes(include=default_include)
            if data_to_describe._num_columns == 0:
                data_to_describe = self

        elif include == "all":
            if exclude is not None:
                raise ValueError("exclude must be None when include is 'all'")

            data_to_describe = self
        else:
            data_to_describe = self.select_dtypes(
                include=include, exclude=exclude
            )

            if data_to_describe.empty:
                raise ValueError("No data of included types.")

        describe_series_list = [
            data_to_describe[col].describe(percentiles=percentiles)
            for col in data_to_describe._column_names
        ]
        if len(describe_series_list) == 1:
            return describe_series_list[0].to_frame()
        else:
            ldesc_indexes = sorted(
                (x.index for x in describe_series_list), key=len
            )
            names = dict.fromkeys(
                [
                    name
                    for idxnames in ldesc_indexes
                    for name in idxnames.to_pandas()
                ],
                None,
            )

            return cudf.concat(
                [
                    series.reindex(names, copy=False)
                    for series in describe_series_list
                ],
                axis=1,
                sort=False,
            )

    @_cudf_nvtx_annotate
    def to_pandas(self, nullable=False, **kwargs):
        """
        Convert to a Pandas DataFrame.

        Parameters
        ----------
        nullable : Boolean, Default False
            If ``nullable`` is ``True``, the resulting columns
            in the dataframe will be having a corresponding
            nullable Pandas dtype. If ``nullable`` is ``False``,
            the resulting columns will either convert null
            values to ``np.nan`` or ``None`` depending on the dtype.

        Returns
        -------
        out : Pandas DataFrame

        Examples
        --------
        >>> import cudf
        >>> df = cudf.DataFrame({'a': [0, 1, 2], 'b': [-3, 2, 0]})
        >>> pdf = df.to_pandas()
        >>> pdf
           a  b
        0  0 -3
        1  1  2
        2  2  0
        >>> type(pdf)
        <class 'pandas.core.frame.DataFrame'>

        ``nullable`` parameter can be used to control
        whether dtype can be Pandas Nullable or not:

        >>> df = cudf.DataFrame({'a': [0, None, 2], 'b': [True, False, None]})
        >>> df
              a      b
        0     0   True
        1  <NA>  False
        2     2   <NA>
        >>> pdf = df.to_pandas(nullable=True)
        >>> pdf
              a      b
        0     0   True
        1  <NA>  False
        2     2   <NA>
        >>> pdf.dtypes
        a      Int64
        b    boolean
        dtype: object
        >>> pdf = df.to_pandas(nullable=False)
        >>> pdf
             a      b
        0  0.0   True
        1  NaN  False
        2  2.0   None
        >>> pdf.dtypes
        a    float64
        b     object
        dtype: object
        """
        out_data = {}
        out_index = self.index.to_pandas()

        for i, col_key in enumerate(self._data):
            out_data[i] = self._data[col_key].to_pandas(
                index=out_index, nullable=nullable
            )

        out_df = pd.DataFrame(out_data, index=out_index)
        out_df.columns = self._data.to_pandas_index()

        return out_df

    @classmethod
    @_cudf_nvtx_annotate
    def from_pandas(cls, dataframe, nan_as_null=None):
        """
        Convert from a Pandas DataFrame.

        Parameters
        ----------
        dataframe : Pandas DataFrame object
            A Pandas DataFrame object which has to be converted
            to cuDF DataFrame.
        nan_as_null : bool, Default True
            If ``True``, converts ``np.nan`` values to ``null`` values.
            If ``False``, leaves ``np.nan`` values as is.

        Raises
        ------
        TypeError for invalid input type.

        Examples
        --------
        >>> import cudf
        >>> import pandas as pd
        >>> data = [[0,1], [1,2], [3,4]]
        >>> pdf = pd.DataFrame(data, columns=['a', 'b'], dtype=int)
        >>> cudf.from_pandas(pdf)
           a  b
        0  0  1
        1  1  2
        2  3  4
        """
        if not isinstance(dataframe, pd.DataFrame):
            raise TypeError("not a pandas.DataFrame")

        if not dataframe.columns.is_unique:
            raise ValueError("Duplicate column names are not allowed")

        # Set columns
        data = {}
        for col_name, col_value in dataframe.items():
            # necessary because multi-index can return multiple
            # columns for a single key
            if len(col_value.shape) == 1:
                data[col_name] = column.as_column(
                    col_value.array, nan_as_null=nan_as_null
                )
            else:
                vals = col_value.values.T
                if vals.shape[0] == 1:
                    data[col_name] = column.as_column(
                        vals.flatten(), nan_as_null=nan_as_null
                    )
                else:
                    if isinstance(col_name, tuple):
                        col_name = str(col_name)
                    for idx in range(len(vals.shape)):
                        data[col_name] = column.as_column(
                            vals[idx], nan_as_null=nan_as_null
                        )

        index = cudf.from_pandas(dataframe.index, nan_as_null=nan_as_null)
        df = cls._from_data(data, index)

        # Set columns only if it is a MultiIndex
        if isinstance(dataframe.columns, pd.MultiIndex):
            df.columns = dataframe.columns

<<<<<<< HEAD
        # Set index
        index = cudf.from_pandas(dataframe.index, nan_as_null=nan_as_null)
        df._index = index
        # set_index(index, inplace=True)

=======
>>>>>>> b2f77fad
        return df

    @classmethod
    @_cudf_nvtx_annotate
    def from_arrow(cls, table):
        """
        Convert from PyArrow Table to DataFrame.

        Parameters
        ----------
        table : PyArrow Table Object
            PyArrow Table Object which has to be converted to cudf DataFrame.

        Raises
        ------
        TypeError for invalid input type.

        Returns
        -------
        cudf DataFrame

        Notes
        -----
        -   Does not support automatically setting index column(s) similar
            to how ``to_pandas`` works for PyArrow Tables.

        Examples
        --------
        >>> import cudf
        >>> import pyarrow as pa
        >>> data = pa.table({"a":[1, 2, 3], "b":[4, 5, 6]})
        >>> cudf.DataFrame.from_arrow(data)
           a  b
        0  1  4
        1  2  5
        2  3  6
        """
        index_col = None
        if isinstance(table, pa.Table) and isinstance(
            table.schema.pandas_metadata, dict
        ):
            index_col = table.schema.pandas_metadata["index_columns"]

        out = super().from_arrow(table)

        if index_col:
            if isinstance(index_col[0], dict):
                out = out.set_index(
                    cudf.RangeIndex(
                        index_col[0]["start"],
                        index_col[0]["stop"],
                        name=index_col[0]["name"],
                    )
                )
            else:
                out = out.set_index(index_col[0])

        return out

    @_cudf_nvtx_annotate
    def to_arrow(self, preserve_index=True):
        """
        Convert to a PyArrow Table.

        Parameters
        ----------
        preserve_index : bool, default True
            whether index column and its meta data needs to be saved or not

        Returns
        -------
        PyArrow Table

        Examples
        --------
        >>> import cudf
        >>> df = cudf.DataFrame(
        ...     {"a":[1, 2, 3], "b":[4, 5, 6]}, index=[1, 2, 3])
        >>> df.to_arrow()
        pyarrow.Table
        a: int64
        b: int64
        index: int64
        ----
        a: [[1,2,3]]
        b: [[4,5,6]]
        index: [[1,2,3]]
        >>> df.to_arrow(preserve_index=False)
        pyarrow.Table
        a: int64
        b: int64
        ----
        a: [[1,2,3]]
        b: [[4,5,6]]
        """

        data = self.copy(deep=False)
        index_descr = []
        if preserve_index:
            if isinstance(self.index, cudf.RangeIndex):
                descr = {
                    "kind": "range",
                    "name": self.index.name,
                    "start": self.index._start,
                    "stop": self.index._stop,
                    "step": 1,
                }
            else:
                if isinstance(self.index, MultiIndex):
                    gen_names = tuple(
                        f"level_{i}"
                        for i, _ in enumerate(self.index._data.names)
                    )
                else:
                    gen_names = (
                        self.index.names
                        if self.index.name is not None
                        else ("index",)
                    )
                for gen_name, col_name in zip(
                    gen_names, self.index._data.names
                ):
                    data._insert(
                        data.shape[1],
                        gen_name,
                        self.index._data[col_name],
                    )
                descr = gen_names[0]
            index_descr.append(descr)

        out = super(DataFrame, data).to_arrow()
        metadata = pa.pandas_compat.construct_metadata(
            columns_to_convert=[self[col] for col in self._data.names],
            df=self,
            column_names=out.schema.names,
            index_levels=[self.index],
            index_descriptors=index_descr,
            preserve_index=preserve_index,
            types=out.schema.types,
        )

        return out.replace_schema_metadata(metadata)

    @_cudf_nvtx_annotate
    def to_records(self, index=True):
        """Convert to a numpy recarray

        Parameters
        ----------
        index : bool
            Whether to include the index in the output.

        Returns
        -------
        numpy recarray
        """
        members = [("index", self.index.dtype)] if index else []
        members += [(col, self[col].dtype) for col in self._data.names]
        dtype = np.dtype(members)
        ret = np.recarray(len(self), dtype=dtype)
        if index:
            ret["index"] = self.index.to_numpy()
        for col in self._data.names:
            ret[col] = self[col].to_numpy()
        return ret

    @classmethod
    @_cudf_nvtx_annotate
    def from_records(cls, data, index=None, columns=None, nan_as_null=False):
        """
        Convert structured or record ndarray to DataFrame.

        Parameters
        ----------
        data : numpy structured dtype or recarray of ndim=2
        index : str, array-like
            The name of the index column in *data*.
            If None, the default index is used.
        columns : list of str
            List of column names to include.

        Returns
        -------
        DataFrame
        """
        if data.ndim != 1 and data.ndim != 2:
            raise ValueError(
                f"records dimension expected 1 or 2 but found {data.ndim}"
            )

        num_cols = len(data[0])

        if columns is None and data.dtype.names is None:
            names = [i for i in range(num_cols)]

        elif data.dtype.names is not None:
            names = data.dtype.names

        else:
            if len(columns) != num_cols:
                raise ValueError(
                    f"columns length expected {num_cols} "
                    f"but found {len(columns)}"
                )
            names = columns

        df = DataFrame()

        if data.ndim == 2:
            for i, k in enumerate(names):
                df._data[k] = column.as_column(
                    data[:, i], nan_as_null=nan_as_null
                )
        elif data.ndim == 1:
            for k in names:
                df._data[k] = column.as_column(
                    data[k], nan_as_null=nan_as_null
                )

        if index is None:
            df._index = RangeIndex(start=0, stop=len(data))
        elif is_scalar(index):
            df._index = RangeIndex(start=0, stop=len(data))
            df = df.set_index(index)
        else:
            df._index = as_index(index)
        return df

    @classmethod
    @_cudf_nvtx_annotate
    def _from_arrays(cls, data, index=None, columns=None, nan_as_null=False):
        """Convert a numpy/cupy array to DataFrame.

        Parameters
        ----------
        data : numpy/cupy array of ndim 1 or 2,
            dimensions greater than 2 are not supported yet.
        index : Index or array-like
            Index to use for resulting frame. Will default to
            RangeIndex if no indexing information part of input data and
            no index provided.
        columns : list of str
            List of column names to include.

        Returns
        -------
        DataFrame
        """

        data = cupy.asarray(data)
        if data.ndim != 1 and data.ndim != 2:
            raise ValueError(
                f"records dimension expected 1 or 2 but found: {data.ndim}"
            )

        if data.ndim == 2:
            num_cols = data.shape[1]
        else:
            # Since we validate ndim to be either 1 or 2 above,
            # this case can be assumed to be ndim == 1.
            num_cols = 1

        if columns is None:
            names = [i for i in range(num_cols)]
        else:
            if len(columns) != num_cols:
                raise ValueError(
                    f"columns length expected {num_cols} but "
                    f"found {len(columns)}"
                )
            names = columns

        df = cls()
        if data.ndim == 2:
            for i, k in enumerate(names):
                df._data[k] = column.as_column(
                    data[:, i], nan_as_null=nan_as_null
                )
        elif data.ndim == 1:
            df._data[names[0]] = column.as_column(
                data, nan_as_null=nan_as_null
            )

        if index is None:
            df._index = RangeIndex(start=0, stop=len(data))
        else:
            df._index = as_index(index)
        return df

    @_cudf_nvtx_annotate
    def interpolate(
        self,
        method="linear",
        axis=0,
        limit=None,
        inplace=False,
        limit_direction=None,
        limit_area=None,
        downcast=None,
        **kwargs,
    ):

        if all(dt == np.dtype("object") for dt in self.dtypes):
            raise TypeError(
                "Cannot interpolate with all object-dtype "
                "columns in the DataFrame. Try setting at "
                "least one column to a numeric dtype."
            )

        return super().interpolate(
            method=method,
            axis=axis,
            limit=limit,
            inplace=inplace,
            limit_direction=limit_direction,
            limit_area=limit_area,
            downcast=downcast,
            **kwargs,
        )

    @_cudf_nvtx_annotate
    def quantile(
        self,
        q=0.5,
        axis=0,
        numeric_only=True,
        interpolation="linear",
        columns=None,
        exact=True,
    ):
        """
        Return values at the given quantile.

        Parameters
        ----------

        q : float or array-like
            0 <= q <= 1, the quantile(s) to compute
        axis : int
            axis is a NON-FUNCTIONAL parameter
        numeric_only : bool, default True
            If False, the quantile of datetime and timedelta data will be
            computed as well.
        interpolation : {`linear`, `lower`, `higher`, `midpoint`, `nearest`}
            This parameter specifies the interpolation method to use,
            when the desired quantile lies between two data points i and j.
            Default ``linear``.
        columns : list of str
            List of column names to include.
        exact : boolean
            Whether to use approximate or exact quantile algorithm.

        Returns
        -------
        Series or DataFrame
            If q is an array or numeric_only is set to False, a DataFrame
            will be returned where index is q, the columns are the columns
            of self, and the values are the quantile.

            If q is a float, a Series will be returned where the index is
            the columns of self and the values are the quantiles.

        Notes
        -----
        One notable difference from Pandas is when DataFrame is of
        non-numeric types and result is expected to be a Series in case of
        Pandas. cuDF will return a DataFrame as it doesn't support mixed
        types under Series.

        Examples
        --------
        >>> import cupy as cp
        >>> import cudf
        >>> df = cudf.DataFrame(cp.array([[1, 1], [2, 10], [3, 100], [4, 100]]),
        ...                   columns=['a', 'b'])
        >>> df
           a    b
        0  1    1
        1  2   10
        2  3  100
        3  4  100
        >>> df.quantile(0.1)
        a    1.3
        b    3.7
        Name: 0.1, dtype: float64
        >>> df.quantile([.1, .5])
               a     b
        0.1  1.3   3.7
        0.5  2.5  55.0
        """  # noqa: E501
        if axis not in (0, None):
            raise NotImplementedError("axis is not implemented yet")

        if numeric_only:
            data_df = self.select_dtypes(
                include=[np.number], exclude=["datetime64", "timedelta64"]
            )
        else:
            data_df = self

        if columns is None:
            columns = data_df._data.names

        result = DataFrame()

        for k in data_df._data.names:

            if k in columns:
                res = data_df[k].quantile(
                    q,
                    interpolation=interpolation,
                    exact=exact,
                    quant_index=False,
                )
                if (
                    not isinstance(
                        res, (numbers.Number, pd.Timestamp, pd.Timedelta)
                    )
                    and len(res) == 0
                ):
                    res = column.column_empty_like(
                        q, dtype=data_df[k].dtype, masked=True, newsize=len(q)
                    )
                result[k] = column.as_column(res)

        if isinstance(q, numbers.Number) and numeric_only:
            result = result.fillna(np.nan)
            result = result.iloc[0]
            result.index = data_df._data.to_pandas_index()
            result.name = q
            return result
        else:
            q = list(map(float, [q] if isinstance(q, numbers.Number) else q))
            result.index = q
            return result

    @_cudf_nvtx_annotate
    def quantiles(self, q=0.5, interpolation="nearest"):
        """
        Return values at the given quantile.

        Parameters
        ----------

        q : float or array-like
            0 <= q <= 1, the quantile(s) to compute
        interpolation : {`lower`, `higher`, `nearest`}
            This parameter specifies the interpolation method to use,
            when the desired quantile lies between two data points i and j.
            Default 'nearest'.

        Returns
        -------

        DataFrame
        """
        if isinstance(q, numbers.Number):
            q_is_number = True
            q = [float(q)]
        elif pd.api.types.is_list_like(q):
            q_is_number = False
        else:
            msg = "`q` must be either a single element or list"
            raise TypeError(msg)

        result = self._quantiles(q, interpolation.upper())

        if q_is_number:
            result = result.transpose()
            return Series(
                data=result._columns[0], index=result.index, name=q[0]
            )
        else:
            result.index = as_index(q)
            return result

    @_cudf_nvtx_annotate
    def isin(self, values):
        """
        Whether each element in the DataFrame is contained in values.

        Parameters
        ----------

        values : iterable, Series, DataFrame or dict
            The result will only be true at a location if all
            the labels match. If values is a Series, that’s the index.
            If values is a dict, the keys must be the column names,
            which must match. If values is a DataFrame, then both the
            index and column labels must match.

        Returns
        -------
        DataFrame:
            DataFrame of booleans showing whether each element in
            the DataFrame is contained in values.

        Examples
        --------
        >>> import cudf
        >>> df = cudf.DataFrame({'num_legs': [2, 4], 'num_wings': [2, 0]},
        ...                     index=['falcon', 'dog'])
        >>> df
                num_legs  num_wings
        falcon         2          2
        dog            4          0

        When ``values`` is a list check whether every value in the DataFrame
        is present in the list (which animals have 0 or 2 legs or wings)

        >>> df.isin([0, 2])
                num_legs  num_wings
        falcon      True       True
        dog        False       True

        When ``values`` is a dict, we can pass values to check for each
        column separately:

        >>> df.isin({'num_wings': [0, 3]})
                num_legs  num_wings
        falcon     False      False
        dog        False       True

        When ``values`` is a Series or DataFrame the index and column must
        match. Note that 'falcon' does not match based on the number of legs
        in other.

        >>> other = cudf.DataFrame({'num_legs': [8, 2], 'num_wings': [0, 2]},
        ...                         index=['spider', 'falcon'])
        >>> df.isin(other)
                num_legs  num_wings
        falcon      True       True
        dog        False      False
        """
        # TODO: propagate nulls through isin
        # https://github.com/rapidsai/cudf/issues/7556

        fill_value = cudf.Scalar(False)

        def make_false_column_like_self():
            return column.full(len(self), fill_value, "bool")

        # Preprocess different input types into a mapping from column names to
        # a list of values to check.
        result = {}
        if isinstance(values, IndexedFrame):
            # Note: In the case where values is a Series, computing some
            # information about the values column outside the loop may result
            # in performance gains.  However, since categorical conversion
            # depends on the current column in the loop, using the correct
            # precomputed variables inside the loop requires nontrivial logic.
            # This optimization could be attempted if `isin` ever becomes a
            # bottleneck.
            values = values.reindex(self.index)
            other_cols = (
                values._data
                if isinstance(values, DataFrame)
                else {name: values._column for name in self._data}
            )
            for col, self_col in self._data.items():
                if col in other_cols:
                    other_col = other_cols[col]
                    self_is_cat = isinstance(self_col, CategoricalColumn)
                    other_is_cat = isinstance(other_col, CategoricalColumn)

                    if self_is_cat != other_is_cat:
                        # It is valid to compare the levels of a categorical
                        # column to a non-categorical column.
                        if self_is_cat:
                            self_col = self_col._get_decategorized_column()
                        else:
                            other_col = other_col._get_decategorized_column()

                    # We use the type checks from _before_ the conversion
                    # because if only one was categorical then it's already
                    # been converted and we have to check if they're strings.
                    if self_is_cat and other_is_cat:
                        self_is_str = other_is_str = False
                    else:
                        # These checks must happen after the conversions above
                        # since numpy can't handle categorical dtypes.
                        self_is_str = is_string_dtype(self_col.dtype)
                        other_is_str = is_string_dtype(other_col.dtype)

                    if self_is_str != other_is_str:
                        # Strings can't compare to anything else.
                        result[col] = make_false_column_like_self()
                    else:
                        result[col] = (self_col == other_col).fillna(False)
                else:
                    result[col] = make_false_column_like_self()
        elif is_dict_like(values):
            for name, col in self._data.items():
                if name in values:
                    result[name] = col.isin(values[name])
                else:
                    result[name] = make_false_column_like_self()
        elif is_list_like(values):
            for name, col in self._data.items():
                result[name] = col.isin(values)
        else:
            raise TypeError(
                "only list-like or dict-like objects are "
                "allowed to be passed to DataFrame.isin(), "
                "you passed a "
                f"'{type(values).__name__}'"
            )

        # TODO: Update this logic to properly preserve MultiIndex columns.
        return DataFrame._from_data(result, self.index)

    #
    # Stats
    #
    @_cudf_nvtx_annotate
    def _prepare_for_rowwise_op(self, method, skipna):
        """Prepare a DataFrame for CuPy-based row-wise operations."""

        if method not in _cupy_nan_methods_map and any(
            col.nullable for col in self._columns
        ):
            msg = (
                f"Row-wise operations to calculate '{method}' do not "
                f"currently support columns with null values. "
                f"Consider removing them with .dropna() "
                f"or using .fillna()."
            )
            raise ValueError(msg)

        is_pure_dt = all(is_datetime_dtype(dt) for dt in self.dtypes)

        if not is_pure_dt:
            filtered = self.select_dtypes(include=[np.number, np.bool_])
        else:
            filtered = self.copy(deep=False)

        common_dtype = find_common_type(filtered.dtypes)

        if filtered._num_columns < self._num_columns:
            msg = (
                "Row-wise operations currently only support int, float "
                "and bool dtypes. Non numeric columns are ignored."
            )
            warnings.warn(msg)

        if not skipna and any(col.nullable for col in filtered._columns):
            mask = DataFrame(
                {
                    name: filtered._data[name]._get_mask_as_column()
                    if filtered._data[name].nullable
                    else column.full(len(filtered._data[name]), True)
                    for name in filtered._data.names
                }
            )
            mask = mask.all(axis=1)
        else:
            mask = None

        coerced = filtered.astype(common_dtype, copy=False)
        if is_pure_dt:
            # Further convert into cupy friendly types
            coerced = coerced.astype("int64", copy=False)
        return coerced, mask, common_dtype

    @_cudf_nvtx_annotate
    def count(self, axis=0, level=None, numeric_only=False, **kwargs):
        """
        Count ``non-NA`` cells for each column or row.

        The values ``None``, ``NaN``, ``NaT`` are considered ``NA``.

        Returns
        -------
        Series
            For each column/row the number of non-NA/null entries.

        Notes
        -----
        Parameters currently not supported are `axis`, `level`, `numeric_only`.

        Examples
        --------
        >>> import cudf
        >>> import numpy as np
        >>> df = cudf.DataFrame({"Person":
        ...        ["John", "Myla", "Lewis", "John", "Myla"],
        ...        "Age": [24., np.nan, 21., 33, 26],
        ...        "Single": [False, True, True, True, False]})
        >>> df.count()
        Person    5
        Age       4
        Single    5
        dtype: int64
        """
        axis = self._get_axis_from_axis_arg(axis)
        if axis != 0:
            raise NotImplementedError("Only axis=0 is currently supported.")

        return Series._from_data(
            {None: [self._data[col].valid_count for col in self._data.names]},
            as_index(self._data.names),
        )

    _SUPPORT_AXIS_LOOKUP = {
        0: 0,
        1: 1,
        None: 0,
        "index": 0,
        "columns": 1,
    }

    @_cudf_nvtx_annotate
    def _reduce(
        self,
        op,
        axis=None,
        level=None,
        numeric_only=None,
        **kwargs,
    ):
        if level is not None:
            raise NotImplementedError("level parameter is not implemented yet")

        source = self
        if numeric_only:
            numeric_cols = (
                name
                for name in self._data.names
                if is_numeric_dtype(self._data[name])
            )
            source = self._get_columns_by_label(numeric_cols)
            if source.empty:
                return Series(index=cudf.StringIndex([]))

        axis = source._get_axis_from_axis_arg(axis)

        if axis == 0:
            try:
                result = [
                    getattr(source._data[col], op)(**kwargs)
                    for col in source._data.names
                ]
            except AttributeError:
                raise TypeError(f"Not all column dtypes support op {op}")

            return Series._from_data(
                {None: result}, as_index(source._data.names)
            )
        elif axis == 1:
            return source._apply_cupy_method_axis_1(op, **kwargs)

    @_cudf_nvtx_annotate
    def _scan(
        self,
        op,
        axis=None,
        *args,
        **kwargs,
    ):
        axis = self._get_axis_from_axis_arg(axis)

        if axis == 0:
            return super()._scan(op, axis=axis, *args, **kwargs)
        elif axis == 1:
            return self._apply_cupy_method_axis_1(op, **kwargs)

    @_cudf_nvtx_annotate
    def mode(self, axis=0, numeric_only=False, dropna=True):
        """
        Get the mode(s) of each element along the selected axis.

        The mode of a set of values is the value that appears most often.
        It can be multiple values.

        Parameters
        ----------
        axis : {0 or 'index', 1 or 'columns'}, default 0
            The axis to iterate over while searching for the mode:

            - 0 or 'index' : get mode of each column
            - 1 or 'columns' : get mode of each row.
        numeric_only : bool, default False
            If True, only apply to numeric columns.
        dropna : bool, default True
            Don't consider counts of NA/NaN/NaT.

        Returns
        -------
        DataFrame
            The modes of each column or row.

        See Also
        --------
        cudf.Series.mode : Return the highest frequency value
            in a Series.
        cudf.Series.value_counts : Return the counts of values
            in a Series.

        Notes
        -----
        ``axis`` parameter is currently not supported.

        Examples
        --------
        >>> import cudf
        >>> df = cudf.DataFrame({
        ...     "species": ["bird", "mammal", "arthropod", "bird"],
        ...     "legs": [2, 4, 8, 2],
        ...     "wings": [2.0, None, 0.0, None]
        ... })
        >>> df
             species  legs wings
        0       bird     2   2.0
        1     mammal     4  <NA>
        2  arthropod     8   0.0
        3       bird     2  <NA>

        By default, missing values are not considered, and the mode of wings
        are both 0 and 2. The second row of species and legs contains ``NA``,
        because they have only one mode, but the DataFrame has two rows.

        >>> df.mode()
          species  legs  wings
        0    bird     2    0.0
        1    <NA>  <NA>    2.0

        Setting ``dropna=False``, ``NA`` values are considered and they can be
        the mode (like for wings).

        >>> df.mode(dropna=False)
          species  legs wings
        0    bird     2  <NA>

        Setting ``numeric_only=True``, only the mode of numeric columns is
        computed, and columns of other types are ignored.

        >>> df.mode(numeric_only=True)
           legs  wings
        0     2    0.0
        1  <NA>    2.0
        """
        if axis not in (0, "index"):
            raise NotImplementedError("Only axis=0 is currently supported")

        if numeric_only:
            data_df = self.select_dtypes(
                include=[np.number], exclude=["datetime64", "timedelta64"]
            )
        else:
            data_df = self

        mode_results = [
            data_df[col].mode(dropna=dropna) for col in data_df._data
        ]

        if len(mode_results) == 0:
            return DataFrame()

        df = cudf.concat(mode_results, axis=1)
        if isinstance(df, Series):
            df = df.to_frame()

        df._set_column_names_like(data_df)

        return df

    @_cudf_nvtx_annotate
    def kurtosis(
        self, axis=None, skipna=None, level=None, numeric_only=None, **kwargs
    ):
        obj = self.select_dtypes(include=[np.number, np.bool_])
        return super(DataFrame, obj).kurtosis(
            axis, skipna, level, numeric_only, **kwargs
        )

    @_cudf_nvtx_annotate
    def skew(
        self, axis=None, skipna=None, level=None, numeric_only=None, **kwargs
    ):
        obj = self.select_dtypes(include=[np.number, np.bool_])
        return super(DataFrame, obj).skew(
            axis, skipna, level, numeric_only, **kwargs
        )

    @_cudf_nvtx_annotate
    def all(self, axis=0, bool_only=None, skipna=True, level=None, **kwargs):
        obj = self.select_dtypes(include="bool") if bool_only else self
        return super(DataFrame, obj).all(axis, skipna, level, **kwargs)

    @_cudf_nvtx_annotate
    def any(self, axis=0, bool_only=None, skipna=True, level=None, **kwargs):
        obj = self.select_dtypes(include="bool") if bool_only else self
        return super(DataFrame, obj).any(axis, skipna, level, **kwargs)

    @_cudf_nvtx_annotate
    def _apply_cupy_method_axis_1(self, method, *args, **kwargs):
        # This method uses cupy to perform scans and reductions along rows of a
        # DataFrame. Since cuDF is designed around columnar storage and
        # operations, we convert DataFrames to 2D cupy arrays for these ops.

        # for dask metadata compatibility
        skipna = kwargs.pop("skipna", None)
        skipna = True if skipna is None else skipna
        if method not in _cupy_nan_methods_map and skipna not in (
            None,
            True,
            1,
        ):
            raise NotImplementedError(
                f"Row-wise operations to calculate '{method}'"
                f" currently do not support `skipna=False`."
            )

        level = kwargs.pop("level", None)
        if level not in (None,):
            raise NotImplementedError(
                "Row-wise operations currently do not support `level`."
            )

        numeric_only = kwargs.pop("numeric_only", None)
        if numeric_only not in (None, True):
            raise NotImplementedError(
                "Row-wise operations currently do not "
                "support `numeric_only=False`."
            )

        min_count = kwargs.pop("min_count", None)
        if min_count not in (None, 0):
            raise NotImplementedError(
                "Row-wise operations currently do not support `min_count`."
            )

        bool_only = kwargs.pop("bool_only", None)
        if bool_only not in (None, True):
            raise NotImplementedError(
                "Row-wise operations currently do not support `bool_only`."
            )

        # This parameter is only necessary for axis 0 reductions that cuDF
        # performs internally. cupy already upcasts smaller integer/bool types
        # to int64 when accumulating.
        kwargs.pop("cast_to_int", None)

        prepared, mask, common_dtype = self._prepare_for_rowwise_op(
            method, skipna
        )
        for col in prepared._data.names:
            if prepared._data[col].nullable:
                prepared._data[col] = (
                    prepared._data[col]
                    .astype(
                        cudf.utils.dtypes.get_min_float_dtype(
                            prepared._data[col]
                        )
                        if not is_datetime_dtype(common_dtype)
                        else cudf.dtype("float64")
                    )
                    .fillna(np.nan)
                )
        arr = prepared.to_cupy()

        if skipna is not False and method in _cupy_nan_methods_map:
            method = _cupy_nan_methods_map[method]

        result = getattr(cupy, method)(arr, axis=1, **kwargs)

        if result.ndim == 1:
            type_coerced_methods = {
                "count",
                "min",
                "max",
                "sum",
                "prod",
                "cummin",
                "cummax",
                "cumsum",
                "cumprod",
            }
            result_dtype = (
                common_dtype
                if method in type_coerced_methods
                or is_datetime_dtype(common_dtype)
                else None
            )
            result = column.as_column(result, dtype=result_dtype)
            if mask is not None:
                result = result.set_mask(
                    cudf._lib.transform.bools_to_mask(mask._column)
                )
            return Series(
                result,
                index=self.index,
                dtype=result_dtype,
            )
        else:
            result_df = DataFrame(result).set_index(self.index)
            result_df._set_column_names_like(prepared)
            return result_df

    @_cudf_nvtx_annotate
    def _columns_view(self, columns):
        """
        Return a subset of the DataFrame's columns as a view.
        """
        return DataFrame(
            {col: self._data[col] for col in columns}, index=self.index
        )

    @_cudf_nvtx_annotate
    def select_dtypes(self, include=None, exclude=None):
        """Return a subset of the DataFrame’s columns based on the column dtypes.

        Parameters
        ----------
        include : str or list
            which columns to include based on dtypes
        exclude : str or list
            which columns to exclude based on dtypes

        Returns
        -------
        DataFrame
            The subset of the frame including the dtypes
            in ``include`` and excluding the dtypes in ``exclude``.

        Raises
        ------
        ValueError
            - If both of ``include`` and ``exclude`` are empty
            - If ``include`` and ``exclude`` have overlapping elements

        Examples
        --------
        >>> import cudf
        >>> df = cudf.DataFrame({'a': [1, 2] * 3,
        ...                    'b': [True, False] * 3,
        ...                    'c': [1.0, 2.0] * 3})
        >>> df
           a      b    c
        0  1   True  1.0
        1  2  False  2.0
        2  1   True  1.0
        3  2  False  2.0
        4  1   True  1.0
        5  2  False  2.0
        >>> df.select_dtypes(include='bool')
               b
        0   True
        1  False
        2   True
        3  False
        4   True
        5  False
        >>> df.select_dtypes(include=['float64'])
             c
        0  1.0
        1  2.0
        2  1.0
        3  2.0
        4  1.0
        5  2.0
        >>> df.select_dtypes(exclude=['int'])
               b    c
        0   True  1.0
        1  False  2.0
        2   True  1.0
        3  False  2.0
        4   True  1.0
        5  False  2.0
        """

        # code modified from:
        # https://github.com/pandas-dev/pandas/blob/master/pandas/core/frame.py#L3196

        if not isinstance(include, (list, tuple)):
            include = (include,) if include is not None else ()
        if not isinstance(exclude, (list, tuple)):
            exclude = (exclude,) if exclude is not None else ()

        df = DataFrame(index=self.index)

        # cudf_dtype_from_pydata_dtype can distinguish between
        # np.float and np.number
        selection = tuple(map(frozenset, (include, exclude)))

        if not any(selection):
            raise ValueError(
                "at least one of include or exclude must be nonempty"
            )

        include, exclude = map(
            lambda x: frozenset(map(cudf_dtype_from_pydata_dtype, x)),
            selection,
        )

        # can't both include AND exclude!
        if not include.isdisjoint(exclude):
            raise ValueError(
                f"include and exclude overlap on {(include & exclude)}"
            )

        # include all subtypes
        include_subtypes = set()
        for dtype in self.dtypes:
            for i_dtype in include:
                # category handling
                if is_categorical_dtype(i_dtype):
                    include_subtypes.add(i_dtype)
                elif inspect.isclass(dtype.type):
                    if issubclass(dtype.type, i_dtype):
                        include_subtypes.add(dtype.type)

        # exclude all subtypes
        exclude_subtypes = set()
        for dtype in self.dtypes:
            for e_dtype in exclude:
                # category handling
                if is_categorical_dtype(e_dtype):
                    exclude_subtypes.add(e_dtype)
                elif inspect.isclass(dtype.type):
                    if issubclass(dtype.type, e_dtype):
                        exclude_subtypes.add(dtype.type)

        include_all = {cudf_dtype_from_pydata_dtype(d) for d in self.dtypes}

        if include:
            inclusion = include_all & include_subtypes
        elif exclude:
            inclusion = include_all
        else:
            inclusion = set()
        # remove all exclude types
        inclusion = inclusion - exclude_subtypes

        for k, col in self._data.items():
            infered_type = cudf_dtype_from_pydata_dtype(col.dtype)
            if infered_type in inclusion:
                df._insert(len(df._data), k, col)

        return df

    @ioutils.doc_to_parquet()
    def to_parquet(self, path, *args, **kwargs):
        """{docstring}"""
        from cudf.io import parquet

        return parquet.to_parquet(self, path, *args, **kwargs)

    @ioutils.doc_to_feather()
    def to_feather(self, path, *args, **kwargs):
        """{docstring}"""
        from cudf.io import feather

        feather.to_feather(self, path, *args, **kwargs)

    @ioutils.doc_dataframe_to_csv()
    def to_csv(
        self,
        path_or_buf=None,
        sep=",",
        na_rep="",
        columns=None,
        header=True,
        index=True,
        line_terminator="\n",
        chunksize=None,
        encoding=None,
        compression=None,
        **kwargs,
    ):
        """{docstring}"""
        from cudf.io import csv

        return csv.to_csv(
            self,
            path_or_buf=path_or_buf,
            sep=sep,
            na_rep=na_rep,
            columns=columns,
            header=header,
            index=index,
            line_terminator=line_terminator,
            chunksize=chunksize,
            encoding=encoding,
            compression=compression,
            **kwargs,
        )

    @ioutils.doc_to_orc()
    def to_orc(self, fname, compression=None, *args, **kwargs):
        """{docstring}"""
        from cudf.io import orc

        orc.to_orc(self, fname, compression, *args, **kwargs)

    @_cudf_nvtx_annotate
    def stack(self, level=-1, dropna=True):
        """Stack the prescribed level(s) from columns to index

        Return a reshaped Series

        Parameters
        ----------
        dropna : bool, default True
            Whether to drop rows in the resulting Series with missing values.

        Returns
        -------
        The stacked cudf.Series

        Examples
        --------
        >>> import cudf
        >>> df = cudf.DataFrame({'a': [0, 1, 3], 'b': [1, 2, 4]})
        >>> df.stack()
        0  a    0
           b    1
        1  a    1
           b    2
        2  a    3
           b    4
        dtype: int64
        """
        assert level in (None, -1)
        repeated_index = self.index.repeat(self.shape[1])
        name_index = libcudf.reshape.tile(
            [as_column(self._column_names)], self.shape[0]
        )
        new_index_columns = [*repeated_index._columns, *name_index]
        if isinstance(self._index, MultiIndex):
            index_names = self._index.names + [None]
        else:
            index_names = [None] * len(new_index_columns)
        new_index = MultiIndex.from_frame(
            DataFrame._from_data(
                dict(zip(range(0, len(new_index_columns)), new_index_columns))
            ),
            names=index_names,
        )

        # Collect datatypes and cast columns as that type
        common_type = np.result_type(*self.dtypes)
        homogenized = DataFrame._from_data(
            {
                c: (
                    self._data[c].astype(common_type)
                    if not np.issubdtype(self._data[c].dtype, common_type)
                    else self._data[c]
                )
                for c in self._data
            }
        )

        result = Series._from_data(
            {
                None: libcudf.reshape.interleave_columns(
                    [*homogenized._columns]
                )
            },
            index=new_index,
        )

        if dropna:
            return result.dropna()
        else:
            return result

    @_cudf_nvtx_annotate
    def cov(self, **kwargs):
        """Compute the covariance matrix of a DataFrame.

        Parameters
        ----------
        **kwargs
            Keyword arguments to be passed to cupy.cov

        Returns
        -------
        cov : DataFrame
        """
        cov = cupy.cov(self.values, rowvar=False)
        cols = self._data.to_pandas_index()
        df = DataFrame(cupy.asfortranarray(cov)).set_index(cols)
        df._set_column_names_like(self)
        return df

    def corr(self, method="pearson", min_periods=None):
        """Compute the correlation matrix of a DataFrame.

        Parameters
        ----------
        method : {'pearson', 'spearman'}, default 'pearson'
            Method used to compute correlation:

            - pearson : Standard correlation coefficient
            - spearman : Spearman rank correlation

        min_periods : int, optional
            Minimum number of observations required per pair of columns to
            have a valid result.

        Returns
        -------
        DataFrame
            The requested correlation matrix.
        """
        if method == "pearson":
            values = self.values
        elif method == "spearman":
            values = self.rank().values
        else:
            raise ValueError("method must be either 'pearson', 'spearman'")

        if min_periods is not None:
            raise NotImplementedError("Unsupported argument 'min_periods'")

        corr = cupy.corrcoef(values, rowvar=False)
        cols = self._data.to_pandas_index()
        df = DataFrame(cupy.asfortranarray(corr)).set_index(cols)
        df._set_column_names_like(self)
        return df

    @_cudf_nvtx_annotate
    def to_struct(self, name=None):
        """
        Return a struct Series composed of the columns of the DataFrame.

        Parameters
        ----------
        name: optional
            Name of the resulting Series

        Notes
        -----
        Note that a copy of the columns is made.
        """
        if not all(isinstance(name, str) for name in self._data.names):
            warnings.warn(
                "DataFrame contains non-string column name(s). Struct column "
                "requires field name to be string. Non-string column names "
                "will be casted to string as the field name."
            )
        field_names = [str(name) for name in self._data.names]

        col = cudf.core.column.build_struct_column(
            names=field_names, children=self._data.columns, size=len(self)
        )
        return cudf.Series._from_data(
            cudf.core.column_accessor.ColumnAccessor(
                {name: col.copy(deep=True)}
            ),
            index=self.index,
            name=name,
        )

    @_cudf_nvtx_annotate
    def keys(self):
        """
        Get the columns.
        This is index for Series, columns for DataFrame.

        Returns
        -------
        Index
            Columns of DataFrame.

        Examples
        --------
        >>> import cudf
        >>> df = cudf.DataFrame({'one' : [1, 2, 3], 'five' : ['a', 'b', 'c']})
        >>> df
           one five
        0    1    a
        1    2    b
        2    3    c
        >>> df.keys()
        Index(['one', 'five'], dtype='object')
        >>> df = cudf.DataFrame(columns=[0, 1, 2, 3])
        >>> df
        Empty DataFrame
        Columns: [0, 1, 2, 3]
        Index: []
        >>> df.keys()
        Int64Index([0, 1, 2, 3], dtype='int64')
        """
        return self._data.to_pandas_index()

    def itertuples(self, index=True, name="Pandas"):
        raise TypeError(
            "cuDF does not support iteration of DataFrame "
            "via itertuples. Consider using "
            "`.to_pandas().itertuples()` "
            "if you wish to iterate over namedtuples."
        )

    def iterrows(self):
        raise TypeError(
            "cuDF does not support iteration of DataFrame "
            "via iterrows. Consider using "
            "`.to_pandas().iterrows()` "
            "if you wish to iterate over each row."
        )

    @_cudf_nvtx_annotate
    def append(
        self, other, ignore_index=False, verify_integrity=False, sort=False
    ):
        """
        Append rows of `other` to the end of caller, returning a new object.
        Columns in `other` that are not in the caller are added as new columns.

        Parameters
        ----------
        other : DataFrame or Series/dict-like object, or list of these
            The data to append.
        ignore_index : bool, default False
            If True, do not use the index labels.
        sort : bool, default False
            Sort columns ordering if the columns of
            `self` and `other` are not aligned.
        verify_integrity : bool, default False
            This Parameter is currently not supported.

        Returns
        -------
        DataFrame

        See Also
        --------
        cudf.concat : General function to concatenate DataFrame or
            objects.

        Notes
        -----
        If a list of dict/series is passed and the keys are all contained in
        the DataFrame's index, the order of the columns in the resulting
        DataFrame will be unchanged.
        Iteratively appending rows to a cudf DataFrame can be more
        computationally intensive than a single concatenate. A better
        solution is to append those rows to a list and then concatenate
        the list with the original DataFrame all at once.
        `verify_integrity` parameter is not supported yet.

        Examples
        --------
        >>> import cudf
        >>> df = cudf.DataFrame([[1, 2], [3, 4]], columns=list('AB'))
        >>> df
           A  B
        0  1  2
        1  3  4
        >>> df2 = cudf.DataFrame([[5, 6], [7, 8]], columns=list('AB'))
        >>> df2
           A  B
        0  5  6
        1  7  8
        >>> df.append(df2)
           A  B
        0  1  2
        1  3  4
        0  5  6
        1  7  8

        With `ignore_index` set to True:

        >>> df.append(df2, ignore_index=True)
           A  B
        0  1  2
        1  3  4
        2  5  6
        3  7  8

        The following, while not recommended methods for generating DataFrames,
        show two ways to generate a DataFrame from multiple data sources.
        Less efficient:

        >>> df = cudf.DataFrame(columns=['A'])
        >>> for i in range(5):
        ...     df = df.append({'A': i}, ignore_index=True)
        >>> df
           A
        0  0
        1  1
        2  2
        3  3
        4  4

        More efficient than above:

        >>> cudf.concat([cudf.DataFrame([i], columns=['A']) for i in range(5)],
        ...           ignore_index=True)
           A
        0  0
        1  1
        2  2
        3  3
        4  4
        """
        if isinstance(other, dict):
            if not ignore_index:
                raise TypeError("Can only append a dict if ignore_index=True")
            other = DataFrame(other)
        elif isinstance(other, Series):
            if other.name is None and not ignore_index:
                raise TypeError(
                    "Can only append a Series if ignore_index=True "
                    "or if the Series has a name"
                )

            current_cols = self._data.to_pandas_index()
            combined_columns = other.index.to_pandas()
            if len(current_cols):

                if cudf.utils.dtypes.is_mixed_with_object_dtype(
                    current_cols, combined_columns
                ):
                    raise TypeError(
                        "cudf does not support mixed types, please type-cast "
                        "the column index of dataframe and index of series "
                        "to same dtypes."
                    )

                combined_columns = current_cols.union(
                    combined_columns, sort=False
                )

            if sort:
                combined_columns = combined_columns.sort_values()

            other = other.reindex(combined_columns, copy=False).to_frame().T
            if not current_cols.equals(combined_columns):
                self = self.reindex(columns=combined_columns)
        elif (
            isinstance(other, list)
            and other
            and not isinstance(other[0], DataFrame)
        ):
            other = DataFrame(other)
            cols = self._data.to_pandas_index()
            if (cols.get_indexer(other._data.to_pandas_index()) >= 0).all():
                other = other.reindex(columns=cols)

        return super()._append(other, ignore_index, verify_integrity, sort)

    @_cudf_nvtx_annotate
    @copy_docstring(reshape.pivot)
    def pivot(self, index, columns, values=None):

        return cudf.core.reshape.pivot(
            self, index=index, columns=columns, values=values
        )

    @_cudf_nvtx_annotate
    @copy_docstring(reshape.unstack)
    def unstack(self, level=-1, fill_value=None):
        return cudf.core.reshape.unstack(
            self, level=level, fill_value=fill_value
        )

    @_cudf_nvtx_annotate
    def explode(self, column, ignore_index=False):
        """
        Transform each element of a list-like to a row, replicating index
        values.

        Parameters
        ----------
        column : str
            Column to explode.
        ignore_index : bool, default False
            If True, the resulting index will be labeled 0, 1, …, n - 1.

        Returns
        -------
        DataFrame

        Examples
        --------
        >>> import cudf
        >>> df = cudf.DataFrame({
        ...     "a": [[1, 2, 3], [], None, [4, 5]],
        ...     "b": [11, 22, 33, 44],
        ... })
        >>> df
                   a   b
        0  [1, 2, 3]  11
        1         []  22
        2       None  33
        3     [4, 5]  44
        >>> df.explode('a')
              a   b
        0     1  11
        0     2  11
        0     3  11
        1  <NA>  22
        2  <NA>  33
        3     4  44
        3     5  44
        """
        if column not in self._column_names:
            raise KeyError(column)

        return super()._explode(column, ignore_index)

    def pct_change(
        self, periods=1, fill_method="ffill", limit=None, freq=None
    ):
        """
        Calculates the percent change between sequential elements
        in the DataFrame.

        Parameters
        ----------
        periods : int, default 1
            Periods to shift for forming percent change.
        fill_method : str, default 'ffill'
            How to handle NAs before computing percent changes.
        limit : int, optional
            The number of consecutive NAs to fill before stopping.
            Not yet implemented.
        freq : str, optional
            Increment to use from time series API.
            Not yet implemented.

        Returns
        -------
        DataFrame
        """
        if limit is not None:
            raise NotImplementedError("limit parameter not supported yet.")
        if freq is not None:
            raise NotImplementedError("freq parameter not supported yet.")
        elif fill_method not in {"ffill", "pad", "bfill", "backfill"}:
            raise ValueError(
                "fill_method must be one of 'ffill', 'pad', "
                "'bfill', or 'backfill'."
            )

        data = self.fillna(method=fill_method, limit=limit)

        return data.diff(periods=periods) / data.shift(
            periods=periods, freq=freq
        )

    def __dataframe__(
        self, nan_as_null: bool = False, allow_copy: bool = True
    ):
        return df_protocol.__dataframe__(
            self, nan_as_null=nan_as_null, allow_copy=allow_copy
        )

    def nunique(self, axis=0, dropna=True):
        """
        Count number of distinct elements in specified axis.
        Return Series with number of distinct elements. Can ignore NaN values.

        Parameters
        ----------
        axis : {0 or 'index', 1 or 'columns'}, default 0
            The axis to use. 0 or 'index' for row-wise, 1 or 'columns' for
            column-wise.
        dropna : bool, default True
            Don't include NaN in the counts.

        Returns
        -------
        Series

        Examples
        --------
        >>> import cudf
        >>> df = cudf.DataFrame({'A': [4, 5, 6], 'B': [4, 1, 1]})
        >>> df.nunique()
        A    3
        B    2
        dtype: int64
        """
        if axis != 0:
            raise NotImplementedError("axis parameter is not supported yet.")

        return cudf.Series(super().nunique(dropna=dropna))

    def _sample_axis_1(
        self,
        n: int,
        weights: Optional[ColumnLike],
        replace: bool,
        random_state: np.random.RandomState,
        ignore_index: bool,
    ):
        if replace:
            # Since cuDF does not support multiple columns with same name,
            # sample with replace=True at axis 1 is unsupported.
            raise NotImplementedError(
                "Sample is not supported for axis 1/`columns` when"
                "`replace=True`."
            )

        sampled_column_labels = random_state.choice(
            self._column_names, size=n, replace=False, p=weights
        )

        result = self._get_columns_by_label(sampled_column_labels)
        if ignore_index:
            result.reset_index(drop=True)

        return result

    def _from_columns_like_self(
        self,
        columns: List[ColumnBase],
        column_names: abc.Iterable[str],
        index_names: Optional[List[str]] = None,
    ) -> DataFrame:
        result = super()._from_columns_like_self(
            columns, column_names, index_names
        )
        result._set_column_names_like(self)
        return result

    @_cudf_nvtx_annotate
    def interleave_columns(self):
        """
        Interleave Series columns of a table into a single column.

        Converts the column major table `cols` into a row major column.

        Parameters
        ----------
        cols : input Table containing columns to interleave.

        Examples
        --------
        >>> import cudf
        >>> df = cudf.DataFrame({0: ['A1', 'A2', 'A3'], 1: ['B1', 'B2', 'B3']})
        >>> df
            0   1
        0  A1  B1
        1  A2  B2
        2  A3  B3
        >>> df.interleave_columns()
        0    A1
        1    B1
        2    A2
        3    B2
        4    A3
        5    B3
        dtype: object

        Returns
        -------
        The interleaved columns as a single column
        """
        if ("category" == self.dtypes).any():
            raise ValueError(
                "interleave_columns does not support 'category' dtype."
            )

        return self._constructor_sliced._from_data(
            {None: libcudf.reshape.interleave_columns([*self._columns])}
        )

    @_cudf_nvtx_annotate
    def eval(self, expr: str, inplace: bool = False, **kwargs):
        """Evaluate a string describing operations on DataFrame columns.

        Operates on columns only, not specific rows or elements.

        Parameters
        ----------
        expr : str
            The expression string to evaluate.
        inplace : bool, default False
            If the expression contains an assignment, whether to perform the
            operation inplace and mutate the existing DataFrame. Otherwise,
            a new DataFrame is returned.
        **kwargs
            Not supported.

        Returns
        -------
        DataFrame, Series, or None
            Series if a single column is returned (the typical use case),
            DataFrame if any assignment statements are included in
            ``expr``, or None if ``inplace=True``.

        Notes
        -----
        Difference from pandas:
            * Additional kwargs are not supported.
            * Bitwise and logical operators are not dtype-dependent.
              Specifically, `&` must be used for bitwise operators on integers,
              not `and`, which is specifically for the logical and between
              booleans.
            * Only numerical types are currently supported.
            * Operators generally will not cast automatically. Users are
              responsible for casting columns to suitable types before
              evaluating a function.
            * Multiple assignments to the same name (i.e. a sequence of
              assignment statements where later statements are conditioned upon
              the output of earlier statements) is not supported.

        Examples
        --------
        >>> df = cudf.DataFrame({'A': range(1, 6), 'B': range(10, 0, -2)})
        >>> df
           A   B
        0  1  10
        1  2   8
        2  3   6
        3  4   4
        4  5   2
        >>> df.eval('A + B')
        0    11
        1    10
        2     9
        3     8
        4     7
        dtype: int64

        Assignment is allowed though by default the original DataFrame is not
        modified.

        >>> df.eval('C = A + B')
           A   B   C
        0  1  10  11
        1  2   8  10
        2  3   6   9
        3  4   4   8
        4  5   2   7
        >>> df
           A   B
        0  1  10
        1  2   8
        2  3   6
        3  4   4
        4  5   2

        Use ``inplace=True`` to modify the original DataFrame.

        >>> df.eval('C = A + B', inplace=True)
        >>> df
           A   B   C
        0  1  10  11
        1  2   8  10
        2  3   6   9
        3  4   4   8
        4  5   2   7

        Multiple columns can be assigned to using multi-line expressions:

        >>> df.eval(
        ...     '''
        ... C = A + B
        ... D = A - B
        ... '''
        ... )
           A   B   C  D
        0  1  10  11 -9
        1  2   8  10 -6
        2  3   6   9 -3
        3  4   4   8  0
        4  5   2   7  3
        """
        if kwargs:
            raise ValueError(
                "Keyword arguments other than `inplace` are not supported"
            )

        # Have to use a regex match to avoid capturing "=="
        includes_assignment = re.search("[^=]=[^=]", expr) is not None

        # Check if there were multiple statements. Filter out empty lines.
        statements = tuple(filter(None, expr.strip().split("\n")))
        if len(statements) > 1 and any(
            re.search("[^=]=[^=]", st) is None for st in statements
        ):
            raise ValueError(
                "Multi-line expressions are only valid if all expressions "
                "contain an assignment."
            )

        if not includes_assignment:
            if inplace:
                raise ValueError(
                    "Cannot operate inplace if there is no assignment"
                )
            return Series._from_data(
                {
                    None: libcudf.transform.compute_column(
                        [*self._columns], self._column_names, statements[0]
                    )
                }
            )

        targets = []
        exprs = []
        for st in statements:
            try:
                t, e = re.split("[^=]=[^=]", st)
            except ValueError as err:
                if "too many values" in str(err):
                    raise ValueError(
                        f"Statement {st} contains too many assignments ('=')"
                    )
                raise
            targets.append(t.strip())
            exprs.append(e.strip())

        cols = (
            libcudf.transform.compute_column(
                [*self._columns], self._column_names, e
            )
            for e in exprs
        )
        ret = self if inplace else self.copy(deep=False)
        for name, col in zip(targets, cols):
            ret._data[name] = col
        if not inplace:
            return ret

    def value_counts(
        self,
        subset=None,
        normalize=False,
        sort=True,
        ascending=False,
        dropna=True,
    ):
        """
        Return a Series containing counts of unique rows in the DataFrame.

        Parameters
        ----------
        subset: list-like, optional
            Columns to use when counting unique combinations.
        normalize: bool, default False
            Return proportions rather than frequencies.
        sort: bool, default True
            Sort by frequencies.
        ascending: bool, default False
            Sort in ascending order.
        dropna: bool, default True
            Don't include counts of rows that contain NA values.

        Returns
        -------
        Series

        Notes
        -----
        The returned Series will have a MultiIndex with one level per input
        column. By default, rows that contain any NA values are omitted from
        the result. By default, the resulting Series will be in descending
        order so that the first element is the most frequently-occurring row.

        Examples
        --------
        >>> import cudf
        >>> df = cudf.DataFrame({'num_legs': [2, 4, 4, 6],
        ...                    'num_wings': [2, 0, 0, 0]},
        ...                    index=['falcon', 'dog', 'cat', 'ant'])
        >>> df.value_counts()
        num_legs  num_wings
        4         0            2
        2         2            1
        6         0            1
        dtype: int64
        """
        if subset:
            diff = set(subset) - set(self._data)
            if len(diff) != 0:
                raise KeyError(f"columns {diff} do not exist")
        columns = list(self._data.names) if subset is None else subset
        result = (
            self.groupby(
                by=columns,
                dropna=dropna,
            )
            .size()
            .astype("int64")
        )
        if sort:
            result = result.sort_values(ascending=ascending)
        if normalize:
            result = result / result._column.sum()
        # Pandas always returns MultiIndex even if only one column.
        if not isinstance(result.index, MultiIndex):
            result.index = MultiIndex._from_data(result._index._data)
        return result


def from_dataframe(df, allow_copy=False):
    return df_protocol.from_dataframe(df, allow_copy=allow_copy)


def make_binop_func(op, postprocess=None):
    # This function is used to wrap binary operations in Frame with an
    # appropriate API for DataFrame as required for pandas compatibility. The
    # main effect is reordering and error-checking parameters in
    # DataFrame-specific ways. The postprocess argument is a callable that may
    # optionally be provided to modify the result of the binop if additional
    # processing is needed for pandas compatibility. The callable must have the
    # signature
    # def postprocess(left, right, output)
    # where left and right are the inputs to the binop and output is the result
    # of calling the wrapped Frame binop.
    wrapped_func = getattr(IndexedFrame, op)

    @functools.wraps(wrapped_func)
    def wrapper(self, other, axis="columns", level=None, fill_value=None):
        if axis not in (1, "columns"):
            raise NotImplementedError("Only axis=1 supported at this time.")
        output = wrapped_func(self, other, axis, level, fill_value)
        if postprocess is None:
            return output
        return postprocess(self, other, output)

    # functools.wraps copies module level attributes to `wrapper` and sets
    # __wrapped__ attributes to `wrapped_func`. Cpython looks up the signature
    # string of a function by recursively delving into __wrapped__ until
    # it hits the first function that has __signature__ attribute set. To make
    # the signature string of `wrapper` matches with its actual parameter list,
    # we directly set the __signature__ attribute of `wrapper` below.

    new_sig = inspect.signature(
        lambda self, other, axis="columns", level=None, fill_value=None: None
    )

    wrapper.__signature__ = new_sig
    return wrapper


# Wrap arithmetic Frame binop functions with the expected API for Series.
for binop in [
    "add",
    "radd",
    "subtract",
    "sub",
    "rsub",
    "multiply",
    "mul",
    "rmul",
    "mod",
    "rmod",
    "pow",
    "rpow",
    "floordiv",
    "rfloordiv",
    "truediv",
    "div",
    "divide",
    "rtruediv",
    "rdiv",
]:
    setattr(DataFrame, binop, make_binop_func(binop))


def _make_replacement_func(value):
    # This function generates a postprocessing function suitable for use with
    # make_binop_func that fills null columns with the desired fill value.

    def func(left, right, output):
        # This function may be passed as the postprocess argument to
        # make_binop_func. Columns that are only present in one of the inputs
        # will be null in the output. This function postprocesses the output to
        # replace those nulls with some desired output.
        if isinstance(right, Series):
            uncommon_columns = set(left._column_names) ^ set(right.index)
        elif isinstance(right, DataFrame):
            uncommon_columns = set(left._column_names) ^ set(
                right._column_names
            )
        elif _is_scalar_or_zero_d_array(right):
            for name, col in output._data.items():
                output._data[name] = col.fillna(value)
            return output
        else:
            return output

        for name in uncommon_columns:
            output._data[name] = column.full(
                size=len(output), fill_value=value, dtype="bool"
            )
        return output

    return func


# The ne comparator needs special postprocessing because elements that missing
# in one operand should be treated as null and result in True in the output
# rather than simply propagating nulls.
DataFrame.ne = make_binop_func("ne", _make_replacement_func(True))


# All other comparison operators needs return False when one of the operands is
# missing in the input.
for binop in [
    "eq",
    "lt",
    "le",
    "gt",
    "ge",
]:
    setattr(
        DataFrame, binop, make_binop_func(binop, _make_replacement_func(False))
    )


@_cudf_nvtx_annotate
def from_pandas(obj, nan_as_null=None):
    """
    Convert certain Pandas objects into the cudf equivalent.

    Supports DataFrame, Series, Index, or MultiIndex.

    Returns
    -------
    DataFrame/Series/Index/MultiIndex
        Return type depends on the passed input.

    Raises
    ------
    TypeError for invalid input type.

    Examples
    --------
    >>> import cudf
    >>> import pandas as pd
    >>> data = [[0, 1], [1, 2], [3, 4]]
    >>> pdf = pd.DataFrame(data, columns=['a', 'b'], dtype=int)
    >>> pdf
       a  b
    0  0  1
    1  1  2
    2  3  4
    >>> gdf = cudf.from_pandas(pdf)
    >>> gdf
       a  b
    0  0  1
    1  1  2
    2  3  4
    >>> type(gdf)
    <class 'cudf.core.dataframe.DataFrame'>
    >>> type(pdf)
    <class 'pandas.core.frame.DataFrame'>

    Converting a Pandas Series to cuDF Series:

    >>> psr = pd.Series(['a', 'b', 'c', 'd'], name='apple')
    >>> psr
    0    a
    1    b
    2    c
    3    d
    Name: apple, dtype: object
    >>> gsr = cudf.from_pandas(psr)
    >>> gsr
    0    a
    1    b
    2    c
    3    d
    Name: apple, dtype: object
    >>> type(gsr)
    <class 'cudf.core.series.Series'>
    >>> type(psr)
    <class 'pandas.core.series.Series'>

    Converting a Pandas Index to cuDF Index:

    >>> pidx = pd.Index([1, 2, 10, 20])
    >>> pidx
    Int64Index([1, 2, 10, 20], dtype='int64')
    >>> gidx = cudf.from_pandas(pidx)
    >>> gidx
    Int64Index([1, 2, 10, 20], dtype='int64')
    >>> type(gidx)
    <class 'cudf.core.index.Int64Index'>
    >>> type(pidx)
    <class 'pandas.core.indexes.numeric.Int64Index'>

    Converting a Pandas MultiIndex to cuDF MultiIndex:

    >>> pmidx = pd.MultiIndex(
    ...         levels=[[1, 3, 4, 5], [1, 2, 5]],
    ...         codes=[[0, 0, 1, 2, 3], [0, 2, 1, 1, 0]],
    ...         names=["x", "y"],
    ...     )
    >>> pmidx
    MultiIndex([(1, 1),
                (1, 5),
                (3, 2),
                (4, 2),
                (5, 1)],
               names=['x', 'y'])
    >>> gmidx = cudf.from_pandas(pmidx)
    >>> gmidx
    MultiIndex([(1, 1),
                (1, 5),
                (3, 2),
                (4, 2),
                (5, 1)],
               names=['x', 'y'])
    >>> type(gmidx)
    <class 'cudf.core.multiindex.MultiIndex'>
    >>> type(pmidx)
    <class 'pandas.core.indexes.multi.MultiIndex'>
    """
    if isinstance(obj, pd.DataFrame):
        return DataFrame.from_pandas(obj, nan_as_null=nan_as_null)
    elif isinstance(obj, pd.Series):
        return Series.from_pandas(obj, nan_as_null=nan_as_null)
    elif isinstance(obj, pd.MultiIndex):
        return MultiIndex.from_pandas(obj, nan_as_null=nan_as_null)
    elif isinstance(obj, pd.RangeIndex):
        return cudf.core.index.RangeIndex(
            start=obj.start, stop=obj.stop, step=obj.step, name=obj.name
        )
    elif isinstance(obj, pd.Index):
        return cudf.Index.from_pandas(obj, nan_as_null=nan_as_null)
    elif isinstance(obj, pd.CategoricalDtype):
        return cudf.CategoricalDtype.from_pandas(obj)
    else:
        raise TypeError(
            "from_pandas only accepts Pandas Dataframes, Series, "
            "Index, RangeIndex and MultiIndex objects. "
            "Got %s" % type(obj)
        )


@_cudf_nvtx_annotate
def merge(left, right, *args, **kwargs):
    return super(type(left), left)._merge(right, *args, **kwargs)


# a bit of fanciness to inject docstring with left parameter
merge_doc = DataFrame.merge.__doc__
if merge_doc is not None:
    idx = merge_doc.find("right")
    merge.__doc__ = "".join(
        [merge_doc[:idx], "\n\tleft : DataFrame\n\t", merge_doc[idx:]]
    )


def _align_indices(lhs, rhs):
    """
    Internal util to align the indices of two DataFrames. Returns a tuple of
    the aligned dataframes, or the original arguments if the indices are the
    same, or if rhs isn't a DataFrame.
    """
    lhs_out, rhs_out = lhs, rhs
    if isinstance(rhs, DataFrame) and not lhs.index.equals(rhs.index):
        df = lhs.merge(
            rhs,
            sort=True,
            how="outer",
            left_index=True,
            right_index=True,
            suffixes=("_x", "_y"),
        )
        df = df.sort_index()
        lhs_out = DataFrame(index=df.index)
        rhs_out = DataFrame(index=df.index)
        common = set(lhs._column_names) & set(rhs._column_names)
        common_x = {f"{x}_x" for x in common}
        common_y = {f"{x}_y" for x in common}
        for col in df._column_names:
            if col in common_x:
                lhs_out[col[:-2]] = df[col]
            elif col in common_y:
                rhs_out[col[:-2]] = df[col]
            elif col in lhs:
                lhs_out[col] = df[col]
            elif col in rhs:
                rhs_out[col] = df[col]

    return lhs_out, rhs_out


def _setitem_with_dataframe(
    input_df: DataFrame,
    replace_df: DataFrame,
    input_cols: Any = None,
    mask: Optional[ColumnBase] = None,
    ignore_index: bool = False,
):
    """
    This function sets item dataframes relevant columns with replacement df
    :param input_df: Dataframe to be modified inplace
    :param replace_df: Replacement DataFrame to replace values with
    :param input_cols: columns to replace in the input dataframe
    :param mask: boolean mask in case of masked replacing
    :param ignore_index: Whether to conduct index equality and reindex
    """

    if input_cols is None:
        input_cols = input_df._column_names

    if len(input_cols) != len(replace_df._column_names):
        raise ValueError(
            "Number of Input Columns must be same replacement Dataframe"
        )

    if (
        not ignore_index
        and len(input_df) != 0
        and not input_df.index.equals(replace_df.index)
    ):
        replace_df = replace_df.reindex(input_df.index)

    for col_1, col_2 in zip(input_cols, replace_df._column_names):
        if col_1 in input_df._column_names:
            if mask is not None:
                input_df._data[col_1][mask] = column.as_column(
                    replace_df[col_2]
                )
            else:
                input_df._data[col_1] = column.as_column(replace_df[col_2])
        else:
            if mask is not None:
                raise ValueError("Can not insert new column with a bool mask")
            else:
                # handle append case
                input_df._insert(
                    loc=len(input_df._data),
                    name=col_1,
                    value=replace_df[col_2],
                )


def extract_col(df, col):
    """
    Extract column from dataframe `df` with their name `col`.
    If `col` is index and there are no columns with name `index`,
    then this will return index column.
    """
    try:
        return df._data[col]
    except KeyError:
        if (
            col == "index"
            and col not in df.index._data
            and not isinstance(df.index, MultiIndex)
        ):
            return df.index._data.columns[0]
        return df.index._data[col]


def _get_union_of_indices(indexes):
    if len(indexes) == 1:
        return indexes[0]
    else:
        merged_index = cudf.core.index.GenericIndex._concat(indexes)
        merged_index = merged_index.drop_duplicates()
        _, inds = merged_index._values.sort_by_values()
        return merged_index.take(inds)


def _get_union_of_series_names(series_list):
    names_list = []
    unnamed_count = 0
    for series in series_list:
        if series.name is None:
            names_list.append(f"Unnamed {unnamed_count}")
            unnamed_count += 1
        else:
            names_list.append(series.name)
    if unnamed_count == len(series_list):
        names_list = range(len(series_list))

    return names_list


# Create a dictionary of the common, non-null columns
def _get_non_null_cols_and_dtypes(col_idxs, list_of_columns):
    # A mapping of {idx: np.dtype}
    dtypes = dict()
    # A mapping of {idx: [...columns]}, where `[...columns]`
    # is a list of columns with at least one valid value for each
    # column name across all input frames
    non_null_columns = dict()
    for idx in col_idxs:
        for cols in list_of_columns:
            # Skip columns not in this frame
            if idx >= len(cols) or cols[idx] is None:
                continue
            # Store the first dtype we find for a column, even if it's
            # all-null. This ensures we always have at least one dtype
            # for each name. This dtype will be overwritten later if a
            # non-null Column with the same name is found.
            if idx not in dtypes:
                dtypes[idx] = cols[idx].dtype
            if cols[idx].valid_count > 0:
                if idx not in non_null_columns:
                    non_null_columns[idx] = [cols[idx]]
                else:
                    non_null_columns[idx].append(cols[idx])
    return non_null_columns, dtypes


def _find_common_dtypes_and_categories(non_null_columns, dtypes):
    # A mapping of {idx: categories}, where `categories` is a
    # column of all the unique categorical values from each
    # categorical column across all input frames
    categories = dict()
    for idx, cols in non_null_columns.items():
        # default to the first non-null dtype
        dtypes[idx] = cols[0].dtype
        # If all the non-null dtypes are int/float, find a common dtype
        if all(is_numeric_dtype(col.dtype) for col in cols):
            dtypes[idx] = find_common_type([col.dtype for col in cols])
        # If all categorical dtypes, combine the categories
        elif all(
            isinstance(col, cudf.core.column.CategoricalColumn) for col in cols
        ):
            # Combine and de-dupe the categories
            categories[idx] = (
                cudf.Series(concat_columns([col.categories for col in cols]))
                .drop_duplicates(ignore_index=True)
                ._column
            )
            # Set the column dtype to the codes' dtype. The categories
            # will be re-assigned at the end
            dtypes[idx] = min_scalar_type(len(categories[idx]))
        # Otherwise raise an error if columns have different dtypes
        elif not all(is_dtype_equal(c.dtype, dtypes[idx]) for c in cols):
            raise ValueError("All columns must be the same type")
    return categories


def _cast_cols_to_common_dtypes(col_idxs, list_of_columns, dtypes, categories):
    # Cast all columns to a common dtype, assign combined categories,
    # and back-fill missing columns with all-null columns
    for idx in col_idxs:
        dtype = dtypes[idx]
        for cols in list_of_columns:
            # If column not in this df, fill with an all-null column
            if idx >= len(cols) or cols[idx] is None:
                n = len(next(x for x in cols if x is not None))
                cols[idx] = column_empty(row_count=n, dtype=dtype, masked=True)
            else:
                # If column is categorical, rebase the codes with the
                # combined categories, and cast the new codes to the
                # min-scalar-sized dtype
                if idx in categories:
                    cols[idx] = (
                        cols[idx]
                        ._set_categories(
                            categories[idx],
                            is_unique=True,
                        )
                        .codes
                    )
                cols[idx] = cols[idx].astype(dtype)


def _reassign_categories(categories, cols, col_idxs):
    for name, idx in zip(cols, col_idxs):
        if idx in categories:
            cols[name] = build_categorical_column(
                categories=categories[idx],
                codes=build_column(
                    cols[name].base_data, dtype=cols[name].dtype
                ),
                mask=cols[name].base_mask,
                offset=cols[name].offset,
                size=cols[name].size,
            )<|MERGE_RESOLUTION|>--- conflicted
+++ resolved
@@ -4657,14 +4657,6 @@
         if isinstance(dataframe.columns, pd.MultiIndex):
             df.columns = dataframe.columns
 
-<<<<<<< HEAD
-        # Set index
-        index = cudf.from_pandas(dataframe.index, nan_as_null=nan_as_null)
-        df._index = index
-        # set_index(index, inplace=True)
-
-=======
->>>>>>> b2f77fad
         return df
 
     @classmethod
