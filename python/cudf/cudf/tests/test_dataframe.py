--- conflicted
+++ resolved
@@ -4035,7 +4035,6 @@
     assert_eq(pdf.cov(), gdf.cov())
 
 
-<<<<<<< HEAD
 @pytest.mark.parametrize(
     "gsr",
     [
@@ -4083,9 +4082,7 @@
     assert_eq(expect.astype(float), got.astype(float))
 
 
-=======
 @pytest.mark.xfail
->>>>>>> 26ade6d2
 @pytest.mark.parametrize("set_index", [None, "A", "C", "D"])
 @pytest.mark.parametrize("index", [True, False])
 @pytest.mark.parametrize("deep", [True, False])
