# Copyright (c) 2019, NVIDIA CORPORATION.

# cython: profile=False
# distutils: language = c++
# cython: embedsignature = True
# cython: language_level = 3

from cudf.bindings.cudf_cpp cimport *


cdef extern from "copying.hpp" namespace "cudf" nogil:

<<<<<<< HEAD
    cdef void gather(const cudf_table * source_table, const gdf_index_type* gather_map,
                     cudf_table* destination_table) except +

    cdef gdf_column copy(const gdf_column &input) except +
=======
    cdef void scatter(
        const cudf_table* source_table,
        const gdf_index_type* scatter_map,
        cudf_table* destination_table
    ) except +

    cdef void gather(
        const cudf_table * source_table,
        const gdf_index_type* gather_map,
        cudf_table* destination_table
    ) except +
>>>>>>> 0dc861f1
<|MERGE_RESOLUTION|>--- conflicted
+++ resolved
@@ -10,12 +10,6 @@
 
 cdef extern from "copying.hpp" namespace "cudf" nogil:
 
-<<<<<<< HEAD
-    cdef void gather(const cudf_table * source_table, const gdf_index_type* gather_map,
-                     cudf_table* destination_table) except +
-
-    cdef gdf_column copy(const gdf_column &input) except +
-=======
     cdef void scatter(
         const cudf_table* source_table,
         const gdf_index_type* scatter_map,
@@ -27,4 +21,7 @@
         const gdf_index_type* gather_map,
         cudf_table* destination_table
     ) except +
->>>>>>> 0dc861f1
+    
+    cdef gdf_column copy(
+        const gdf_column &input
+    ) except +