--- conflicted
+++ resolved
@@ -79,10 +79,6 @@
 conda info
 conda config --show-sources
 conda list --show-channel-urls
-<<<<<<< HEAD
-conda config --env --add channels conda-forge/label/pandas_rc
-=======
->>>>>>> 02d5e835
 gpuci_logger "Check compiler versions"
 python --version
 
